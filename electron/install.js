// Installation helpers.

const fs = require('fs');
const os = require('os');
const sudo = require('sudo-prompt');
const process = require('process');
const { spawnSync } = require('child_process');
const Docker = require('dockerode');

<<<<<<< HEAD
const Version = '0.1.0rc9';
=======
const Version = "0.1.0rc12"
>>>>>>> 0edef0f2
const OperateDirectory = `${os.homedir()}/.operate`;
const VenvDir = `${OperateDirectory}/venv`;
const VersionFile = `${OperateDirectory}/version.txt`;
const LogFile = `${OperateDirectory}/logs.txt`;
const OperateInstallationLog = `${os.homedir()}/operate.log`;
const OperateCmd = `${os.homedir()}/.operate/venv/bin/operate`;
const Env = {
  ...process.env,
  PATH: `${process.env.PATH}:/opt/homebrew/bin:/usr/local/bin`,
};
const SudoOptions = {
  name: 'Olas Operate',
  env: Env,
};

function getBinPath(command) {
  return spawnSync('/usr/bin/which', [command], { env: Env })
    .stdout?.toString()
    .trim();
}

function isPackageInstalledUbuntu(package) {
  const result = spawnSync(
    '/usr/bin/bash',
    ['-c', `/usr/bin/apt list --installed | grep -q "^${package}/"`],
    { env: Env },
  );
  return result.status === 0;
}

function appendLog(log) {
  fs.appendFileSync(OperateInstallationLog, `${log}\n`, { encoding: 'utf-8' });
  return log;
}

function runCmdUnix(command, options) {
  fs.appendFileSync(
    OperateInstallationLog,
    `Runninng ${command} with options ${JSON.stringify(options)}`,
    { encoding: 'utf-8' },
  );
  let bin = getBinPath(command);
  if (!bin) {
    throw new Error(`Command ${command} not found; Path : ${Env.PATH}`);
  }
  let output = spawnSync(bin, options);
  if (output.stdout) {
    appendLog(output.stdout.toString());
  }
  if (output.stderr) {
    appendLog(output.stdout.toString());
  }
  if (output.error) {
    throw new Error(
      `Error running ${command} with options ${options};
            Error: ${output.error}; Stdout: ${output.stdout}; Stderr: ${output.stderr}`,
    );
  }
  return {
    error: output.error,
    stdout: output.stdout?.toString(),
    stderr: output.stderr?.toString(),
  };
}

function runSudoUnix(command, options) {
  let bin = getBinPath(command);
  if (!bin) {
    throw new Error(`Command ${command} not found`);
  }
  return new Promise(function (resolve, reject) {
    sudo.exec(
      `${bin} ${options}`,
      SudoOptions,
      function (error, stdout, stderr) {
        resolve({
          error: error,
          stdout: stdout,
          stderr: stderr,
        });
      },
    );
  });
}

function isBrewInstalled() {
  return Boolean(getBinPath(getBinPath('brew')));
}

function installBrew() {
  return runCmdUnix('bash', [
    '-c',
    '$(curl -fsSL https://raw.githubusercontent.com/Homebrew/install/HEAD/install.sh)',
  ]);
}

function isDockerInstalledDarwin() {
  return Boolean(getBinPath('docker'));
}

function installDockerDarwin() {
  return runCmdUnix('brew', ['install', 'docker']);
}

function isDockerInstalledUbuntu() {
  return Boolean(getBinPath('docker'));
}

function installDockerUbuntu() {
  return runSudoUnix('bash', `${__dirname}/scripts/install_docker_ubuntu.sh`);
}

function isPythonInstalledDarwin() {
  return Boolean(getBinPath('python3.10'));
}

function installPythonDarwin() {
  return runCmdUnix('brew', ['install', 'python@3.10']);
}

function createVirtualEnvUnix(path) {
  return runCmdUnix('python3.10', ['-m', 'venv', path]);
}

function isPythonInstalledUbuntu() {
  return Boolean(getBinPath('python3.10'));
}

function isGitInstalledUbuntu() {
  return Boolean(getBinPath('git'));
}

function installPythonUbuntu() {
  return runSudoUnix('apt', 'install -y python3.10 python3.10-dev python3-pip');
}

function installGitUbuntu() {
  return runSudoUnix('apt', 'install -y git');
}

function createVirtualEnvUbuntu(path) {
  return runCmdUnix('python3.10', ['-m', 'venv', path]);
}

function installOperatePackageUnix(path) {
  return runCmdUnix(`${path}/venv/bin/python3.10`, [
    '-m',
    'pip',
    'install',
    `olas-operate-middleware==${Version}`,
  ]);
}

function reInstallOperatePackageUnix(path) {
  console.log(appendLog('Reinstalling operate CLI'));
  return runCmdUnix(`${path}/venv/bin/python3.10`, [
    '-m',
    'pip',
    'install',
    `olas-operate-middleware==${Version}`,
    '--force-reinstall',
  ]);
}

function installOperateCli(path) {
  let installPath = `${path}/operate`;
  if (fs.existsSync(installPath)) {
    fs.rmSync(installPath);
  }
  return new Promise((resolve, reject) => {
    fs.copyFile(
      `${OperateDirectory}/venv/bin/operate`,
      installPath,
      function (error, stdout, stderr) {
        resolve(!error);
      },
    );
  });
}

function createDirectory(path) {
  if (fs.existsSync(path)) {
    return;
  }
  return new Promise((resolve, reject) => {
    fs.mkdir(path, { recursive: true }, (error) => {
      resolve(!error);
    });
  });
}

function writeVersion() {
  fs.writeFileSync(VersionFile, Version);
}

function versionBumpRequired() {
  if (!fs.existsSync(VersionFile)) {
    return true;
  }
  const version = fs.readFileSync(VersionFile).toString();
  return version != Version;
}

function removeLogFile() {
  if (fs.existsSync()) {
    fs.rmSync(LogFile);
  }
}

function removeInstallationLogFile() {
  if (fs.existsSync(OperateInstallationLog)) {
    fs.rmSync(OperateInstallationLog);
  }
}

async function setupDarwin(ipcChannel) {
  removeInstallationLogFile();
  console.log(appendLog('Checking brew installation'));
  if (!isBrewInstalled()) {
    ipcChannel.send('response', 'Installing Operate Daemon');
    console.log(appendLog('Installing brew'));
    installBrew();
  }

  console.log(appendLog('Checking docker installation'));
  if (!isDockerInstalledDarwin()) {
    ipcChannel.send('response', 'Installing Operate Daemon');
    console.log(appendLog('Installating docker'));
    installDockerDarwin();
  }

  console.log(appendLog('Checking python installation'));
  if (!isPythonInstalledDarwin()) {
    ipcChannel.send('response', 'Installing Operate Daemon');
    console.log(appendLog('Installing python'));
    installPythonDarwin();
  }

  console.log(appendLog('Creating required directories'));
  await createDirectory(`${OperateDirectory}`);
  await createDirectory(`${OperateDirectory}/temp`);

  if (!fs.existsSync(VenvDir)) {
    ipcChannel.send('response', 'Installing Operate Daemon');
    console.log(appendLog('Creating virtual environment'));
    createVirtualEnvUnix(VenvDir);

    console.log(appendLog('Installing operate backend'));
    installOperatePackageUnix(OperateDirectory);
  }

  console.log(appendLog('Checking if upgrade is required'));
  if (versionBumpRequired()) {
    console.log(appendLog(`Upgrading operate daemon to ${Version}`));
    reInstallOperatePackageUnix(OperateDirectory);
    writeVersion();
    removeLogFile();
  }

  if (!fs.existsSync(`${OperateDirectory}/venv/bin/operate`)) {
    reInstallOperatePackageUnix(OperateDirectory);
  }

  console.log(appendLog('Installing operate CLI'));
  await installOperateCli('/opt/homebrew/bin/operate');
}

async function setupUbuntu(ipcChannel) {
  removeInstallationLogFile();
  console.log(appendLog('Checking docker installation'));
  if (!isDockerInstalledUbuntu()) {
    ipcChannel.send('response', 'Installing Operate Daemon');
    console.log(appendLog('Installating docker'));
    await installDockerUbuntu();
  }

  console.log(appendLog('Checking python installation'));
  if (!isPythonInstalledUbuntu()) {
    ipcChannel.send('response', 'Installing Operate Daemon');
    console.log(appendLog('Installing Python'));
    await installPythonUbuntu(OperateDirectory);
  }

  console.log(appendLog('Checking git installation'));
  if (!isGitInstalledUbuntu()) {
    ipcChannel.send('response', 'Installing Operate Daemon');
    console.log(appendLog('Installing git'));
    await installGitUbuntu(OperateDirectory);
  }

  console.log(appendLog('Creating required directories'));
  await createDirectory(`${OperateDirectory}`);
  await createDirectory(`${OperateDirectory}/temp`);

  if (versionBumpRequired()) {
    removePreviousInstallation();
    writeVersion();
  }

  if (!fs.existsSync(VenvDir)) {
    ipcChannel.send('response', 'Installing Operate Daemon');
    console.log(appendLog('Creating virtual environment'));
    createVirtualEnvUnix(VenvDir);

    console.log(appendLog('Installing operate backend'));
    installOperatePackageUnix(OperateDirectory);
  }

  console.log(appendLog('Checking if upgrade is required'));
  if (versionBumpRequired()) {
    console.log(appendLog(`Upgrading operate daemon to ${Version}`));
    reInstallOperatePackageUnix(OperateDirectory);
    writeVersion();
    removeLogFile();
  }

  if (!fs.existsSync(`${OperateDirectory}/venv/bin/operate`)) {
    reInstallOperatePackageUnix(OperateDirectory);
  }

  console.log(appendLog('Installing operate CLI'));
  await installOperateCli('/usr/local/bin');
}

async function startDocker(ipcChannel) {
  const docker = new Docker();
  let running = await new Promise((resolve, reject) => {
    docker.ping((err) => {
      resolve(!err);
    });
  });
  if (!running) {
    console.log(appendLog('Starting docker'));
    ipcChannel.send('response', 'Starting docker');
    if (process.platform == 'darwin') {
      runCmdUnix('open', ['-a', 'Docker']);
    } else if (process.platform == 'win32') {
      // TODO
    } else {
      runSudoUnix('sudo', ['service', 'docker', 'restart']);
    }
  }
  while (!running) {
    running = await new Promise((resolve, reject) => {
      docker.ping((err) => {
        resolve(!err);
      });
    });
  }
}

module.exports = {
  setupDarwin,
  startDocker,
  setupUbuntu,
  OperateDirectory,
  OperateCmd,
  Env,
};<|MERGE_RESOLUTION|>--- conflicted
+++ resolved
@@ -7,11 +7,7 @@
 const { spawnSync } = require('child_process');
 const Docker = require('dockerode');
 
-<<<<<<< HEAD
-const Version = '0.1.0rc9';
-=======
-const Version = "0.1.0rc12"
->>>>>>> 0edef0f2
+const Version = '0.1.0rc12';
 const OperateDirectory = `${os.homedir()}/.operate`;
 const VenvDir = `${OperateDirectory}/venv`;
 const VersionFile = `${OperateDirectory}/version.txt`;
