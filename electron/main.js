--- conflicted
+++ resolved
@@ -403,8 +403,6 @@
 }
 
 ipcMain.on('check', async function (event, _argument) {
-<<<<<<< HEAD
-=======
   // Update
   try {
     // macUpdater.checkForUpdates().then((res) => {
@@ -426,7 +424,6 @@
     logger.electron(e);
   }
 
->>>>>>> f994d788
   // Setup
   try {
     event.sender.send('response', 'Checking installation');
