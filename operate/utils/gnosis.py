# -*- coding: utf-8 -*-
# ------------------------------------------------------------------------------
#
#   Copyright 2023 Valory AG
#
#   Licensed under the Apache License, Version 2.0 (the "License");
#   you may not use this file except in compliance with the License.
#   You may obtain a copy of the License at
#
#       http://www.apache.org/licenses/LICENSE-2.0
#
#   Unless required by applicable law or agreed to in writing, software
#   distributed under the License is distributed on an "AS IS" BASIS,
#   WITHOUT WARRANTIES OR CONDITIONS OF ANY KIND, either express or implied.
#   See the License for the specific language governing permissions and
#   limitations under the License.
#
# ------------------------------------------------------------------------------

"""Safe helpers."""

import binascii
import itertools
import secrets
import typing as t
from enum import Enum

from aea.crypto.base import Crypto, LedgerApi
from aea.helpers.logging import setup_logger
from autonomy.chain.base import registry_contracts
from autonomy.chain.config import ChainType as ChainProfile
from autonomy.chain.exceptions import ChainInteractionError
from autonomy.chain.tx import TxSettler
from web3 import Web3

from operate.constants import (
    ON_CHAIN_INTERACT_RETRIES,
    ON_CHAIN_INTERACT_SLEEP,
    ON_CHAIN_INTERACT_TIMEOUT,
    ZERO_ADDRESS,
)
from operate.operate_types import Chain


logger = setup_logger(name="operate.utils.gnosis")
MAX_UINT256 = 2**256 - 1
SENTINEL_OWNERS = "0x0000000000000000000000000000000000000001"


class SafeOperation(Enum):
    """Operation types."""

    CALL = 0
    DELEGATE_CALL = 1
    CREATE = 2


class MultiSendOperation(Enum):
    """Operation types."""

    CALL = 0
    DELEGATE_CALL = 1


def hash_payload_to_hex(  # pylint: disable=too-many-arguments,too-many-locals
    safe_tx_hash: str,
    ether_value: int,
    safe_tx_gas: int,
    to_address: str,
    data: bytes,
    operation: int = SafeOperation.CALL.value,
    base_gas: int = 0,
    safe_gas_price: int = 0,
    gas_token: str = ZERO_ADDRESS,
    refund_receiver: str = ZERO_ADDRESS,
    use_flashbots: bool = False,
    gas_limit: int = 0,
    raise_on_failed_simulation: bool = False,
) -> str:
    """Serialise to a hex string."""
    if len(safe_tx_hash) != 64:  # should be exactly 32 bytes!
        raise ValueError(
            "cannot encode safe_tx_hash of non-32 bytes"
        )  # pragma: nocover

    if len(to_address) != 42 or len(gas_token) != 42 or len(refund_receiver) != 42:
        raise ValueError("cannot encode address of non 42 length")  # pragma: nocover

    if (
        ether_value > MAX_UINT256
        or safe_tx_gas > MAX_UINT256
        or base_gas > MAX_UINT256
        or safe_gas_price > MAX_UINT256
        or gas_limit > MAX_UINT256
    ):
        raise ValueError(
            "Value is bigger than the max 256 bit value"
        )  # pragma: nocover

    if operation not in [v.value for v in SafeOperation]:
        raise ValueError("SafeOperation value is not valid")  # pragma: nocover

    if not isinstance(use_flashbots, bool):
        raise ValueError(
            f"`use_flashbots` value ({use_flashbots}) is not valid. A boolean value was expected instead"
        )

    ether_value_ = ether_value.to_bytes(32, "big").hex()
    safe_tx_gas_ = safe_tx_gas.to_bytes(32, "big").hex()
    operation_ = operation.to_bytes(1, "big").hex()
    base_gas_ = base_gas.to_bytes(32, "big").hex()
    safe_gas_price_ = safe_gas_price.to_bytes(32, "big").hex()
    use_flashbots_ = use_flashbots.to_bytes(32, "big").hex()
    gas_limit_ = gas_limit.to_bytes(32, "big").hex()
    raise_on_failed_simulation_ = raise_on_failed_simulation.to_bytes(32, "big").hex()

    concatenated = (
        safe_tx_hash
        + ether_value_
        + safe_tx_gas_
        + to_address
        + operation_
        + base_gas_
        + safe_gas_price_
        + gas_token
        + refund_receiver
        + use_flashbots_
        + gas_limit_
        + raise_on_failed_simulation_
        + data.hex()
    )
    return concatenated


def skill_input_hex_to_payload(payload: str) -> dict:
    """Decode payload."""
    tx_params = dict(
        safe_tx_hash=payload[:64],
        ether_value=int.from_bytes(bytes.fromhex(payload[64:128]), "big"),
        safe_tx_gas=int.from_bytes(bytes.fromhex(payload[128:192]), "big"),
        to_address=payload[192:234],
        operation=int.from_bytes(bytes.fromhex(payload[234:236]), "big"),
        base_gas=int.from_bytes(bytes.fromhex(payload[236:300]), "big"),
        safe_gas_price=int.from_bytes(bytes.fromhex(payload[300:364]), "big"),
        gas_token=payload[364:406],
        refund_receiver=payload[406:448],
        use_flashbots=bool.from_bytes(bytes.fromhex(payload[448:512]), "big"),
        gas_limit=int.from_bytes(bytes.fromhex(payload[512:576]), "big"),
        raise_on_failed_simulation=bool.from_bytes(
            bytes.fromhex(payload[576:640]), "big"
        ),
        data=bytes.fromhex(payload[640:]),
    )
    return tx_params


def _get_nonce() -> int:
    """Generate a nonce for the Safe deployment."""
    return secrets.SystemRandom().randint(0, 2**256 - 1)


def create_safe(
    ledger_api: LedgerApi,
    crypto: Crypto,
    backup_owner: t.Optional[str] = None,
    salt_nonce: t.Optional[int] = None,
) -> t.Tuple[str, int, str]:
    """Create gnosis safe."""
    salt_nonce = salt_nonce or _get_nonce()

    def _build() -> t.Dict:
        tx = registry_contracts.gnosis_safe.get_deploy_transaction(
            ledger_api=ledger_api,
            deployer_address=crypto.address,
            owners=([crypto.address]),
            threshold=1,
            salt_nonce=salt_nonce,
        )
        del tx["contract_address"]
        return tx

    tx_settler = (
        TxSettler(
            ledger_api=ledger_api,
            crypto=crypto,
            chain_type=ChainProfile.CUSTOM,
            timeout=ON_CHAIN_INTERACT_TIMEOUT,
            retries=ON_CHAIN_INTERACT_RETRIES,
            sleep=ON_CHAIN_INTERACT_SLEEP,
            tx_builder=_build,
        )
        .transact()
        .settle()
    )
    (event,) = tx_settler.get_events(
        contract=registry_contracts.gnosis_safe_proxy_factory.get_instance(
            ledger_api=ledger_api,
            contract_address="0xa6b71e26c5e0845f74c812102ca7114b6a896ab2",
        ),
        event_name="ProxyCreation",
    )
<<<<<<< HEAD

    return event["args"]["proxy"], salt_nonce, tx_settler.tx_hash
=======
    (event,) = instance.events.ProxyCreation().process_receipt(receipt)
    safe_address = event["args"]["proxy"]
    if backup_owner is not None:
        add_owner(
            ledger_api=ledger_api, crypto=crypto, safe=safe_address, owner=backup_owner
        )
    return safe_address, salt_nonce, tx_hash
>>>>>>> 209b2892


def get_owners(ledger_api: LedgerApi, safe: str) -> t.List[str]:
    """Get list of owners."""
    return registry_contracts.gnosis_safe.get_owners(
        ledger_api=ledger_api,
        contract_address=safe,
    ).get("owners", [])


def send_safe_txs(
    txd: bytes,
    safe: str,
    ledger_api: LedgerApi,
    crypto: Crypto,
    to: t.Optional[str] = None,
) -> str:
    """Send internal safe transaction."""
    owner = ledger_api.api.to_checksum_address(
        crypto.address,
    )
    to_address = to or safe

    def _build_tx() -> t.Optional[str]:
        safe_tx_hash = registry_contracts.gnosis_safe.get_raw_safe_transaction_hash(
            ledger_api=ledger_api,
            contract_address=safe,
            value=0,
            safe_tx_gas=0,
            to_address=to_address,
            data=txd,
            operation=SafeOperation.CALL.value,
        ).get("tx_hash")
        safe_tx_bytes = binascii.unhexlify(
            safe_tx_hash[2:],
        )
        signatures = {
            owner: crypto.sign_message(
                message=safe_tx_bytes,
                is_deprecated_mode=True,
            )[2:]
        }
        return registry_contracts.gnosis_safe.get_raw_safe_transaction(
            ledger_api=ledger_api,
            contract_address=safe,
            sender_address=owner,
            owners=(owner,),  # type: ignore
            to_address=to_address,
            value=0,
            data=txd,
            safe_tx_gas=0,
            signatures_by_owner=signatures,
            operation=SafeOperation.CALL.value,
            nonce=ledger_api.api.eth.get_transaction_count(owner),
        )

    return (
        TxSettler(
            ledger_api=ledger_api,
            crypto=crypto,
            chain_type=Chain.from_id(
                ledger_api._chain_id  # pylint: disable=protected-access
            ),
            tx_builder=_build_tx,
        )
        .transact()
        .settle()
        .tx_hash
    )


def add_owner(
    ledger_api: LedgerApi,
    crypto: Crypto,
    safe: str,
    owner: str,
) -> None:
    """Add owner to a safe."""
    instance = registry_contracts.gnosis_safe.get_instance(
        ledger_api=ledger_api,
        contract_address=safe,
    )
    txd = instance.encode_abi(
        abi_element_identifier="addOwnerWithThreshold",
        args=[
            owner,
            1,
        ],
    )
    send_safe_txs(
        txd=bytes.fromhex(txd[2:]),
        safe=safe,
        ledger_api=ledger_api,
        crypto=crypto,
    )


def get_prev_owner(ledger_api: LedgerApi, safe: str, owner: str) -> str:
    """Retrieve the previous owner in the owners list of the Safe."""

    owners = get_owners(ledger_api=ledger_api, safe=safe)

    try:
        index = owners.index(owner) - 1
    except ValueError as e:
        raise ValueError(
            f"Owner {owner} not found in the owners' list of the Safe."
        ) from e

    if index < 0:
        return SENTINEL_OWNERS
    return owners[index]


def swap_owner(
    ledger_api: LedgerApi,
    crypto: Crypto,
    safe: str,
    old_owner: str,
    new_owner: str,
) -> None:
    """Swap owner of a safe."""

    prev_owner = get_prev_owner(ledger_api=ledger_api, safe=safe, owner=old_owner)
    instance = registry_contracts.gnosis_safe.get_instance(
        ledger_api=ledger_api,
        contract_address=safe,
    )
    txd = instance.encode_abi(
        abi_element_identifier="swapOwner",
        args=[
            prev_owner,
            old_owner,
            new_owner,
        ],
    )
    send_safe_txs(
        txd=bytes.fromhex(txd[2:]),
        safe=safe,
        ledger_api=ledger_api,
        crypto=crypto,
    )


def remove_owner(
    ledger_api: LedgerApi,
    crypto: Crypto,
    safe: str,
    owner: str,
    threshold: int,
) -> None:
    """Remove owner from a safe."""

    prev_owner = get_prev_owner(ledger_api=ledger_api, safe=safe, owner=owner)
    instance = registry_contracts.gnosis_safe.get_instance(
        ledger_api=ledger_api,
        contract_address=safe,
    )
    txd = instance.encode_abi(
        abi_element_identifier="removeOwner",
        args=[
            prev_owner,
            owner,
            threshold,
        ],
    )
    send_safe_txs(
        txd=bytes.fromhex(txd[2:]),
        safe=safe,
        ledger_api=ledger_api,
        crypto=crypto,
    )


def transfer(
    ledger_api: LedgerApi,
    crypto: Crypto,
    safe: str,
    to: str,
    amount: t.Union[float, int],
) -> str:
    """Transfer assets from safe to given address."""
    amount = int(amount)
    owner = ledger_api.api.to_checksum_address(
        crypto.address,
    )

    def _build_tx() -> t.Optional[str]:
        safe_tx_hash = registry_contracts.gnosis_safe.get_raw_safe_transaction_hash(
            ledger_api=ledger_api,
            contract_address=safe,
            value=amount,
            safe_tx_gas=0,
            to_address=to,
            data=b"",
            operation=SafeOperation.CALL.value,
        ).get("tx_hash")
        safe_tx_bytes = binascii.unhexlify(
            safe_tx_hash[2:],
        )
        signatures = {
            owner: crypto.sign_message(
                message=safe_tx_bytes,
                is_deprecated_mode=True,
            )[2:]
        }
        return registry_contracts.gnosis_safe.get_raw_safe_transaction(
            ledger_api=ledger_api,
            contract_address=safe,
            sender_address=owner,
            owners=(owner,),  # type: ignore
            to_address=to,
            value=amount,
            data=b"",
            safe_tx_gas=0,
            signatures_by_owner=signatures,
            operation=SafeOperation.CALL.value,
            nonce=ledger_api.api.eth.get_transaction_count(owner),
        )

    return (
        TxSettler(
            ledger_api=ledger_api,
            crypto=crypto,
            chain_type=Chain.from_id(
                ledger_api._chain_id  # pylint: disable=protected-access
            ),
            tx_builder=_build_tx,
        )
        .transact()
        .settle()
        .tx_hash
    )


def transfer_erc20_from_safe(
    ledger_api: LedgerApi,
    crypto: Crypto,
    safe: str,
    token: str,
    to: str,
    amount: t.Union[float, int],
) -> t.Optional[str]:
    """Transfer ERC20 assets from safe to given address."""
    amount = int(amount)
    instance = registry_contracts.erc20.get_instance(
        ledger_api=ledger_api,
        contract_address=token,
    )
    txd = instance.encode_abi(
        abi_element_identifier="transfer",
        args=[
            to,
            amount,
        ],
    )
    return send_safe_txs(
        txd=bytes.fromhex(txd[2:]),
        safe=safe,
        ledger_api=ledger_api,
        crypto=crypto,
        to=token,
    )


def drain_eoa(
    ledger_api: LedgerApi,
    crypto: Crypto,
    withdrawal_address: str,
    chain_id: int,
) -> t.Optional[str]:
    """Drain all the native tokens from the crypto wallet."""

    def _build_tx() -> t.Dict:
        """Build transaction"""
        tx = ledger_api.get_transfer_transaction(
            sender_address=crypto.address,
            destination_address=withdrawal_address,
            amount=0,
            tx_fee=0,
            tx_nonce="0x",
            chain_id=chain_id,
            raise_on_try=True,
        )
        empty_tx = tx.copy()
        empty_tx["value"] = 0
        empty_tx = ledger_api.update_with_gas_estimate(
            transaction=empty_tx,
            raise_on_try=False,
        )
        tx["gas"] = empty_tx["gas"]

        chain_fee = tx["gas"] * tx["maxFeePerGas"]
        if Chain.from_id(chain_id) in (
            Chain.ARBITRUM_ONE,
            Chain.BASE,
            Chain.OPTIMISM,
            Chain.MODE,
        ):
            chain_fee += ledger_api.get_l1_data_fee(tx)

        tx["value"] = ledger_api.get_balance(crypto.address) - chain_fee
        if tx["value"] <= 0:
            raise ChainInteractionError(
                f"No balance to drain from wallet: {crypto.address}"
            )

        logger.info(
            f"Draining {tx['value']} native units from wallet: {crypto.address}"
        )

        return tx

    try:
        return (
            TxSettler(
                ledger_api=ledger_api,
                crypto=crypto,
                chain_type=ChainProfile.CUSTOM,
                timeout=ON_CHAIN_INTERACT_TIMEOUT,
                retries=ON_CHAIN_INTERACT_RETRIES,
                sleep=ON_CHAIN_INTERACT_SLEEP,
                tx_builder=_build_tx,
            )
            .transact()
            .settle()
            .tx_hash
        )
    except ChainInteractionError as e:
        if "No balance to drain from wallet" in str(e):
            logger.warning(f"Failed to drain wallet {crypto.address} with error: {e}.")
            return None

        raise e


def get_asset_balance(
    ledger_api: LedgerApi,
    asset_address: str,
    address: str,
    raise_on_invalid_address: bool = True,
) -> int:
    """
    Get the balance of a native asset or ERC20 token.

    If contract address is a zero address, return the native balance.
    """
    if not Web3.is_address(address):
        if raise_on_invalid_address:
            raise ValueError(f"Invalid address: {address}")
        return 0

    try:
        if asset_address == ZERO_ADDRESS:
            return ledger_api.get_balance(address, raise_on_try=True)
        return (
            registry_contracts.erc20.get_instance(
                ledger_api=ledger_api,
                contract_address=asset_address,
            )
            .functions.balanceOf(address)
            .call()
        )
    except Exception as e:
        raise RuntimeError(
            f"Cannot get balance of {address=} {asset_address=} rpc={ledger_api._api.provider.endpoint_uri}."  # pylint: disable=protected-access
        ) from e


def get_assets_balances(
    ledger_api: LedgerApi,
    asset_addresses: t.Set[str],
    addresses: t.Set[str],
    raise_on_invalid_address: bool = True,
) -> t.Dict[str, t.Dict[str, int]]:
    """
    Get the balances of a list of native assets or ERC20 tokens.

    If asset address is a zero address, return the native balance.
    """
    output: t.Dict[str, t.Dict[str, int]] = {}

    for asset, address in itertools.product(asset_addresses, addresses):
        output.setdefault(address, {})[asset] = get_asset_balance(
            ledger_api=ledger_api,
            asset_address=asset,
            address=address,
            raise_on_invalid_address=raise_on_invalid_address,
        )

    return output<|MERGE_RESOLUTION|>--- conflicted
+++ resolved
@@ -199,18 +199,13 @@
         ),
         event_name="ProxyCreation",
     )
-<<<<<<< HEAD
-
-    return event["args"]["proxy"], salt_nonce, tx_settler.tx_hash
-=======
-    (event,) = instance.events.ProxyCreation().process_receipt(receipt)
     safe_address = event["args"]["proxy"]
     if backup_owner is not None:
         add_owner(
             ledger_api=ledger_api, crypto=crypto, safe=safe_address, owner=backup_owner
         )
-    return safe_address, salt_nonce, tx_hash
->>>>>>> 209b2892
+
+    return safe_address, salt_nonce, tx_settler.tx_hash
 
 
 def get_owners(ledger_api: LedgerApi, safe: str) -> t.List[str]:
