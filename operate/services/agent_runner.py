--- conflicted
+++ resolved
@@ -33,11 +33,7 @@
 from aea.configurations.data_types import PublicId
 from aea.helpers.logging import setup_logger
 
-<<<<<<< HEAD
-from operate.constants import CONFIG_JSON
-=======
-from operate.constants import AGENT_RUNNER_PREFIX
->>>>>>> 80841afd
+from operate.constants import AGENT_RUNNER_PREFIX, CONFIG_JSON
 
 
 @dataclass
@@ -70,23 +66,6 @@
         return file_url, file_hash
 
 
-<<<<<<< HEAD
-=======
-# list of agents releases supported
-AGENTS_SUPPORTED = {
-    "valory/trader": AgentRelease(
-        owner="valory-xyz", repo="trader", release="v0.27.2-1-rc.2"
-    ),
-    "valory/optimus": AgentRelease(
-        owner="valory-xyz", repo="optimus", release="v0.6.0-rc.1"
-    ),
-    "dvilela/memeooorr": AgentRelease(
-        owner="valory-xyz", repo="meme-ooorr", release="v0.0.101"
-    ),
-}
-
-
->>>>>>> 80841afd
 class AgentRunnerManager:
     """Agent Runner Manager."""
 
