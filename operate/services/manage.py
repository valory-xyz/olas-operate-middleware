#!/usr/bin/env python3
# -*- coding: utf-8 -*-
# ------------------------------------------------------------------------------
#
#   Copyright 2024 Valory AG
#
#   Licensed under the Apache License, Version 2.0 (the "License");
#   you may not use this file except in compliance with the License.
#   You may obtain a copy of the License at
#
#       http://www.apache.org/licenses/LICENSE-2.0
#
#   Unless required by applicable law or agreed to in writing, software
#   distributed under the License is distributed on an "AS IS" BASIS,
#   WITHOUT WARRANTIES OR CONDITIONS OF ANY KIND, either express or implied.
#   See the License for the specific language governing permissions and
#   limitations under the License.
#
# ------------------------------------------------------------------------------
"""Service manager."""

import asyncio
import logging
import os
import shutil
import time
import traceback
import typing as t
from collections import Counter
from concurrent.futures import ThreadPoolExecutor
from pathlib import Path

import requests
from aea.helpers.base import IPFSHash
from aea.helpers.logging import setup_logger
from autonomy.chain.base import registry_contracts

from operate.keys import Key, KeysManager
from operate.ledger import PUBLIC_RPCS
from operate.ledger.profiles import CONTRACTS, OLAS, STAKING
from operate.operate_types import Chain, LedgerConfig, ServiceTemplate
from operate.services.protocol import EthSafeTxBuilder, OnChainManager, StakingState
from operate.services.service import (
    ChainConfig,
    DELETE_PREFIX,
    Deployment,
    NON_EXISTENT_TOKEN,
    OnChainData,
    OnChainState,
    SERVICE_CONFIG_PREFIX,
    Service,
)
from operate.utils.gnosis import NULL_ADDRESS
from operate.wallet.master import MasterWalletManager


# pylint: disable=redefined-builtin

OPERATE = ".operate"
CONFIG = "config.json"
SERVICES = "services"
KEYS = "keys"
DEPLOYMENT = "deployment"
CONFIG = "config.json"
KEY = "master-key.txt"
KEYS_JSON = "keys.json"
DOCKER_COMPOSE_YAML = "docker-compose.yaml"
SERVICE_YAML = "service.yaml"
HTTP_OK = 200
URI_HASH_POSITION = 7
IPFS_GATEWAY = "https://gateway.autonolas.tech/ipfs/"


class ServiceManager:
    """Service manager."""

    def __init__(
        self,
        path: Path,
        keys_manager: KeysManager,
        wallet_manager: MasterWalletManager,
        logger: t.Optional[logging.Logger] = None,
    ) -> None:
        """
        Initialze service manager

        :param path: Path to service storage.
        :param keys_manager: Keys manager.
        :param wallet_manager: Wallet manager instance.
        :param logger: logging.Logger object.
        """
        self.path = path
        self.keys_manager = keys_manager
        self.wallet_manager = wallet_manager
        self.logger = logger or setup_logger(name="operate.manager")

    def setup(self) -> None:
        """Setup service manager."""
        self.path.mkdir(exist_ok=True)

    def _get_all_services(self) -> t.List[Service]:
        services = []
        for path in self.path.iterdir():
            if not path.name.startswith(SERVICE_CONFIG_PREFIX):
                continue
            try:
                service = Service.load(path=path)
                services.append(service)
            except ValueError as e:
                raise e
            except Exception as e:  # pylint: disable=broad-except
                self.logger.error(
                    f"Failed to load service: {path.name}. Exception: {traceback.format_exc()}"
                )
                # rename the invalid path
                timestamp = int(time.time())
                invalid_path = path.parent / f"invalid_{timestamp}_{path.name}"
                os.rename(path, invalid_path)
                self.logger.info(
                    f"Renamed invalid service: {path.name} to {invalid_path.name}"
                )

        return services

    @property
    def json(self) -> t.List[t.Dict]:
        """Returns the list of available services."""
        return [service.json for service in self._get_all_services()]

    def exists(self, service_config_id: str) -> bool:
        """Check if service exists."""
        return (self.path / service_config_id).exists()

    def get_on_chain_manager(self, ledger_config: LedgerConfig) -> OnChainManager:
        """Get OnChainManager instance."""
        return OnChainManager(
            rpc=ledger_config.rpc,
            wallet=self.wallet_manager.load(ledger_config.chain.ledger_type),
            contracts=CONTRACTS[ledger_config.chain],
        )

    def get_eth_safe_tx_builder(self, ledger_config: LedgerConfig) -> EthSafeTxBuilder:
        """Get EthSafeTxBuilder instance."""
        return EthSafeTxBuilder(
            rpc=ledger_config.rpc,
            wallet=self.wallet_manager.load(ledger_config.chain.ledger_type),
            contracts=CONTRACTS[ledger_config.chain],
        )

    def load_or_create(
        self,
        hash: str,
        service_template: t.Optional[ServiceTemplate] = None,
        keys: t.Optional[t.List[Key]] = None,
    ) -> Service:
        """
        Create or load a service

        :param hash: Service hash
        :param service_template: Service template
        :param keys: Keys
        :return: Service instance
        """
        path = self.path / hash
        if path.exists():
            service = Service.load(path=path)

            if service_template is not None:
                service.update_user_params_from_template(
                    service_template=service_template
                )

            return service

        if service_template is None:
            raise ValueError(
                "'service_template' cannot be None when creating a new service"
            )

        service = Service.new(
            keys=keys or [],
            storage=self.path,
            service_template=service_template,
        )

        if not service.keys:
            service.keys = [
                self.keys_manager.get(self.keys_manager.create())
                for _ in range(service.helper.config.number_of_agents)
            ]
            service.store()

        return service

    def load(
        self,
        service_config_id: str,
    ) -> Service:
        """
        Load a service

        :param service_id: Service id
        :return: Service instance
        """
        path = self.path / service_config_id
        return Service.load(path=path)

    def create(
        self,
        service_template: ServiceTemplate,
        keys: t.Optional[t.List[Key]] = None,
    ) -> Service:
        """
        Create a service

        :param service_template: Service template
        :param keys: Keys
        :return: Service instance
        """
        service = Service.new(
            keys=keys or [],
            storage=self.path,
            service_template=service_template,
        )

        if not service.keys:
            service.keys = [
                self.keys_manager.get(self.keys_manager.create())
                for _ in range(service.helper.config.number_of_agents)
            ]
            service.store()

        return service

    def _get_on_chain_state(self, service: Service, chain: str) -> OnChainState:
        chain_config = service.chain_configs[chain]
        chain_data = chain_config.chain_data
        ledger_config = chain_config.ledger_config
        if chain_data.token == NON_EXISTENT_TOKEN:
            service_state = OnChainState.NON_EXISTENT
            chain_data.on_chain_state = service_state
            service.store()
            return service_state

        sftxb = self.get_eth_safe_tx_builder(ledger_config=ledger_config)
        info = sftxb.info(token_id=chain_data.token)
        service_state = OnChainState(info["service_state"])
        chain_data.on_chain_state = service_state
        service.store()
        return service_state

    def _get_on_chain_hash(self, chain_config: ChainConfig) -> t.Optional[str]:
        chain_data = chain_config.chain_data
        ledger_config = chain_config.ledger_config
        if chain_data.token == NON_EXISTENT_TOKEN:
            return None

        sftxb = self.get_eth_safe_tx_builder(ledger_config=ledger_config)
        info = sftxb.info(token_id=chain_data.token)
        config_hash = info["config_hash"]
        res = requests.get(f"{IPFS_GATEWAY}f01701220{config_hash}", timeout=30)
        if res.status_code == 200:
            return res.json().get("code_uri", "")[URI_HASH_POSITION:]
        raise ValueError(
            f"Something went wrong while trying to get the code uri from IPFS: {res}"
        )

    def deploy_service_onchain(  # pylint: disable=too-many-statements,too-many-locals
        self,
        service_config_id: str,
    ) -> None:
        """Deploy service on-chain"""
        # TODO This method has not been thoroughly reviewed. Deprecated usage in favour of Safe version.

        service = self.load(service_config_id=service_config_id)
        for chain in service.chain_configs.keys():
            self._deploy_service_onchain(
                service_config_id=service_config_id,
                chain=chain,
            )

    def _deploy_service_onchain(  # pylint: disable=too-many-statements,too-many-locals
        self,
        service_config_id: str,
        chain: str,
    ) -> None:
        """Deploy as service on-chain"""
        # TODO This method has not been thoroughly reviewed. Deprecated usage in favour of Safe version.

        self.logger.info(f"_deploy_service_onchain_from_safe {chain=}")
        service = self.load(service_config_id=service_config_id)
        chain_config = service.chain_configs[chain]
        ledger_config = chain_config.ledger_config
        chain_data = chain_config.chain_data
        user_params = chain_config.chain_data.user_params
        keys = service.keys
        instances = [key.address for key in keys]
        ocm = self.get_on_chain_manager(ledger_config=ledger_config)

        # TODO fix this
        os.environ["CUSTOM_CHAIN_RPC"] = ledger_config.rpc
        os.environ[
            "OPEN_AUTONOMY_SUBGRAPH_URL"
        ] = "https://subgraph.autonolas.tech/subgraphs/name/autonolas-staging"

        current_agent_id = None
        if chain_data.token > -1:
            self.logger.info("Syncing service state")
            info = ocm.info(token_id=chain_data.token)
            chain_data.on_chain_state = OnChainState(info["service_state"])
            chain_data.instances = info["instances"]
            chain_data.multisig = info["multisig"]
            service.store()
        self.logger.info(f"Service state: {chain_data.on_chain_state.name}")

        if user_params.use_staking:
            staking_params = ocm.get_staking_params(
                staking_contract=STAKING[ledger_config.chain][
                    user_params.staking_program_id
                ],
            )
        else:  # TODO fix this - using pearl beta params
            staking_params = dict(  # nosec
                agent_ids=[25],
                service_registry="0x9338b5153AE39BB89f50468E608eD9d764B755fD",  # nosec
                staking_token="0xcE11e14225575945b8E6Dc0D4F2dD4C570f79d9f",  # nosec
                service_registry_token_utility="0xa45E64d13A30a51b91ae0eb182e88a40e9b18eD8",  # nosec
                min_staking_deposit=20000000000000000000,
                activity_checker="0x155547857680A6D51bebC5603397488988DEb1c8",  # nosec
            )

        if user_params.use_staking:
            self.logger.info("Checking staking compatibility")

            # TODO: Missing check when the service is currently staked in a program, but needs to be staked
            # in a different target program. The In this case, balance = currently staked balance + safe balance

            if chain_data.on_chain_state in (
                OnChainState.NON_EXISTENT,
                OnChainState.PRE_REGISTRATION,
            ):
                required_olas = (
                    staking_params["min_staking_deposit"]
                    + staking_params["min_staking_deposit"]  # bond = staking
                )
            elif chain_data.on_chain_state == OnChainState.ACTIVE_REGISTRATION:
                required_olas = staking_params["min_staking_deposit"]
            else:
                required_olas = 0

            balance = (
                registry_contracts.erc20.get_instance(
                    ledger_api=ocm.ledger_api,
                    contract_address=OLAS[ledger_config.chain],
                )
                .functions.balanceOf(ocm.crypto.address)
                .call()
            )
            if balance < required_olas:
                raise ValueError(
                    "You don't have enough olas to stake, "
                    f"required olas: {required_olas}; your balance {balance}"
                )

        on_chain_hash = self._get_on_chain_hash(chain_config=chain_config)
        current_agent_bond = staking_params[
            "min_staking_deposit"
        ]  # TODO fixme, read from service registry token utility contract
        is_first_mint = (
            self._get_on_chain_state(service=service, chain=chain)
            == OnChainState.NON_EXISTENT
        )
        is_update = (
            (not is_first_mint)
            and (on_chain_hash is not None)
            and (
                on_chain_hash != service.hash
                or current_agent_id != staking_params["agent_ids"][0]
                or current_agent_bond != staking_params["min_staking_deposit"]
            )
        )
        current_staking_program = self._get_current_staking_program(
            chain_data, ledger_config, ocm  # type: ignore  # FIXME
        )

        self.logger.info(f"{current_staking_program=}")
        self.logger.info(f"{user_params.staking_program_id=}")
        self.logger.info(f"{on_chain_hash=}")
        self.logger.info(f"{service.hash=}")
        self.logger.info(f"{current_agent_id=}")
        self.logger.info(f"{staking_params['agent_ids'][0]=}")
        self.logger.info(f"{is_first_mint=}")
        self.logger.info(f"{is_update=}")

        if chain_data.on_chain_state == OnChainState.NON_EXISTENT:
            self.logger.info("Minting service")
            chain_data.token = t.cast(
                int,
                ocm.mint(
                    package_path=service.service_path,
                    agent_id=staking_params["agent_ids"][0],
                    number_of_slots=service.helper.config.number_of_agents,
                    cost_of_bond=(
                        staking_params["min_staking_deposit"]
                        if user_params.use_staking
                        else user_params.cost_of_bond
                    ),
                    threshold=user_params.threshold,
                    nft=IPFSHash(user_params.nft),
                    update_token=chain_data.token if is_update else None,
                    token=(
                        OLAS[ledger_config.chain] if user_params.use_staking else None
                    ),
                ).get("token"),
            )
            chain_data.on_chain_state = OnChainState.PRE_REGISTRATION
            service.store()

        info = ocm.info(token_id=chain_data.token)
        chain_data.on_chain_state = OnChainState(info["service_state"])

        if chain_data.on_chain_state == OnChainState.PRE_REGISTRATION:
            self.logger.info("Activating service")
            ocm.activate(
                service_id=chain_data.token,
                token=(OLAS[ledger_config.chain] if user_params.use_staking else None),
            )
            chain_data.on_chain_state = OnChainState.ACTIVE_REGISTRATION
            service.store()

        info = ocm.info(token_id=chain_data.token)
        chain_data.on_chain_state = OnChainState(info["service_state"])

        if chain_data.on_chain_state == OnChainState.ACTIVE_REGISTRATION:
            self.logger.info("Registering agent instances")
            agent_id = staking_params["agent_ids"][0]
            ocm.register(
                service_id=chain_data.token,
                instances=instances,
                agents=[agent_id for _ in instances],
                token=(OLAS[ledger_config.chain] if user_params.use_staking else None),
            )
            chain_data.on_chain_state = OnChainState.FINISHED_REGISTRATION
            service.store()

        info = ocm.info(token_id=chain_data.token)
        chain_data.on_chain_state = OnChainState(info["service_state"])

        if chain_data.on_chain_state == OnChainState.FINISHED_REGISTRATION:
            self.logger.info("Deploying service")
            ocm.deploy(
                service_id=chain_data.token,
                reuse_multisig=is_update,
                token=(OLAS[ledger_config.chain] if user_params.use_staking else None),
            )
            chain_data.on_chain_state = OnChainState.DEPLOYED
            service.store()

        info = ocm.info(token_id=chain_data.token)
        chain_data = OnChainData(
            token=chain_data.token,
            instances=info["instances"],
            multisig=info["multisig"],
            staked=False,
            on_chain_state=chain_data.on_chain_state,
            user_params=chain_data.user_params,
        )
        service.store()

    def deploy_service_onchain_from_safe(  # pylint: disable=too-many-statements,too-many-locals
        self,
        service_config_id: str,
    ) -> None:
        """Deploy as service on-chain"""

        service = self.load(service_config_id=service_config_id)
        for chain in service.chain_configs.keys():
            self._deploy_service_onchain_from_safe(
                service_config_id=service_config_id,
                chain=chain,
            )

    def _deploy_service_onchain_from_safe(  # pylint: disable=too-many-statements,too-many-locals
        self,
        service_config_id: str,
        chain: str,
    ) -> None:
        """Deploy service on-chain"""

        self.logger.info(f"_deploy_service_onchain_from_safe {chain=}")
        service = self.load(service_config_id=service_config_id)
        chain_config = service.chain_configs[chain]
        ledger_config = chain_config.ledger_config
        chain_data = chain_config.chain_data
        user_params = chain_config.chain_data.user_params
        keys = service.keys
        instances = [key.address for key in keys]
        wallet = self.wallet_manager.load(ledger_config.chain.ledger_type)
        sftxb = self.get_eth_safe_tx_builder(ledger_config=ledger_config)
        safe = wallet.safes[Chain(chain)]
        # TODO fix this
        os.environ["CUSTOM_CHAIN_RPC"] = ledger_config.rpc

        current_agent_id = None
        if chain_data.token > -1:
            self.logger.info("Syncing service state")
            info = sftxb.info(token_id=chain_data.token)
            chain_data.on_chain_state = OnChainState(info["service_state"])
            chain_data.instances = info["instances"]
            chain_data.multisig = info["multisig"]
            current_agent_id = info["canonical_agents"][0]  # TODO Allow multiple agents
            service.store()
        self.logger.info(f"Service state: {chain_data.on_chain_state.name}")

        if user_params.use_staking:
            staking_params = sftxb.get_staking_params(
                staking_contract=STAKING[ledger_config.chain][
                    user_params.staking_program_id
                ],
            )
        else:
            staking_params = dict(  # nosec
                staking_contract=NULL_ADDRESS,
                agent_ids=[user_params.agent_id],
                service_registry="0x9338b5153AE39BB89f50468E608eD9d764B755fD",  # nosec
                staking_token=NULL_ADDRESS,  # nosec
                service_registry_token_utility="0xa45E64d13A30a51b91ae0eb182e88a40e9b18eD8",  # nosec
                min_staking_deposit=20000000000000000000,
                activity_checker=NULL_ADDRESS,  # nosec
                agent_mech="0x77af31De935740567Cf4fF1986D04B2c964A786a",  # nosec
            )

        # TODO A customized, arbitrary computation mechanism should be devised.
<<<<<<< HEAD
        env_var_to_value = {
            "ETHEREUM_LEDGER_RPC": PUBLIC_RPCS[Chain.ETHEREUM],
            "GNOSIS_LEDGER_RPC": PUBLIC_RPCS[Chain.GNOSIS],
            "BASE_LEDGER_RPC": PUBLIC_RPCS[Chain.BASE],
            "OPTIMISM_LEDGER_RPC": PUBLIC_RPCS[Chain.OPTIMISTIC],
            "STAKING_CONTRACT_ADDRESS": staking_params.get("staking_contract"),
            "MECH_ACTIVITY_CHECKER_CONTRACT": staking_params.get("activity_checker"),
            "MECH_CONTRACT_ADDRESS": staking_params.get("agent_mech"),
            "MECH_REQUEST_PRICE": "10000000000000000",
            "USE_MECH_MARKETPLACE": str(
                "mech_marketplace"
                in service.chain_configs[
                    service.home_chain
                ].chain_data.user_params.staking_program_id
            ),
            "REQUESTER_STAKING_INSTANCE_ADDRESS": staking_params.get(
                "staking_contract"
            ),
            "PRIORITY_MECH_ADDRESS": staking_params.get("agent_mech"),
        }

        service.update_env_variables_values(env_var_to_value)
=======
        if chain_id == service.home_chain_id:
            env_var_to_value = {
                "ETHEREUM_LEDGER_RPC": PUBLIC_RPCS[ChainType.ETHEREUM],
                "GNOSIS_LEDGER_RPC": PUBLIC_RPCS[ChainType.GNOSIS],
                "BASE_LEDGER_RPC": PUBLIC_RPCS[ChainType.BASE],
                "OPTIMISM_LEDGER_RPC": PUBLIC_RPCS[ChainType.OPTIMISM],
                "STAKING_CONTRACT_ADDRESS": staking_params.get("staking_contract"),
                "MECH_ACTIVITY_CHECKER_CONTRACT": staking_params.get("activity_checker"),
                "MECH_CONTRACT_ADDRESS": staking_params.get("agent_mech"),
                "MECH_REQUEST_PRICE": "10000000000000000",
                "USE_MECH_MARKETPLACE": str(
                    "mech_marketplace"
                    in service.chain_configs[
                        service.home_chain_id
                    ].chain_data.user_params.staking_program_id
                ),
                "REQUESTER_STAKING_INSTANCE_ADDRESS": staking_params.get(
                    "staking_contract"
                ),
                "PRIORITY_MECH_ADDRESS": staking_params.get("agent_mech"),
            }

            service.update_env_variables_values(env_var_to_value)
>>>>>>> eaa70e56

        if user_params.use_staking:
            self.logger.info("Checking staking compatibility")

            # TODO: Missing check when the service is currently staked in a program, but needs to be staked
            # in a different target program. The In this case, balance = currently staked balance + safe balance

            if chain_data.on_chain_state in (
                OnChainState.NON_EXISTENT,
                OnChainState.PRE_REGISTRATION,
            ):
                required_olas = (
                    staking_params["min_staking_deposit"]
                    + staking_params["min_staking_deposit"]  # bond = staking
                )
            elif chain_data.on_chain_state == OnChainState.ACTIVE_REGISTRATION:
                required_olas = staking_params["min_staking_deposit"]
            else:
                required_olas = 0

            balance = (
                registry_contracts.erc20.get_instance(
                    ledger_api=sftxb.ledger_api,
                    contract_address=OLAS[ledger_config.chain],
                )
                .functions.balanceOf(safe)
                .call()
            )
            if balance < required_olas:
                raise ValueError(
                    "You don't have enough olas to stake, "
                    f"address: {safe}; required olas: {required_olas}; your balance: {balance}"
                )

        # TODO Handle this in a more graceful way.
        agent_id = (
            staking_params["agent_ids"][0]
            if staking_params["agent_ids"]
            else user_params.agent_id
        )
        staking_params["agent_ids"] = [agent_id]

        on_chain_hash = self._get_on_chain_hash(chain_config=chain_config)
        current_agent_bond = sftxb.get_agent_bond(
            service_id=chain_data.token, agent_id=staking_params["agent_ids"][0]
        )

        is_first_mint = (
            self._get_on_chain_state(service=service, chain=chain)
            == OnChainState.NON_EXISTENT
        )
        is_update = (
            (not is_first_mint)
            and (on_chain_hash is not None)
            and (
                # TODO Discuss how to manage on-chain hash updates with staking programs.
                # on_chain_hash != service.hash or  # noqa
                current_agent_id
                != staking_params["agent_ids"][0]
                # TODO Temporary removed for Optimus. Needs to be put back!
                # or current_agent_bond != staking_params["min_staking_deposit"]
            )
        )
        current_staking_program = self._get_current_staking_program(
            chain_data, ledger_config, sftxb
        )

        self.logger.info(f"{chain_data.token=}")
        self.logger.info(f"{current_staking_program=}")
        self.logger.info(f"{user_params.staking_program_id=}")
        self.logger.info(f"{on_chain_hash=}")
        self.logger.info(f"{service.hash=}")
        self.logger.info(f"{current_agent_id=}")
        self.logger.info(f"{staking_params['agent_ids'][0]=}")
        self.logger.info(f"{current_agent_bond=}")
        self.logger.info(f"{staking_params['min_staking_deposit']=}")
        self.logger.info(f"{is_first_mint=}")
        self.logger.info(f"{is_update=}")

        if is_update:
            self._terminate_service_on_chain_from_safe(
                service_config_id=service_config_id, chain=chain
            )
            # Update service
            if (
                self._get_on_chain_state(service=service, chain=chain)
                == OnChainState.PRE_REGISTRATION
            ):
                self.logger.info("Updating service")
                receipt = (
                    sftxb.new_tx()
                    .add(
                        sftxb.get_mint_tx_data(
                            package_path=service.service_path,
                            agent_id=agent_id,
                            number_of_slots=service.helper.config.number_of_agents,
                            cost_of_bond=(
                                staking_params["min_staking_deposit"]
                                if user_params.use_staking
                                else user_params.cost_of_bond
                            ),
                            threshold=user_params.threshold,
                            nft=IPFSHash(user_params.nft),
                            update_token=chain_data.token,
                            token=(
                                staking_params["staking_token"]
                                if user_params.use_staking
                                else None
                            ),
                        )
                    )
                    .settle()
                )
                event_data, *_ = t.cast(
                    t.Tuple,
                    registry_contracts.service_registry.process_receipt(
                        ledger_api=sftxb.ledger_api,
                        contract_address=staking_params["service_registry"],
                        event="UpdateService",
                        receipt=receipt,
                    ).get("events"),
                )
                chain_data.on_chain_state = OnChainState.PRE_REGISTRATION
                service.store()

        # Mint service
        if (
            self._get_on_chain_state(service=service, chain=chain)
            == OnChainState.NON_EXISTENT
        ):
            if user_params.use_staking and not sftxb.staking_slots_available(
                staking_contract=STAKING[ledger_config.chain][
                    user_params.staking_program_id
                ]
            ):
                raise ValueError("No staking slots available")

            self.logger.info("Minting service")
            receipt = (
                sftxb.new_tx()
                .add(
                    sftxb.get_mint_tx_data(
                        package_path=service.service_path,
                        agent_id=agent_id,
                        number_of_slots=service.helper.config.number_of_agents,
                        cost_of_bond=(
                            staking_params["min_staking_deposit"]
                            if user_params.use_staking
                            else user_params.cost_of_bond
                        ),
                        threshold=user_params.threshold,
                        nft=IPFSHash(user_params.nft),
                        update_token=None,
                        token=(
                            staking_params["staking_token"]
                            if user_params.use_staking
                            else None
                        ),
                    )
                )
                .settle()
            )
            event_data, *_ = t.cast(
                t.Tuple,
                registry_contracts.service_registry.process_receipt(
                    ledger_api=sftxb.ledger_api,
                    contract_address=staking_params["service_registry"],
                    event="CreateService",
                    receipt=receipt,
                ).get("events"),
            )
            chain_data.token = event_data["args"]["serviceId"]
            chain_data.on_chain_state = OnChainState.PRE_REGISTRATION
            service.store()

        if (
            self._get_on_chain_state(service=service, chain=chain)
            == OnChainState.PRE_REGISTRATION
        ):
            # TODO Verify that this is incorrect: cost_of_bond = staking_params["min_staking_deposit"]
            cost_of_bond = user_params.cost_of_bond
            if user_params.use_staking:
                token_utility = staking_params["service_registry_token_utility"]
                olas_token = staking_params["staking_token"]
                self.logger.info(
                    f"Approving OLAS as bonding token from {safe} to {token_utility}"
                )
                cost_of_bond = (
                    registry_contracts.service_registry_token_utility.get_agent_bond(
                        ledger_api=sftxb.ledger_api,
                        contract_address=token_utility,
                        service_id=chain_data.token,
                        agent_id=agent_id,
                    ).get("bond")
                )
                sftxb.new_tx().add(
                    sftxb.get_olas_approval_data(
                        spender=token_utility,
                        amount=cost_of_bond,
                        olas_contract=olas_token,
                    )
                ).settle()
                token_utility_allowance = (
                    registry_contracts.erc20.get_instance(
                        ledger_api=sftxb.ledger_api,
                        contract_address=olas_token,
                    )
                    .functions.allowance(
                        safe,
                        token_utility,
                    )
                    .call()
                )
                self.logger.info(
                    f"Approved {token_utility_allowance} OLAS from {safe} to {token_utility}"
                )
                cost_of_bond = 1

            self.logger.info("Activating service")
            sftxb.new_tx().add(
                sftxb.get_activate_data(
                    service_id=chain_data.token,
                    cost_of_bond=cost_of_bond,
                )
            ).settle()
            chain_data.on_chain_state = OnChainState.ACTIVE_REGISTRATION
            service.store()

        if (
            self._get_on_chain_state(service=service, chain=chain)
            == OnChainState.ACTIVE_REGISTRATION
        ):
            cost_of_bond = user_params.cost_of_bond
            if user_params.use_staking:
                token_utility = staking_params["service_registry_token_utility"]
                olas_token = staking_params["staking_token"]
                self.logger.info(
                    f"Approving OLAS as bonding token from {safe} to {token_utility}"
                )
                cost_of_bond = (
                    registry_contracts.service_registry_token_utility.get_agent_bond(
                        ledger_api=sftxb.ledger_api,
                        contract_address=token_utility,
                        service_id=chain_data.token,
                        agent_id=agent_id,
                    ).get("bond")
                )
                sftxb.new_tx().add(
                    sftxb.get_olas_approval_data(
                        spender=token_utility,
                        amount=cost_of_bond,
                        olas_contract=olas_token,
                    )
                ).settle()
                token_utility_allowance = (
                    registry_contracts.erc20.get_instance(
                        ledger_api=sftxb.ledger_api,
                        contract_address=olas_token,
                    )
                    .functions.allowance(
                        safe,
                        token_utility,
                    )
                    .call()
                )
                self.logger.info(
                    f"Approved {token_utility_allowance} OLAS from {safe} to {token_utility}"
                )
                cost_of_bond = 1

            self.logger.info(
                f"Registering agent instances: {chain_data.token} -> {instances}"
            )
            sftxb.new_tx().add(
                sftxb.get_register_instances_data(
                    service_id=chain_data.token,
                    instances=instances,
                    agents=[agent_id for _ in instances],
                    cost_of_bond=cost_of_bond,
                )
            ).settle()
            chain_data.on_chain_state = OnChainState.FINISHED_REGISTRATION
            service.store()

        if (
            self._get_on_chain_state(service=service, chain=chain)
            == OnChainState.FINISHED_REGISTRATION
        ):
            self.logger.info("Deploying service")

            reuse_multisig = True
            info = sftxb.info(token_id=chain_data.token)
            if info["multisig"] == NULL_ADDRESS:
                reuse_multisig = False

            self.logger.info(f"{reuse_multisig=}")

            messages = sftxb.get_deploy_data_from_safe(
                service_id=chain_data.token,
                reuse_multisig=reuse_multisig,
                master_safe=safe,
            )
            tx = sftxb.new_tx()
            for message in messages:
                tx.add(message)
            tx.settle()

            chain_data.on_chain_state = OnChainState.DEPLOYED
            service.store()

        # Update local Service
        info = sftxb.info(token_id=chain_data.token)
        chain_data.instances = info["instances"]
        chain_data.multisig = info["multisig"]
        chain_data.on_chain_state = OnChainState(info["service_state"])
        service.store()
        if user_params.use_staking:
            self.stake_service_on_chain_from_safe(
                service_config_id=service_config_id, chain=chain
            )

    def terminate_service_on_chain(
        self, service_config_id: str, chain: t.Optional[str] = None
    ) -> None:
        """Terminate service on-chain"""
        # TODO This method has not been thoroughly reviewed. Deprecated usage in favour of Safe version.

        self.logger.info("terminate_service_on_chain")
        service = self.load(service_config_id=service_config_id)

        chain_config = service.chain_configs[chain or service.home_chain]
        ledger_config = chain_config.ledger_config
        chain_data = chain_config.chain_data
        ocm = self.get_on_chain_manager(ledger_config=ledger_config)
        info = ocm.info(token_id=chain_data.token)
        chain_data.on_chain_state = OnChainState(info["service_state"])

        if chain_data.on_chain_state != OnChainState.DEPLOYED:
            self.logger.info("Cannot terminate service")
            return

        self.logger.info("Terminating service")
        ocm.terminate(
            service_id=chain_data.token,
            token=(
                OLAS[ledger_config.chain]
                if chain_data.user_params.use_staking
                else None
            ),
        )
        chain_data.on_chain_state = OnChainState.TERMINATED_BONDED
        service.store()

    def _terminate_service_on_chain_from_safe(  # pylint: disable=too-many-locals
        self, service_config_id: str, chain: str
    ) -> None:
        """Terminate service on-chain"""

        self.logger.info("terminate_service_on_chain_from_safe")
        service = self.load(service_config_id=service_config_id)
        chain_config = service.chain_configs[chain]
        ledger_config = chain_config.ledger_config
        chain_data = chain_config.chain_data
        keys = service.keys
        instances = [key.address for key in keys]
        wallet = self.wallet_manager.load(ledger_config.chain.ledger_type)
        safe = wallet.safes[Chain(chain)]  # type: ignore

        # TODO fixme
        os.environ["CUSTOM_CHAIN_RPC"] = ledger_config.rpc

        sftxb = self.get_eth_safe_tx_builder(ledger_config=ledger_config)
        info = sftxb.info(token_id=chain_data.token)
        chain_data.on_chain_state = OnChainState(info["service_state"])

        # Determine if the service is staked in a known staking program
        current_staking_program = self._get_current_staking_program(
            chain_data, ledger_config, sftxb
        )
        is_staked = current_staking_program is not None

        can_unstake = False
        if current_staking_program is not None:
            can_unstake = sftxb.can_unstake(
                service_id=chain_data.token,
                staking_contract=STAKING[ledger_config.chain][current_staking_program],
            )

        # Cannot unstake, terminate flow.
        if is_staked and not can_unstake:
            self.logger.info("Service cannot be terminated on-chain: cannot unstake.")
            return

        # Unstake the service if applies
        if is_staked and can_unstake:
            self.unstake_service_on_chain_from_safe(
                service_config_id=service_config_id,
                chain=chain,
                staking_program_id=current_staking_program,
            )

        if self._get_on_chain_state(service=service, chain=chain) in (
            OnChainState.ACTIVE_REGISTRATION,
            OnChainState.FINISHED_REGISTRATION,
            OnChainState.DEPLOYED,
        ):
            self.logger.info("Terminating service")
            sftxb.new_tx().add(
                sftxb.get_terminate_data(
                    service_id=chain_data.token,
                )
            ).settle()

        if (
            self._get_on_chain_state(service=service, chain=chain)
            == OnChainState.TERMINATED_BONDED
        ):
            self.logger.info("Unbonding service")
            sftxb.new_tx().add(
                sftxb.get_unbond_data(
                    service_id=chain_data.token,
                )
            ).settle()

        # Swap service safe
        current_safe_owners = sftxb.get_service_safe_owners(service_id=chain_data.token)
        counter_current_safe_owners = Counter(s.lower() for s in current_safe_owners)
        counter_instances = Counter(s.lower() for s in instances)

        if counter_current_safe_owners == counter_instances:
            self.logger.info("Service funded for safe swap")
            self.fund_service(
                service_config_id=service_config_id,
                rpc=ledger_config.rpc,
                agent_topup=chain_data.user_params.fund_requirements.agent,
                agent_fund_threshold=chain_data.user_params.fund_requirements.agent,
                safe_topup=0,
                safe_fund_treshold=0,
            )

            self.logger.info("Swapping Safe owners")
            sftxb.swap(  # noqa: E800
                service_id=chain_data.token,  # noqa: E800
                multisig=chain_data.multisig,  # TODO this can be read from the registry
                owner_key=str(
                    self.keys_manager.get(
                        key=current_safe_owners[0]
                    ).private_key  # TODO allow multiple owners
                ),  # noqa: E800
                new_owner_address=safe
                if safe
                else wallet.crypto.address,  # TODO it should always be safe address
            )  # noqa: E800

    @staticmethod
    def _get_current_staking_program(
        chain_data: OnChainData, ledger_config: LedgerConfig, sftxb: EthSafeTxBuilder
    ) -> t.Optional[str]:
        if chain_data.token == NON_EXISTENT_TOKEN:
            return None

        current_staking_program = None
        for staking_program in STAKING[ledger_config.chain]:
            state = sftxb.staking_status(
                service_id=chain_data.token,
                staking_contract=STAKING[ledger_config.chain][staking_program],
            )
            if state in (StakingState.STAKED, StakingState.EVICTED):
                current_staking_program = staking_program
        return current_staking_program

    def unbond_service_on_chain(
        self, service_config_id: str, chain: t.Optional[str] = None
    ) -> None:
        """Unbond service on-chain"""
        # TODO This method has not been thoroughly reviewed. Deprecated usage in favour of Safe version.

        service = self.load(service_config_id=service_config_id)

        chain_config = service.chain_configs[chain or service.home_chain]
        ledger_config = chain_config.ledger_config
        chain_data = chain_config.chain_data
        ocm = self.get_on_chain_manager(ledger_config=ledger_config)
        info = ocm.info(token_id=chain_data.token)
        chain_data.on_chain_state = OnChainState(info["service_state"])

        if chain_data.on_chain_state != OnChainState.TERMINATED_BONDED:
            self.logger.info("Cannot unbond service")
            return

        self.logger.info("Unbonding service")
        ocm.unbond(
            service_id=chain_data.token,
            token=(
                OLAS[ledger_config.chain]
                if chain_data.user_params.use_staking
                else None
            ),
        )
        chain_data.on_chain_state = OnChainState.UNBONDED
        service.store()

    def stake_service_on_chain(self, hash: str) -> None:
        """
        Stake service on-chain

        :param hash: Service hash
        """
        raise NotImplementedError

    def stake_service_on_chain_from_safe(  # pylint: disable=too-many-statements,too-many-locals
        self, service_config_id: str, chain: str
    ) -> None:
        """Stake service on-chain"""

        service = self.load(service_config_id=service_config_id)
        chain_config = service.chain_configs[chain]
        ledger_config = chain_config.ledger_config
        chain_data = chain_config.chain_data
        user_params = chain_data.user_params
        target_staking_program = user_params.staking_program_id
        target_staking_contract = STAKING[ledger_config.chain][target_staking_program]
        sftxb = self.get_eth_safe_tx_builder(ledger_config=ledger_config)

        # TODO fixme
        os.environ["CUSTOM_CHAIN_RPC"] = ledger_config.rpc

        # Determine if the service is staked in a known staking program
        current_staking_program = self._get_current_staking_program(
            chain_data, ledger_config, sftxb
        )
        is_staked = current_staking_program is not None
        current_staking_contract = (
            STAKING[ledger_config.chain][current_staking_program]
            if current_staking_program is not None
            else None
        )

        # perform the unstaking flow if necessary
        if is_staked:
            can_unstake = sftxb.can_unstake(
                chain_config.chain_data.token, current_staking_contract  # type: ignore  # TODO fix mypy
            )
            if not chain_config.chain_data.user_params.use_staking and can_unstake:
                self.logger.info(
                    f"Use staking is set to false, but service {chain_config.chain_data.token} is staked and can be unstaked. Unstaking..."
                )
                self.unstake_service_on_chain_from_safe(
                    service_config_id=service_config_id,
                    chain=chain,
                    staking_program_id=current_staking_program,
                )

            info = sftxb.info(token_id=chain_config.chain_data.token)
            chain_config.chain_data.on_chain_state = OnChainState(info["service_state"])
            staking_state = sftxb.staking_status(
                service_id=chain_data.token,
                staking_contract=current_staking_contract,  # type: ignore  # TODO fix mypy
            )

            if staking_state == StakingState.EVICTED and can_unstake:
                self.logger.info(
                    f"Service {chain_config.chain_data.token} has been evicted and can be unstaked. Unstaking..."
                )
                self.unstake_service_on_chain_from_safe(
                    service_config_id=service_config_id,
                    chain=chain,
                    staking_program_id=current_staking_program,
                )

            if (
                staking_state == StakingState.STAKED
                and can_unstake
                and not sftxb.staking_rewards_available(current_staking_contract)  # type: ignore  # TODO fix mypy
            ):
                self.logger.info(
                    f"There are no rewards available, service {chain_config.chain_data.token} "
                    f"is already staked and can be unstaked. Unstaking..."
                )
                self.unstake_service_on_chain_from_safe(
                    service_config_id=service_config_id,
                    chain=chain,
                    staking_program_id=current_staking_program,
                )

            if (
                staking_state == StakingState.STAKED
                and current_staking_program != target_staking_program
                and can_unstake
            ):
                self.logger.info(
                    f"{chain_config.chain_data.token} is staked in a different staking program. Unstaking..."
                )
                self.unstake_service_on_chain_from_safe(
                    service_config_id=service_config_id,
                    chain=chain,
                    staking_program_id=current_staking_program,
                )

        staking_state = sftxb.staking_status(
            service_id=chain_config.chain_data.token,
            staking_contract=target_staking_contract,
        )
        self.logger.info("Checking conditions to stake.")

        staking_rewards_available = sftxb.staking_rewards_available(
            target_staking_contract
        )
        staking_slots_available = sftxb.staking_slots_available(target_staking_contract)
        on_chain_state = self._get_on_chain_state(service=service, chain=chain)
        current_staking_program = self._get_current_staking_program(
            chain_data, ledger_config, sftxb
        )

        self.logger.info(
            f"use_staking={chain_config.chain_data.user_params.use_staking}"
        )
        self.logger.info(f"{staking_state=}")
        self.logger.info(f"{staking_rewards_available=}")
        self.logger.info(f"{staking_slots_available=}")
        self.logger.info(f"{on_chain_state=}")
        self.logger.info(f"{current_staking_program=}")
        self.logger.info(f"{target_staking_program=}")

        if (
            chain_config.chain_data.user_params.use_staking
            and staking_state == StakingState.UNSTAKED
            and staking_rewards_available
            and staking_slots_available
            and on_chain_state == OnChainState.DEPLOYED
        ):
            self.logger.info(f"Approving staking: {chain_config.chain_data.token}")
            sftxb.new_tx().add(
                sftxb.get_staking_approval_data(
                    service_id=chain_config.chain_data.token,
                    service_registry=CONTRACTS[ledger_config.chain]["service_registry"],
                    staking_contract=target_staking_contract,
                )
            ).settle()

            self.logger.info(f"Staking service: {chain_config.chain_data.token}")
            sftxb.new_tx().add(
                sftxb.get_staking_data(
                    service_id=chain_config.chain_data.token,
                    staking_contract=target_staking_contract,
                )
            ).settle()
            chain_config.chain_data.staked = True
            service.store()

        current_staking_program = self._get_current_staking_program(
            chain_data, ledger_config, sftxb
        )
        self.logger.info(f"{target_staking_program=}")
        self.logger.info(f"{current_staking_program=}")

    def unstake_service_on_chain(
        self, service_config_id: str, chain: t.Optional[str] = None
    ) -> None:
        """Unbond service on-chain"""
        # TODO This method has not been thoroughly reviewed. Deprecated usage in favour of Safe version.

        service = self.load(service_config_id=service_config_id)
        chain_config = service.chain_configs[chain or service.home_chain]
        ledger_config = chain_config.ledger_config
        chain_data = chain_config.chain_data
        ocm = self.get_on_chain_manager(ledger_config=ledger_config)
        if not chain_data.user_params.use_staking:
            self.logger.info("Cannot unstake service, `use_staking` is set to false")
            return

        state = ocm.staking_status(
            service_id=chain_data.token,
            staking_contract=STAKING[ledger_config.chain],  # type: ignore  # TODO fix mypy
        )
        self.logger.info(f"Staking status for service {chain_data.token}: {state}")
        if state not in {StakingState.STAKED, StakingState.EVICTED}:
            self.logger.info("Cannot unstake service, it's not staked")
            chain_data.staked = False
            service.store()
            return

        self.logger.info(f"Unstaking service: {chain_data.token}")
        ocm.unstake(
            service_id=chain_data.token,
            staking_contract=STAKING[ledger_config.chain],  # type: ignore  # TODO fix mypy
        )
        chain_data.staked = False
        service.store()

    def unstake_service_on_chain_from_safe(
        self,
        service_config_id: str,
        chain: str,
        staking_program_id: t.Optional[str] = None,
    ) -> None:
        """Unbond service on-chain"""

        self.logger.info("unstake_service_on_chain_from_safe")
        service = self.load(service_config_id=service_config_id)
        chain_config = service.chain_configs[chain]
        ledger_config = chain_config.ledger_config
        chain_data = chain_config.chain_data

        if staking_program_id is None:
            self.logger.info(
                "Cannot unstake service, `staking_program_id` is set to None"
            )
            return

        if not chain_data.user_params.use_staking:
            self.logger.info("Cannot unstake service, `use_staking` is set to false")
            return

        sftxb = self.get_eth_safe_tx_builder(ledger_config=ledger_config)
        state = sftxb.staking_status(
            service_id=chain_data.token,
            staking_contract=STAKING[ledger_config.chain][staking_program_id],
        )
        self.logger.info(f"Staking status for service {chain_data.token}: {state}")
        if state not in {StakingState.STAKED, StakingState.EVICTED}:
            self.logger.info("Cannot unstake service, it's not staked")
            chain_data.staked = False
            service.store()
            return

        self.logger.info(f"Unstaking service: {chain_data.token}")
        sftxb.new_tx().add(
            sftxb.get_unstaking_data(
                service_id=chain_data.token,
                staking_contract=STAKING[ledger_config.chain][staking_program_id],
            )
        ).settle()
        chain_data.staked = False
        service.store()

    def fund_service(  # pylint: disable=too-many-arguments,too-many-locals
        self,
        service_config_id: str,
        rpc: t.Optional[str] = None,
        agent_topup: t.Optional[float] = None,
        safe_topup: t.Optional[float] = None,
        agent_fund_threshold: t.Optional[float] = None,
        safe_fund_treshold: t.Optional[float] = None,
        from_safe: bool = True,
    ) -> None:
        """Fund service if required."""
        service = self.load(service_config_id=service_config_id)

        for chain in service.chain_configs.keys():
            self.logger.info(f"Funding {chain=}")
            self.fund_service_single_chain(
                service_config_id=service_config_id,
                rpc=rpc,
                agent_topup=agent_topup,
                safe_topup=safe_topup,
                agent_fund_threshold=agent_fund_threshold,
                safe_fund_treshold=safe_fund_treshold,
                from_safe=from_safe,
                chain=chain,
            )

    def fund_service_single_chain(  # pylint: disable=too-many-arguments,too-many-locals
        self,
        service_config_id: str,
        rpc: t.Optional[str] = None,
        agent_topup: t.Optional[float] = None,
        safe_topup: t.Optional[float] = None,
        agent_fund_threshold: t.Optional[float] = None,
        safe_fund_treshold: t.Optional[float] = None,
        from_safe: bool = True,
        chain: str = "gnosis",
    ) -> None:
        """Fund service if required."""

        service = self.load(service_config_id=service_config_id)
        chain_config = service.chain_configs[chain]
        ledger_config = chain_config.ledger_config
        chain_data = chain_config.chain_data
        wallet = self.wallet_manager.load(ledger_config.chain.ledger_type)
        ledger_api = wallet.ledger_api(
            chain=ledger_config.chain, rpc=rpc or ledger_config.rpc
        )
        agent_fund_threshold = (
            agent_fund_threshold
            if agent_fund_threshold is not None
            else chain_data.user_params.fund_requirements.agent
        )

        for key in service.keys:
            agent_balance = ledger_api.get_balance(address=key.address)
            self.logger.info(f"Agent {key.address} balance: {agent_balance}")
            if agent_fund_threshold > 0:
                self.logger.info(f"Required balance: {agent_fund_threshold}")
                if agent_balance < agent_fund_threshold:
                    self.logger.info("Funding agents")
                    to_transfer = (
                        agent_topup or chain_data.user_params.fund_requirements.agent
                    )
                    self.logger.info(
                        f"Transferring {to_transfer} units to {key.address}"
                    )
                    wallet.transfer(
                        to=key.address,
                        amount=int(to_transfer),
                        chain_type=ledger_config.chain,
                        from_safe=from_safe,
                        rpc=rpc or ledger_config.rpc,
                    )

        safe_balance = ledger_api.get_balance(chain_data.multisig)
        safe_fund_treshold = (
            safe_fund_treshold or chain_data.user_params.fund_requirements.safe
        )
        self.logger.info(f"Safe {chain_data.multisig} balance: {safe_balance}")
        self.logger.info(f"Required balance: {safe_fund_treshold}")
        if safe_balance < safe_fund_treshold:
            self.logger.info("Funding safe")
            to_transfer = safe_topup or chain_data.user_params.fund_requirements.safe
            self.logger.info(
                f"Transferring {to_transfer} units to {chain_data.multisig}"
            )
            wallet.transfer(
                to=t.cast(str, chain_data.multisig),
                amount=int(to_transfer),
                chain_type=ledger_config.chain,
                rpc=rpc or ledger_config.rpc,
            )

    def fund_service_erc20(  # pylint: disable=too-many-arguments,too-many-locals
        self,
        service_config_id: str,
        token: str,
        rpc: t.Optional[str] = None,
        agent_topup: t.Optional[float] = None,
        safe_topup: t.Optional[float] = None,
        agent_fund_threshold: t.Optional[float] = None,
        safe_fund_treshold: t.Optional[float] = None,
        from_safe: bool = True,
        chain: str = "gnosis",
    ) -> None:
        """Fund service if required."""
        service = self.load(service_config_id=service_config_id)
        chain_config = service.chain_configs[chain]
        ledger_config = chain_config.ledger_config
        chain_data = chain_config.chain_data
        wallet = self.wallet_manager.load(ledger_config.chain.ledger_type)
        ledger_api = wallet.ledger_api(
            chain=ledger_config.chain, rpc=rpc or ledger_config.rpc
        )
        agent_fund_threshold = (
            agent_fund_threshold or chain_data.user_params.fund_requirements.agent
        )

        for key in service.keys:
            agent_balance = ledger_api.get_balance(address=key.address)
            self.logger.info(f"Agent {key.address} balance: {agent_balance}")
            self.logger.info(f"Required balance: {agent_fund_threshold}")
            if agent_balance < agent_fund_threshold:
                self.logger.info("Funding agents")
                to_transfer = (
                    agent_topup or chain_data.user_params.fund_requirements.agent
                )
                self.logger.info(f"Transferring {to_transfer} units to {key.address}")
                wallet.transfer_erc20(
                    token=token,
                    to=key.address,
                    amount=int(to_transfer),
                    chain_type=ledger_config.chain,
                    from_safe=from_safe,
                    rpc=rpc or ledger_config.rpc,
                )

        safe_balance = (
            registry_contracts.erc20.get_instance(ledger_api, token)
            .functions.balanceOf(chain_data.multisig)
            .call()
        )
        safe_fund_treshold = (
            safe_fund_treshold or chain_data.user_params.fund_requirements.safe
        )
        self.logger.info(f"Safe {chain_data.multisig} balance: {safe_balance}")
        self.logger.info(f"Required balance: {safe_fund_treshold}")
        if safe_balance < safe_fund_treshold:
            self.logger.info("Funding safe")
            to_transfer = safe_topup or chain_data.user_params.fund_requirements.safe
            self.logger.info(
                f"Transferring {to_transfer} units to {chain_data.multisig}"
            )
            wallet.transfer_erc20(
                token=token,
                to=t.cast(str, chain_data.multisig),
                amount=int(to_transfer),
                chain_type=ledger_config.chain,
                rpc=rpc or ledger_config.rpc,
            )

    async def funding_job(
        self,
        service_config_id: str,
        loop: t.Optional[asyncio.AbstractEventLoop] = None,
        from_safe: bool = True,
    ) -> None:
        """Start a background funding job."""
        loop = loop or asyncio.get_event_loop()
        service = self.load(service_config_id=service_config_id)
        chain_config = service.chain_configs[service.home_chain]
        ledger_config = chain_config.ledger_config
        with ThreadPoolExecutor() as executor:
            while True:
                try:
                    await loop.run_in_executor(
                        executor,
                        self.fund_service,
                        service_config_id,  # Service id
                        PUBLIC_RPCS[ledger_config.chain],  # RPC
                        100000000000000000,  # agent_topup
                        2000000000000000000,  # safe_topup
                        50000000000000000,  # agent_fund_threshold
                        500000000000000000,  # safe_fund_treshold
                        from_safe,
                    )
                except Exception:  # pylint: disable=broad-except
                    logging.info(
                        f"Error occured while funding the service\n{traceback.format_exc()}"
                    )
                await asyncio.sleep(60)

    def _set_env_variables(self, service_config_id: str) -> None:
        self.logger.info(f"_set_env_variables {service_config_id} - not implemented")

    def deploy_service_locally(
        self,
        service_config_id: str,
        force: bool = True,
        chain: t.Optional[str] = None,
        use_docker: bool = False,
    ) -> Deployment:
        """
        Deploy service locally

        :param hash: Service hash
        :param force: Remove previous deployment and start a new one.
        :param chain: Chain to set runtime parameters on the deployment (home_chain if not provided).
        :param use_docker: Use a Docker Compose deployment (True) or Host deployment (False).
        :return: Deployment instance
        """
        self._set_env_variables(service_config_id=service_config_id)
        service = self.load(service_config_id=service_config_id)

        deployment = service.deployment
        deployment.build(use_docker=use_docker, force=force, chain=chain or service.home_chain)
        deployment.start(use_docker=use_docker)
        return deployment

    def stop_service_locally(
        self, service_config_id: str, delete: bool = False, use_docker: bool = False
    ) -> Deployment:
        """
        Stop service locally

        :param service_id: Service id
        :param delete: Delete local deployment.
        :return: Deployment instance
        """
        deployment = self.load(service_config_id=service_config_id).deployment
        deployment.stop(use_docker)
        if delete:
            deployment.delete()
        return deployment

    def log_directories(self) -> None:
        """Log directories."""
        directories = [f"  - {str(p)}" for p in self.path.iterdir() if p.is_dir()]
        directories_str = "\n".join(directories)
        self.logger.info(f"Directories in {self.path}\n: {directories_str}")

    def update(
        self,
        service_config_id: str,
        service_template: ServiceTemplate,
        allow_different_service_public_id: bool = False,
    ) -> Service:
        """Update a service."""

        self.logger.info(f"Updating {service_config_id=}")
        service = self.load(service_config_id=service_config_id)
        service.update(service_template, allow_different_service_public_id)
        return service

    def update_all_matching(
        self,
        service_template: ServiceTemplate,
    ) -> t.List[t.Dict]:
        """Update all services with service id matching the service id from the template hash."""

        self.logger.info("update_all_matching")
        self.logger.info(f"{service_template['hash']=}")
        updated_services: t.List[t.Dict] = []
        for service in self._get_all_services():
            try:
                service.update(service_template=service_template)
                updated_services.append(service.json)
                self.logger.info(
                    f"Updated service_config_id={service.service_config_id}"
                )
            except ValueError:
                self.logger.info(
                    f"Not updated service_config_id={service.service_config_id}"
                )

        return updated_services

    def migrate_service_configs(self) -> None:
        """Migrate old service config formats to new ones, if applies."""

        bafybei_count = sum(
            1 for path in self.path.iterdir() if path.name.startswith("bafybei")
        )
        if bafybei_count > 1:
            self.log_directories()
            raise RuntimeError(
                f"Your services folder contains {bafybei_count} folders starting with 'bafybei'. This is an unintended situation. Please contact support."
            )

        paths = list(self.path.iterdir())
        for path in paths:
            if path.name.startswith(DELETE_PREFIX):
                shutil.rmtree(path)
                self.logger.info(f"Deleted folder: {path.name}")

            if path.name.startswith(SERVICE_CONFIG_PREFIX) or path.name.startswith(
                "bafybei"
            ):
                self.logger.info(f"migrate_service_configs {str(path)}")
                migrated = Service.migrate_format(path)
                if migrated:
                    self.logger.info(f"Folder {str(path)} has been migrated.")<|MERGE_RESOLUTION|>--- conflicted
+++ resolved
@@ -531,36 +531,12 @@
             )
 
         # TODO A customized, arbitrary computation mechanism should be devised.
-<<<<<<< HEAD
-        env_var_to_value = {
-            "ETHEREUM_LEDGER_RPC": PUBLIC_RPCS[Chain.ETHEREUM],
-            "GNOSIS_LEDGER_RPC": PUBLIC_RPCS[Chain.GNOSIS],
-            "BASE_LEDGER_RPC": PUBLIC_RPCS[Chain.BASE],
-            "OPTIMISM_LEDGER_RPC": PUBLIC_RPCS[Chain.OPTIMISTIC],
-            "STAKING_CONTRACT_ADDRESS": staking_params.get("staking_contract"),
-            "MECH_ACTIVITY_CHECKER_CONTRACT": staking_params.get("activity_checker"),
-            "MECH_CONTRACT_ADDRESS": staking_params.get("agent_mech"),
-            "MECH_REQUEST_PRICE": "10000000000000000",
-            "USE_MECH_MARKETPLACE": str(
-                "mech_marketplace"
-                in service.chain_configs[
-                    service.home_chain
-                ].chain_data.user_params.staking_program_id
-            ),
-            "REQUESTER_STAKING_INSTANCE_ADDRESS": staking_params.get(
-                "staking_contract"
-            ),
-            "PRIORITY_MECH_ADDRESS": staking_params.get("agent_mech"),
-        }
-
-        service.update_env_variables_values(env_var_to_value)
-=======
-        if chain_id == service.home_chain_id:
+        if chain == service.home_chain:
             env_var_to_value = {
-                "ETHEREUM_LEDGER_RPC": PUBLIC_RPCS[ChainType.ETHEREUM],
-                "GNOSIS_LEDGER_RPC": PUBLIC_RPCS[ChainType.GNOSIS],
-                "BASE_LEDGER_RPC": PUBLIC_RPCS[ChainType.BASE],
-                "OPTIMISM_LEDGER_RPC": PUBLIC_RPCS[ChainType.OPTIMISM],
+                "ETHEREUM_LEDGER_RPC": PUBLIC_RPCS[Chain.ETHEREUM],
+                "GNOSIS_LEDGER_RPC": PUBLIC_RPCS[Chain.GNOSIS],
+                "BASE_LEDGER_RPC": PUBLIC_RPCS[Chain.BASE],
+                "OPTIMISM_LEDGER_RPC": PUBLIC_RPCS[Chain.OPTIMISTIC],
                 "STAKING_CONTRACT_ADDRESS": staking_params.get("staking_contract"),
                 "MECH_ACTIVITY_CHECKER_CONTRACT": staking_params.get("activity_checker"),
                 "MECH_CONTRACT_ADDRESS": staking_params.get("agent_mech"),
@@ -568,7 +544,7 @@
                 "USE_MECH_MARKETPLACE": str(
                     "mech_marketplace"
                     in service.chain_configs[
-                        service.home_chain_id
+                        service.home_chain
                     ].chain_data.user_params.staking_program_id
                 ),
                 "REQUESTER_STAKING_INSTANCE_ADDRESS": staking_params.get(
@@ -578,7 +554,6 @@
             }
 
             service.update_env_variables_values(env_var_to_value)
->>>>>>> eaa70e56
 
         if user_params.use_staking:
             self.logger.info("Checking staking compatibility")
