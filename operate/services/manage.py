#!/usr/bin/env python3
# -*- coding: utf-8 -*-
# ------------------------------------------------------------------------------
#
#   Copyright 2024 Valory AG
#
#   Licensed under the Apache License, Version 2.0 (the "License");
#   you may not use this file except in compliance with the License.
#   You may obtain a copy of the License at
#
#       http://www.apache.org/licenses/LICENSE-2.0
#
#   Unless required by applicable law or agreed to in writing, software
#   distributed under the License is distributed on an "AS IS" BASIS,
#   WITHOUT WARRANTIES OR CONDITIONS OF ANY KIND, either express or implied.
#   See the License for the specific language governing permissions and
#   limitations under the License.
#
# ------------------------------------------------------------------------------
"""Service manager."""

import asyncio
import json
import logging
import os
import traceback
import typing as t
from collections import Counter, defaultdict
from concurrent.futures import ThreadPoolExecutor
from contextlib import suppress
from http import HTTPStatus
from pathlib import Path

import requests
from aea.helpers.base import IPFSHash
from aea_ledger_ethereum import LedgerApi
from autonomy.chain.base import registry_contracts
from autonomy.chain.config import CHAIN_PROFILES, ChainType
from autonomy.chain.metadata import IPFS_URI_PREFIX
from web3 import Web3

from operate.constants import (
    AGENT_LOG_DIR,
    AGENT_LOG_ENV_VAR,
    AGENT_PERSISTENT_STORAGE_DIR,
    AGENT_PERSISTENT_STORAGE_ENV_VAR,
    IPFS_ADDRESS,
    ZERO_ADDRESS,
)
from operate.data import DATA_DIR
from operate.data.contracts.mech_activity.contract import MechActivityContract
from operate.data.contracts.requester_activity_checker.contract import (
    RequesterActivityCheckerContract,
)
from operate.data.contracts.staking_token.contract import StakingTokenContract
from operate.keys import KeysManager
from operate.ledger import PUBLIC_RPCS, get_currency_denom
from operate.ledger.profiles import (
    CONTRACTS,
    DEFAULT_MASTER_EOA_FUNDS,
    DEFAULT_PRIORITY_MECH,
    OLAS,
    STAKING,
    USDC,
    WRAPPED_NATIVE_ASSET,
    get_staking_contract,
)
from operate.operate_types import (
    Chain,
    FundingValues,
    LedgerConfig,
    MechMarketplaceConfig,
    OnChainState,
    ServiceEnvProvisionType,
    ServiceTemplate,
)
from operate.services.protocol import EthSafeTxBuilder, OnChainManager, StakingState
from operate.services.service import (
    ChainConfig,
    Deployment,
    NON_EXISTENT_MULTISIG,
    NON_EXISTENT_TOKEN,
    OnChainData,
    SERVICE_CONFIG_PREFIX,
    SERVICE_CONFIG_VERSION,
    Service,
)
from operate.services.utils.mech import deploy_mech
from operate.utils.gnosis import drain_eoa, get_asset_balance, get_assets_balances
from operate.utils.gnosis import transfer as transfer_from_safe
from operate.utils.gnosis import transfer_erc20_from_safe
from operate.wallet.master import MasterWalletManager


# pylint: disable=redefined-builtin
DEFAULT_TOPUP_THRESHOLD = 0.5
# At the moment, we only support running one agent per service locally on a machine.
# If multiple agents are provided in the service.yaml file, only the 0th index config will be used.
NUM_LOCAL_AGENT_INSTANCES = 1


class ServiceManager:
    """Service manager."""

    def __init__(
        self,
        path: Path,
        wallet_manager: MasterWalletManager,
        logger: logging.Logger,
        skip_dependency_check: t.Optional[bool] = False,
    ) -> None:
        """
        Initialze service manager

        :param path: Path to service storage.
        :param keys_manager: Keys manager.
        :param wallet_manager: Wallet manager instance.
        :param logger: logging.Logger object.
        """
        self.path = path
        self.keys_manager = KeysManager()
        self.wallet_manager = wallet_manager
        self.logger = logger
        self.skip_depencency_check = skip_dependency_check

    def setup(self) -> None:
        """Setup service manager."""
        self.path.mkdir(exist_ok=True)

    def get_all_service_ids(self) -> t.List[str]:
        """
        Get all service ids.

        :return: List of service ids.
        """
        return [
            path.name
            for path in self.path.iterdir()
            if path.is_dir() and path.name.startswith(SERVICE_CONFIG_PREFIX)
        ]

    def get_all_services(self) -> t.Tuple[t.List[Service], bool]:
        """Get all services."""
        services = []
        success = True
        for path in self.path.iterdir():
            if not path.name.startswith(SERVICE_CONFIG_PREFIX):
                continue
            try:
                service = Service.load(path=path)
                if service.version != SERVICE_CONFIG_VERSION:
                    self.logger.warning(
                        f"Service {path.name} has an unsupported version: {service.version}."
                    )
                    success = False
                    continue

                services.append(service)
            except Exception as e:  # pylint: disable=broad-except
                self.logger.error(
                    f"Failed to load service: {path.name}. Exception {e}: {traceback.format_exc()}"
                )
                success = False

        return services, success

    def validate_services(self) -> bool:
        """
        Validate all services.

        :return: True if all services are valid, False otherwise.
        """
        _, success = self.get_all_services()
        return success

    @property
    def json(self) -> t.List[t.Dict]:
        """Returns the list of available services."""
        services, _ = self.get_all_services()
        return [service.json for service in services]

    def exists(self, service_config_id: str) -> bool:
        """Check if service exists."""
        return (self.path / service_config_id).exists()

    def get_on_chain_manager(self, ledger_config: LedgerConfig) -> OnChainManager:
        """Get OnChainManager instance."""
        return OnChainManager(
            rpc=ledger_config.rpc,
            wallet=self.wallet_manager.load(ledger_config.chain.ledger_type),
            contracts=CONTRACTS[ledger_config.chain],
            chain_type=ChainType(ledger_config.chain.value),
        )

    def get_eth_safe_tx_builder(self, ledger_config: LedgerConfig) -> EthSafeTxBuilder:
        """Get EthSafeTxBuilder instance."""
        return EthSafeTxBuilder(
            rpc=ledger_config.rpc,
            wallet=self.wallet_manager.load(ledger_config.chain.ledger_type),
            contracts=CONTRACTS[ledger_config.chain],
            chain_type=ChainType(ledger_config.chain.value),
        )

    def load_or_create(
        self,
        hash: str,
        service_template: t.Optional[ServiceTemplate] = None,
        agent_addresses: t.Optional[t.List[str]] = None,
    ) -> Service:
        """
        Create or load a service

        :param hash: Service hash
        :param service_template: Service template
        :param agent_addresses: Agents' addresses to be used for the service.
        :return: Service instance
        """
        path = self.path / hash
        if path.exists():
            service = Service.load(path=path)

            if service_template is not None:
                service.update_user_params_from_template(
                    service_template=service_template
                )

            return service

        if service_template is None:
            raise ValueError(
                "'service_template' cannot be None when creating a new service"
            )

        return self.create(
            service_template=service_template, agent_addresses=agent_addresses
        )

    def load(
        self,
        service_config_id: str,
    ) -> Service:
        """
        Load a service

        :param service_id: Service id
        :return: Service instance
        """
        path = self.path / service_config_id
        return Service.load(path=path)

    def create(
        self,
        service_template: ServiceTemplate,
        agent_addresses: t.Optional[t.List[str]] = None,
    ) -> Service:
        """
        Create a service

        :param service_template: Service template
        :param agent_addresses: Agents' addresses to be used for the service.
        :return: Service instance
        """
        service = Service.new(
            agent_addresses=agent_addresses or [],
            storage=self.path,
            service_template=service_template,
        )

        if not service.agent_addresses:
            service.agent_addresses = [
                self.keys_manager.create() for _ in range(NUM_LOCAL_AGENT_INSTANCES)
            ]
            service.store()

        return service

    def _get_on_chain_state(self, service: Service, chain: str) -> OnChainState:
        chain_config = service.chain_configs[chain]
        chain_data = chain_config.chain_data
        ledger_config = chain_config.ledger_config
        if chain_data.token == NON_EXISTENT_TOKEN:
            return OnChainState.NON_EXISTENT

        sftxb = self.get_eth_safe_tx_builder(ledger_config=ledger_config)
        info = sftxb.info(token_id=chain_data.token)
        return OnChainState(info["service_state"])

    def _get_on_chain_metadata(self, chain_config: ChainConfig) -> t.Dict:
        chain_data = chain_config.chain_data
        ledger_config = chain_config.ledger_config
        if chain_data.token == NON_EXISTENT_TOKEN:
            return {}

        sftxb = self.get_eth_safe_tx_builder(ledger_config=ledger_config)
        info = sftxb.info(token_id=chain_data.token)
        config_hash = info["config_hash"]
        url = IPFS_ADDRESS.format(hash=config_hash)
        self.logger.info(f"Fetching {url=}...")
        res = requests.get(url, timeout=30)
        if res.status_code == HTTPStatus.OK:
            return res.json()
        raise ValueError(
            f"Something went wrong while trying to get the on-chain metadata from IPFS: {res}"
        )

    def deploy_service_onchain(  # pylint: disable=too-many-statements,too-many-locals
        self,
        service_config_id: str,
    ) -> None:
        """Deploy service on-chain"""
        # TODO This method has not been thoroughly reviewed. Deprecated usage in favour of Safe version.

        service = self.load(service_config_id=service_config_id)
        for chain in service.chain_configs.keys():
            self._deploy_service_onchain(
                service_config_id=service_config_id,
                chain=chain,
            )

    def _deploy_service_onchain(  # pylint: disable=too-many-statements,too-many-locals
        self,
        service_config_id: str,
        chain: str,
    ) -> None:
        """Deploy as service on-chain"""
        # TODO This method has not been thoroughly reviewed. Deprecated usage in favour of Safe version.

        self.logger.info(f"_deploy_service_onchain {chain=}")
        service = self.load(service_config_id=service_config_id)
        chain_config = service.chain_configs[chain]
        ledger_config = chain_config.ledger_config
        chain_data = chain_config.chain_data
        user_params = chain_config.chain_data.user_params
        ocm = self.get_on_chain_manager(ledger_config=ledger_config)

        # TODO fix this
        os.environ["CUSTOM_CHAIN_RPC"] = ledger_config.rpc

        current_agent_id = None
        on_chain_state = OnChainState.NON_EXISTENT
        if chain_data.token > -1:
            self.logger.info("Syncing service state")
            info = ocm.info(token_id=chain_data.token)
            on_chain_state = OnChainState(info["service_state"])
            chain_data.instances = info["instances"]
            chain_data.multisig = info["multisig"]
            service.store()
        self.logger.info(f"Service state: {on_chain_state.name}")

        if user_params.use_staking:
            staking_params = ocm.get_staking_params(
                staking_contract=get_staking_contract(
                    chain=ledger_config.chain,
                    staking_program_id=user_params.staking_program_id,
                ),
            )
        else:  # TODO fix this - using pearl beta params
            staking_params = dict(  # nosec
                agent_ids=[25],
                service_registry="0x9338b5153AE39BB89f50468E608eD9d764B755fD",  # nosec
                staking_token="0xcE11e14225575945b8E6Dc0D4F2dD4C570f79d9f",  # nosec
                service_registry_token_utility="0xa45E64d13A30a51b91ae0eb182e88a40e9b18eD8",  # nosec
                min_staking_deposit=20000000000000000000,
                activity_checker="0x155547857680A6D51bebC5603397488988DEb1c8",  # nosec
            )

        if user_params.use_staking:
            self.logger.info("Checking staking compatibility")

            # TODO: Missing check when the service is currently staked in a program, but needs to be staked
            # in a different target program. The In this case, balance = currently staked balance + safe balance

            if on_chain_state in (
                OnChainState.NON_EXISTENT,
                OnChainState.PRE_REGISTRATION,
            ):
                required_olas = (
                    staking_params["min_staking_deposit"]
                    + staking_params["min_staking_deposit"]  # bond = staking
                )
            elif on_chain_state == OnChainState.ACTIVE_REGISTRATION:
                required_olas = staking_params["min_staking_deposit"]
            else:
                required_olas = 0

            balance = (
                registry_contracts.erc20.get_instance(
                    ledger_api=ocm.ledger_api,
                    contract_address=OLAS[ledger_config.chain],
                )
                .functions.balanceOf(ocm.crypto.address)
                .call()
            )
            if balance < required_olas:
                raise ValueError(
                    "You don't have enough olas to stake, "
                    f"required olas: {required_olas}; your balance {balance}"
                )

        on_chain_metadata = self._get_on_chain_metadata(chain_config=chain_config)
        on_chain_hash = on_chain_metadata.get("code_uri", "")[len(IPFS_URI_PREFIX) :]
        on_chain_description = on_chain_metadata.get("description")

        current_agent_bond = staking_params[
            "min_staking_deposit"
        ]  # TODO fixme, read from service registry token utility contract
        is_first_mint = (
            self._get_on_chain_state(service=service, chain=chain)
            == OnChainState.NON_EXISTENT
        )
        is_update = (
            (not is_first_mint)
            and (on_chain_hash is not None)
            and (
                on_chain_hash != service.hash
                or current_agent_id != staking_params["agent_ids"][0]
                or current_agent_bond != staking_params["min_staking_deposit"]
                or on_chain_description != service.description
            )
        )
        current_staking_program = self._get_current_staking_program(service, chain)

        self.logger.info(f"{current_staking_program=}")
        self.logger.info(f"{user_params.staking_program_id=}")
        self.logger.info(f"{on_chain_hash=}")
        self.logger.info(f"{service.hash=}")
        self.logger.info(f"{current_agent_id=}")
        self.logger.info(f"{staking_params['agent_ids'][0]=}")
        self.logger.info(f"{is_first_mint=}")
        self.logger.info(f"{is_update=}")

        if on_chain_state == OnChainState.NON_EXISTENT:
            self.logger.info("Minting service")
            chain_data.token = t.cast(
                int,
                ocm.mint(
                    package_path=service.package_absolute_path_absolute_path,
                    agent_id=staking_params["agent_ids"][0],
                    number_of_slots=NUM_LOCAL_AGENT_INSTANCES,
                    cost_of_bond=(
                        staking_params["min_staking_deposit"]
                        if user_params.use_staking
                        else user_params.cost_of_bond
                    ),
                    threshold=len(service.agent_addresses),
                    nft=IPFSHash(user_params.nft),
                    update_token=chain_data.token if is_update else None,
                    token=(
                        OLAS[ledger_config.chain] if user_params.use_staking else None
                    ),
                    metadata_description=service.description,
                    skip_dependency_check=self.skip_depencency_check,
                ).get("token"),
            )
            on_chain_state = OnChainState.PRE_REGISTRATION
            service.store()

        info = ocm.info(token_id=chain_data.token)
        on_chain_state = OnChainState(info["service_state"])

        if on_chain_state == OnChainState.PRE_REGISTRATION:
            self.logger.info("Activating service")
            ocm.activate(
                service_id=chain_data.token,
                token=(OLAS[ledger_config.chain] if user_params.use_staking else None),
            )
            on_chain_state = OnChainState.ACTIVE_REGISTRATION

        info = ocm.info(token_id=chain_data.token)
        on_chain_state = OnChainState(info["service_state"])

        if on_chain_state == OnChainState.ACTIVE_REGISTRATION:
            self.logger.info("Registering agent instances")
            agent_id = staking_params["agent_ids"][0]
            ocm.register(
                service_id=chain_data.token,
                instances=service.agent_addresses,
                agents=[agent_id for _ in service.agent_addresses],
                token=(OLAS[ledger_config.chain] if user_params.use_staking else None),
            )
            on_chain_state = OnChainState.FINISHED_REGISTRATION

        info = ocm.info(token_id=chain_data.token)
        on_chain_state = OnChainState(info["service_state"])

        if on_chain_state == OnChainState.FINISHED_REGISTRATION:
            self.logger.info("Deploying service")
            ocm.deploy(
                service_id=chain_data.token,
                reuse_multisig=is_update,
                token=(OLAS[ledger_config.chain] if user_params.use_staking else None),
            )
            on_chain_state = OnChainState.DEPLOYED

        info = ocm.info(token_id=chain_data.token)
        chain_data = OnChainData(
            token=chain_data.token,
            instances=info["instances"],
            multisig=info["multisig"],
            user_params=chain_data.user_params,
        )
        service.store()

    def deploy_service_onchain_from_safe(  # pylint: disable=too-many-statements,too-many-locals
        self,
        service_config_id: str,
    ) -> None:
        """Deploy as service on-chain"""

        service = self.load(service_config_id=service_config_id)
        for chain in service.chain_configs.keys():
            self._deploy_service_onchain_from_safe(
                service_config_id=service_config_id,
                chain=chain,
            )

    def get_mech_configs(
        self,
        chain: str,
        ledger_api: LedgerApi,
        staking_program_id: str | None = None,
    ) -> MechMarketplaceConfig:
        """Get the mech configs."""
        sftxb = self.get_eth_safe_tx_builder(
            ledger_config=LedgerConfig(
                chain=Chain(chain),
                rpc=ledger_api.api.provider.endpoint_uri,
            )
        )
        staking_contract = get_staking_contract(
            chain=chain,
            staking_program_id=staking_program_id,
        )
        if staking_contract is None:
            return MechMarketplaceConfig(
                use_mech_marketplace=False,
                mech_marketplace_address=ZERO_ADDRESS,
                priority_mech_address=ZERO_ADDRESS,
                priority_mech_service_id=0,
            )

        target_staking_params = sftxb.get_staking_params(
            staking_contract=get_staking_contract(
                chain=chain,
                staking_program_id=staking_program_id,
            ),
        )

        try:
            # Try if activity checker is a MechActivityChecker contract
            mech_activity_contract = t.cast(
                MechActivityContract,
                MechActivityContract.from_dir(
                    directory=str(DATA_DIR / "contracts" / "mech_activity")
                ),
            )

            priority_mech_address = (
                mech_activity_contract.get_instance(
                    ledger_api=ledger_api,
                    contract_address=target_staking_params["activity_checker"],
                )
                .functions.agentMech()
                .call()
            )
            use_mech_marketplace = False
            mech_marketplace_address = ZERO_ADDRESS
            priority_mech_service_id = 0

        except Exception:  # pylint: disable=broad-except
            # Try if activity checker is a RequesterActivityChecker contract
            try:
                requester_activity_checker = t.cast(
                    RequesterActivityCheckerContract,
                    RequesterActivityCheckerContract.from_dir(
                        directory=str(
                            DATA_DIR / "contracts" / "requester_activity_checker"
                        )
                    ),
                )

                mech_marketplace_address = (
                    requester_activity_checker.get_instance(
                        ledger_api=ledger_api,
                        contract_address=target_staking_params["activity_checker"],
                    )
                    .functions.mechMarketplace()
                    .call()
                )

                use_mech_marketplace = True
                priority_mech_address, priority_mech_service_id = DEFAULT_PRIORITY_MECH[
                    mech_marketplace_address
                ]

            except Exception as e:  # pylint: disable=broad-except
                self.logger.error(f"{e}: {traceback.format_exc()}")
                self.logger.warning(
                    "Cannot determine type of activity checker contract. Using default parameters. "
                    "NOTE: This will be an exception in the future!"
                )
                priority_mech_address = "0x77af31De935740567Cf4fF1986D04B2c964A786a"
                use_mech_marketplace = False
                mech_marketplace_address = ZERO_ADDRESS
                priority_mech_service_id = 0

        return MechMarketplaceConfig(
            use_mech_marketplace=use_mech_marketplace,
            mech_marketplace_address=mech_marketplace_address,
            priority_mech_address=priority_mech_address,
            priority_mech_service_id=priority_mech_service_id,
        )

    def _deploy_service_onchain_from_safe(  # pylint: disable=too-many-statements,too-many-locals
        self,
        service_config_id: str,
        chain: str,
    ) -> None:
        """Deploy service on-chain"""

        self.logger.info(f"_deploy_service_onchain_from_safe {chain=}")
        service = self.load(service_config_id=service_config_id)
        service.remove_latest_healthcheck()
        chain_config = service.chain_configs[chain]
        ledger_config = chain_config.ledger_config
        chain_data = chain_config.chain_data
        user_params = chain_config.chain_data.user_params
        wallet = self.wallet_manager.load(ledger_config.chain.ledger_type)
        sftxb = self.get_eth_safe_tx_builder(ledger_config=ledger_config)
        safe = wallet.safes[Chain(chain)]

        # TODO fix this
        os.environ["CUSTOM_CHAIN_RPC"] = ledger_config.rpc

        self._enable_recovery_module(service_config_id=service_config_id, chain=chain)

        current_agent_id = None
        on_chain_state = OnChainState.NON_EXISTENT
        if chain_data.token > -1:
            self.logger.info("Syncing service state")
            info = sftxb.info(token_id=chain_data.token)
            on_chain_state = OnChainState(info["service_state"])
            chain_data.instances = info["instances"]
            chain_data.multisig = info["multisig"]
            current_agent_id = info["canonical_agents"][0]  # TODO Allow multiple agents
            service.store()
        self.logger.info(f"Service state: {on_chain_state.name}")

        current_staking_program = self._get_current_staking_program(service, chain)
        fallback_params = dict(  # nosec
            staking_contract=ZERO_ADDRESS,
            agent_ids=[user_params.agent_id],
            service_registry="0x9338b5153AE39BB89f50468E608eD9d764B755fD",  # nosec
            staking_token=ZERO_ADDRESS,  # nosec
            service_registry_token_utility="0xa45E64d13A30a51b91ae0eb182e88a40e9b18eD8",  # nosec
            min_staking_deposit=20000000000000000000,
            activity_checker=ZERO_ADDRESS,  # nosec
        )

        current_staking_params = sftxb.get_staking_params(
            fallback_params=fallback_params,
            staking_contract=get_staking_contract(
                chain=ledger_config.chain,
                staking_program_id=current_staking_program,
            ),
        )
        target_staking_params = sftxb.get_staking_params(
            fallback_params=fallback_params,
            staking_contract=get_staking_contract(
                chain=ledger_config.chain,
                staking_program_id=user_params.staking_program_id,
            ),
        )

        # TODO A customized, arbitrary computation mechanism should be devised.
        env_var_to_value = {}
        if chain == service.home_chain:
            mech_configs: MechMarketplaceConfig = self.get_mech_configs(
                chain=chain,
                ledger_api=sftxb.ledger_api,
                staking_program_id=user_params.staking_program_id,
            )

            if (
                "PRIORITY_MECH_ADDRESS" in service.env_variables
                and service.env_variables["PRIORITY_MECH_ADDRESS"]["provision_type"]
                == ServiceEnvProvisionType.USER
            ):
                mech_configs.priority_mech_address = service.env_variables[
                    "PRIORITY_MECH_ADDRESS"
                ]["value"]

            if (
                "PRIORITY_MECH_SERVICE_ID" in service.env_variables
                and service.env_variables["PRIORITY_MECH_SERVICE_ID"]["provision_type"]
                == ServiceEnvProvisionType.USER
            ):
                mech_configs.priority_mech_service_id = service.env_variables[
                    "PRIORITY_MECH_SERVICE_ID"
                ]["value"]

            env_var_to_value.update(
                {
                    "ETHEREUM_LEDGER_RPC": PUBLIC_RPCS[Chain.ETHEREUM],
                    "GNOSIS_LEDGER_RPC": PUBLIC_RPCS[Chain.GNOSIS],
                    "BASE_LEDGER_RPC": PUBLIC_RPCS[Chain.BASE],
                    "CELO_LEDGER_RPC": PUBLIC_RPCS[Chain.CELO],
                    "OPTIMISM_LEDGER_RPC": PUBLIC_RPCS[Chain.OPTIMISM],
                    "MODE_LEDGER_RPC": PUBLIC_RPCS[Chain.MODE],
                    f"{chain.upper()}_LEDGER_RPC": ledger_config.rpc,
                    "STAKING_CONTRACT_ADDRESS": target_staking_params.get(
                        "staking_contract"
                    ),
                    "STAKING_TOKEN_CONTRACT_ADDRESS": target_staking_params.get(
                        "staking_contract"
                    ),
                    "MECH_MARKETPLACE_CONFIG": (
                        f'{{"mech_marketplace_address":"{mech_configs.mech_marketplace_address}",'
                        f'"priority_mech_address":"{mech_configs.priority_mech_address}",'
                        f'"priority_mech_staking_instance_address":"0x998dEFafD094817EF329f6dc79c703f1CF18bC90",'
                        f'"priority_mech_service_id":{mech_configs.priority_mech_service_id},'
                        f'"requester_staking_instance_address":"{target_staking_params.get("staking_contract")}",'
                        f'"response_timeout":300}}'
                    ),
                    "ACTIVITY_CHECKER_CONTRACT_ADDRESS": target_staking_params.get(
                        "activity_checker"
                    ),
                    "MECH_ACTIVITY_CHECKER_CONTRACT": target_staking_params.get(
                        "activity_checker"
                    ),
                    "MECH_CONTRACT_ADDRESS": mech_configs.priority_mech_address,
                    "MECH_REQUEST_PRICE": "10000000000000000",
                    "USE_MECH_MARKETPLACE": mech_configs.use_mech_marketplace,
                }
            )

        # Set environment variables for the service
        for dir_name, env_var_name in (
            (AGENT_PERSISTENT_STORAGE_DIR, AGENT_PERSISTENT_STORAGE_ENV_VAR),
            (AGENT_LOG_DIR, AGENT_LOG_ENV_VAR),
        ):
            dir_path = service.path / dir_name
            dir_path.mkdir(parents=True, exist_ok=True)
            env_var_to_value.update({env_var_name: str(dir_path)})

        service.update_env_variables_values(env_var_to_value)

        if user_params.use_staking:
            self.logger.info("Checking staking compatibility")

            # TODO: Missing check when the service is currently staked in a program, but needs to be staked
            # in a different target program. The In this case, balance = currently staked balance + safe balance

            if on_chain_state in (
                OnChainState.NON_EXISTENT,
                OnChainState.PRE_REGISTRATION,
            ):
                protocol_asset_requirements = self._compute_protocol_asset_requirements(
                    service_config_id, chain
                )
            elif on_chain_state == OnChainState.ACTIVE_REGISTRATION:
                protocol_asset_requirements = self._compute_protocol_asset_requirements(
                    service_config_id, chain
                )
                protocol_asset_requirements[target_staking_params["staking_token"]] = (
                    target_staking_params["min_staking_deposit"]
                    * NUM_LOCAL_AGENT_INSTANCES
                )
            else:
                protocol_asset_requirements = {}

            for asset, amount in protocol_asset_requirements.items():
                balance = get_asset_balance(
                    ledger_api=sftxb.ledger_api,
                    asset_address=asset,
                    address=safe,
                )
                if balance < amount:
                    raise ValueError(
                        f"Address {safe} has insufficient balance for asset {asset}: "
                        f"required {amount}, available {balance}."
                    )

        # TODO Handle this in a more graceful way.
        agent_id = (
            target_staking_params["agent_ids"][0]
            if target_staking_params["agent_ids"]
            else user_params.agent_id
        )
        target_staking_params["agent_ids"] = [agent_id]

        on_chain_metadata = self._get_on_chain_metadata(chain_config=chain_config)
        on_chain_hash = on_chain_metadata.get("code_uri", "")[len(IPFS_URI_PREFIX) :]
        on_chain_description = on_chain_metadata.get("description")

        current_agent_bond = sftxb.get_agent_bond(
            service_id=chain_data.token, agent_id=target_staking_params["agent_ids"][0]
        )

        is_first_mint = (
            self._get_on_chain_state(service=service, chain=chain)
            == OnChainState.NON_EXISTENT
        )
        current_staking_program = self._get_current_staking_program(service, chain)

        is_update = (
            (not is_first_mint)
            and (on_chain_hash is not None)
            and (
                # TODO Discuss how to manage on-chain hash updates with staking programs.
                # on_chain_hash != service.hash or  # noqa
                current_agent_id != target_staking_params["agent_ids"][0]
                # TODO This has to be removed for Optimus (needs to be properly implemented). Needs to be put back for Trader!
                or current_agent_bond != target_staking_params["min_staking_deposit"]
                or current_staking_params["staking_token"]
                != target_staking_params["staking_token"]
                or on_chain_description != service.description
            )
        )

        self.logger.info(f"{chain_data.token=}")
        self.logger.info(f"{current_staking_program=}")
        self.logger.info(f"{user_params.staking_program_id=}")
        self.logger.info(f"{on_chain_hash=}")
        self.logger.info(f"{service.hash=}")
        self.logger.info(f"{current_agent_id=}")
        self.logger.info(f"{target_staking_params['agent_ids'][0]=}")
        self.logger.info(f"{current_agent_bond=}")
        self.logger.info(f"{target_staking_params['min_staking_deposit']=}")
        self.logger.info(f"{is_first_mint=}")
        self.logger.info(f"{is_update=}")

        if is_update:
            self.terminate_service_on_chain_from_safe(
                service_config_id=service_config_id, chain=chain
            )
            # Update service
            if (
                self._get_on_chain_state(service=service, chain=chain)
                == OnChainState.PRE_REGISTRATION
            ):
                self.logger.info("Execute recovery module operations")
                self._execute_recovery_module_flow_from_safe(
                    service_config_id=service_config_id, chain=chain
                )

                self.logger.info("Updating service")
                receipt = (
                    sftxb.new_tx()
                    .add(
                        sftxb.get_mint_tx_data(
                            package_path=service.package_absolute_path,
                            agent_id=agent_id,
                            number_of_slots=NUM_LOCAL_AGENT_INSTANCES,
                            cost_of_bond=(
                                target_staking_params["min_staking_deposit"]
                                if user_params.use_staking
                                else user_params.cost_of_bond
                            ),
                            threshold=len(service.agent_addresses),
                            nft=IPFSHash(user_params.nft),
                            update_token=chain_data.token,
                            token=(
                                target_staking_params["staking_token"]
                                if user_params.use_staking
                                else None
                            ),
                            metadata_description=service.description,
                            skip_depencency_check=self.skip_depencency_check,
                        )
                    )
                    .settle()
                )
                event_data, *_ = t.cast(
                    t.Tuple,
                    registry_contracts.service_registry.process_receipt(
                        ledger_api=sftxb.ledger_api,
                        contract_address=target_staking_params["service_registry"],
                        event="UpdateService",
                        receipt=receipt,
                    ).get("events"),
                )

        # Mint service
        if (
            self._get_on_chain_state(service=service, chain=chain)
            == OnChainState.NON_EXISTENT
        ):
            if user_params.use_staking and not sftxb.staking_slots_available(
                staking_contract=get_staking_contract(
                    chain=ledger_config.chain,
                    staking_program_id=user_params.staking_program_id,
                ),
            ):
                raise ValueError("No staking slots available")

            self.logger.info("Minting service")
            receipt = (
                sftxb.new_tx()
                .add(
                    sftxb.get_mint_tx_data(
                        package_path=service.package_absolute_path,
                        agent_id=agent_id,
                        number_of_slots=NUM_LOCAL_AGENT_INSTANCES,
                        cost_of_bond=(
                            target_staking_params["min_staking_deposit"]
                            if user_params.use_staking
                            else user_params.cost_of_bond
                        ),
                        threshold=len(service.agent_addresses),
                        nft=IPFSHash(user_params.nft),
                        update_token=None,
                        token=(
                            target_staking_params["staking_token"]
                            if user_params.use_staking
                            else None
                        ),
                        metadata_description=service.description,
                        skip_depencency_check=self.skip_depencency_check,
                    )
                )
                .settle()
            )
            event_data, *_ = t.cast(
                t.Tuple,
                registry_contracts.service_registry.process_receipt(
                    ledger_api=sftxb.ledger_api,
                    contract_address=target_staking_params["service_registry"],
                    event="CreateService",
                    receipt=receipt,
                ).get("events"),
            )
            chain_data.token = event_data["args"]["serviceId"]
            service.store()

        if (
            self._get_on_chain_state(service=service, chain=chain)
            == OnChainState.PRE_REGISTRATION
        ):
            # TODO Verify that this is incorrect: cost_of_bond = staking_params["min_staking_deposit"]
            cost_of_bond = user_params.cost_of_bond
            if user_params.use_staking:
                token_utility = target_staking_params["service_registry_token_utility"]
                olas_token = target_staking_params["staking_token"]
                self.logger.info(
                    f"Approving OLAS as bonding token from {safe} to {token_utility}"
                )
                cost_of_bond = (
                    registry_contracts.service_registry_token_utility.get_agent_bond(
                        ledger_api=sftxb.ledger_api,
                        contract_address=token_utility,
                        service_id=chain_data.token,
                        agent_id=agent_id,
                    ).get("bond")
                )
                sftxb.new_tx().add(
                    sftxb.get_erc20_approval_data(
                        spender=token_utility,
                        amount=cost_of_bond,
                        erc20_contract=olas_token,
                    )
                ).settle()
                token_utility_allowance = (
                    registry_contracts.erc20.get_instance(
                        ledger_api=sftxb.ledger_api,
                        contract_address=olas_token,
                    )
                    .functions.allowance(
                        safe,
                        token_utility,
                    )
                    .call()
                )
                self.logger.info(
                    f"Approved {token_utility_allowance} OLAS from {safe} to {token_utility}"
                )
                cost_of_bond = 1

            self.logger.info("Activating service")

            native_balance = get_asset_balance(
                ledger_api=sftxb.ledger_api,
                asset_address=ZERO_ADDRESS,
                address=safe,
            )

            if native_balance < cost_of_bond:
                message = f"Cannot activate service: address {safe} {native_balance=} < {cost_of_bond=}."
                self.logger.error(message)
                raise ValueError(message)

            sftxb.new_tx().add(
                sftxb.get_activate_data(
                    service_id=chain_data.token,
                    cost_of_bond=cost_of_bond,
                )
            ).settle()

        if (
            self._get_on_chain_state(service=service, chain=chain)
            == OnChainState.ACTIVE_REGISTRATION
        ):
            cost_of_bond = user_params.cost_of_bond
            if user_params.use_staking:
                token_utility = target_staking_params["service_registry_token_utility"]
                olas_token = target_staking_params["staking_token"]
                self.logger.info(
                    f"Approving OLAS as bonding token from {safe} to {token_utility}"
                )
                cost_of_bond = (
                    registry_contracts.service_registry_token_utility.get_agent_bond(
                        ledger_api=sftxb.ledger_api,
                        contract_address=token_utility,
                        service_id=chain_data.token,
                        agent_id=agent_id,
                    ).get("bond")
                )
                sftxb.new_tx().add(
                    sftxb.get_erc20_approval_data(
                        spender=token_utility,
                        amount=cost_of_bond,
                        erc20_contract=olas_token,
                    )
                ).settle()
                token_utility_allowance = (
                    registry_contracts.erc20.get_instance(
                        ledger_api=sftxb.ledger_api,
                        contract_address=olas_token,
                    )
                    .functions.allowance(
                        safe,
                        token_utility,
                    )
                    .call()
                )
                self.logger.info(
                    f"Approved {token_utility_allowance} OLAS from {safe} to {token_utility}"
                )
                cost_of_bond = 1 * len(service.agent_addresses)

            self.logger.info(
                f"Registering agent instances: {chain_data.token} -> {service.agent_addresses}"
            )

            native_balance = get_asset_balance(
                ledger_api=sftxb.ledger_api,
                asset_address=ZERO_ADDRESS,
                address=safe,
            )

            if native_balance < cost_of_bond:
                message = f"Cannot register agent instances: address {safe} {native_balance=} < {cost_of_bond=}."
                self.logger.error(message)
                raise ValueError(message)

            sftxb.new_tx().add(
                sftxb.get_register_instances_data(
                    service_id=chain_data.token,
                    instances=service.agent_addresses,
                    agents=[agent_id for _ in service.agent_addresses],
                    cost_of_bond=cost_of_bond,
                )
            ).settle()

        # Deploy service
        if (
            self._get_on_chain_state(service=service, chain=chain)
            == OnChainState.FINISHED_REGISTRATION
        ):
            self.logger.info("Deploying service")

            reuse_multisig = True
            info = sftxb.info(token_id=chain_data.token)
            service_safe_address = info["multisig"]
            if service_safe_address == ZERO_ADDRESS:
                reuse_multisig = False

            self.logger.info(f"{reuse_multisig=}")

            is_recovery_module_enabled = (
                registry_contracts.gnosis_safe.is_module_enabled(
                    ledger_api=sftxb.ledger_api,
                    contract_address=service_safe_address,
                    module_address=CONTRACTS[Chain(chain)]["recovery_module"],
                ).get("enabled")
            )

            self.logger.info(f"{is_recovery_module_enabled=}")

            messages = sftxb.get_deploy_data_from_safe(
                service_id=chain_data.token,
                reuse_multisig=reuse_multisig,
                master_safe=safe,
                use_recovery_module=is_recovery_module_enabled,
            )
            tx = sftxb.new_tx()
            for message in messages:
                tx.add(message)
            tx.settle()

        # Update local Service
        info = sftxb.info(token_id=chain_data.token)
        chain_data.instances = info["instances"]
        chain_data.multisig = info["multisig"]

        # TODO: yet another agent specific logic for mech, which should be abstracted
        if all(
            var in service.env_variables
            for var in [
                "AGENT_ID",
                "MECH_TO_CONFIG",
                "ON_CHAIN_SERVICE_ID",
                "ETHEREUM_LEDGER_RPC_0",
                "GNOSIS_LEDGER_RPC_0",
                "MECH_MARKETPLACE_ADDRESS",
            ]
        ):
            if (
                not service.env_variables["AGENT_ID"]["value"]
                or not service.env_variables["MECH_TO_CONFIG"]["value"]
            ):
                mech_address, agent_id = deploy_mech(sftxb=sftxb, service=service)
                service.update_env_variables_values(
                    {
                        "AGENT_ID": agent_id,
                        "MECH_TO_CONFIG": json.dumps(
                            {
                                mech_address: {
                                    "use_dynamic_pricing": False,
                                    "is_marketplace_mech": True,
                                }
                            },
                            separators=(",", ":"),
                        ),
                        "MECH_TO_MAX_DELIVERY_RATE": json.dumps(
                            {
                                mech_address: service.env_variables.get(
                                    "MECH_REQUEST_PRICE", {}
                                ).get("value", 10000000000000000)
                            },
                            separators=(",", ":"),
                        ),
                    }
                )

            service.update_env_variables_values(
                {
                    "ON_CHAIN_SERVICE_ID": chain_data.token,
                    "ETHEREUM_LEDGER_RPC_0": service.env_variables["GNOSIS_LEDGER_RPC"][
                        "value"
                    ],
                    "GNOSIS_LEDGER_RPC_0": service.env_variables["GNOSIS_LEDGER_RPC"][
                        "value"
                    ],
                }
            )

        # TODO: this is a patch for modius, to be standardized
        staking_chain = None
        for chain_, config in service.chain_configs.items():
            if config.chain_data.user_params.use_staking:
                staking_chain = chain_
                break

        service.update_env_variables_values(
            {
                "SAFE_CONTRACT_ADDRESSES": json.dumps(
                    {
                        chain: config.chain_data.multisig
                        for chain, config in service.chain_configs.items()
                    },
                    separators=(",", ":"),
                ),
                "STAKING_CHAIN": staking_chain,
            }
        )
        service.store()

        if user_params.use_staking:
            self.stake_service_on_chain_from_safe(
                service_config_id=service_config_id, chain=chain
            )

    def terminate_service_on_chain(
        self, service_config_id: str, chain: t.Optional[str] = None
    ) -> None:
        """Terminate service on-chain"""
        # TODO This method has not been thoroughly reviewed. Deprecated usage in favour of Safe version.

        self.logger.info("terminate_service_on_chain")
        service = self.load(service_config_id=service_config_id)

        chain_config = service.chain_configs[chain or service.home_chain]
        ledger_config = chain_config.ledger_config
        chain_data = chain_config.chain_data
        ocm = self.get_on_chain_manager(ledger_config=ledger_config)
        info = ocm.info(token_id=chain_data.token)

        if OnChainState(info["service_state"]) != OnChainState.DEPLOYED:
            self.logger.info("Cannot terminate service")
            return

        self.logger.info("Terminating service")
        ocm.terminate(
            service_id=chain_data.token,
            token=(
                OLAS[ledger_config.chain]
                if chain_data.user_params.use_staking
                else None
            ),
        )

    def terminate_service_on_chain_from_safe(  # pylint: disable=too-many-locals
        self,
        service_config_id: str,
        chain: str,
        withdrawal_address: t.Optional[str] = None,
    ) -> None:
        """Terminate service on-chain"""

        self.logger.info("terminate_service_on_chain_from_safe")
        service = self.load(service_config_id=service_config_id)
        chain_config = service.chain_configs[chain]
        ledger_config = chain_config.ledger_config
        chain_data = chain_config.chain_data
        wallet = self.wallet_manager.load(ledger_config.chain.ledger_type)
        safe = wallet.safes[Chain(chain)]  # type: ignore

        if withdrawal_address:
            withdrawal_address = Web3.to_checksum_address(withdrawal_address)

        # TODO fixme
        os.environ["CUSTOM_CHAIN_RPC"] = ledger_config.rpc

        sftxb = self.get_eth_safe_tx_builder(ledger_config=ledger_config)

        # Determine if the service is staked in a known staking program
        current_staking_program = self._get_current_staking_program(
            service,
            chain,
        )
        is_staked = current_staking_program is not None

        can_unstake = False
        if current_staking_program is not None:
            can_unstake = sftxb.can_unstake(
                service_id=chain_data.token,
                staking_contract=get_staking_contract(
                    chain=ledger_config.chain,
                    staking_program_id=current_staking_program,
                ),
            )

        # Cannot unstake, terminate flow.
        if is_staked and not can_unstake and withdrawal_address is None:
            self.logger.info("Service cannot be terminated on-chain: cannot unstake.")
            return

        # Unstake the service if applies
        if is_staked and (can_unstake or withdrawal_address is not None):
            self.unstake_service_on_chain_from_safe(
                service_config_id=service_config_id,
                chain=chain,
                staking_program_id=current_staking_program,
            )

        if self._get_on_chain_state(service=service, chain=chain) in (
            OnChainState.ACTIVE_REGISTRATION,
            OnChainState.FINISHED_REGISTRATION,
            OnChainState.DEPLOYED,
        ):
            self.logger.info("Terminating service")
            sftxb.new_tx().add(
                sftxb.get_terminate_data(
                    service_id=chain_data.token,
                )
            ).settle()

        if (
            self._get_on_chain_state(service=service, chain=chain)
            == OnChainState.TERMINATED_BONDED
        ):
            self.logger.info("Unbonding service")
            sftxb.new_tx().add(
                sftxb.get_unbond_data(
                    service_id=chain_data.token,
                )
            ).settle()

        # Swap service safe
        current_safe_owners = sftxb.get_service_safe_owners(service_id=chain_data.token)
        counter_current_safe_owners = Counter(s.lower() for s in current_safe_owners)
        counter_instances = Counter(s.lower() for s in service.agent_addresses)

        if withdrawal_address is not None:
            # we don't drain signer yet, because the owner swapping tx may need to happen
            self.drain_service_safe(
                service_config_id=service_config_id,
                withdrawal_address=withdrawal_address,
                chain=Chain(chain),
            )

        if counter_current_safe_owners == counter_instances:
            if withdrawal_address is None:
                self.logger.info("Service funded for safe swap")
                self.fund_service(
                    service_config_id=service_config_id,
                    funding_values={
                        ZERO_ADDRESS: {
                            "agent": {
                                "topup": chain_data.user_params.fund_requirements[
                                    ZERO_ADDRESS
                                ].agent,
                                "threshold": chain_data.user_params.fund_requirements[
                                    ZERO_ADDRESS
                                ].agent,
                            },
                            "safe": {"topup": 0, "threshold": 0},
                        }
                    },
                )

            self._enable_recovery_module(
                service_config_id=service_config_id, chain=chain
            )
            self.logger.info("Swapping Safe owners")
            owner_crypto = self.keys_manager.get_crypto_instance(
                address=current_safe_owners[0]
            )
            sftxb.swap(
                service_id=chain_data.token,
                multisig=chain_data.multisig,  # TODO this can be read from the registry
                owner_cryptos=[owner_crypto],  # TODO allow multiple owners
                new_owner_address=(
                    safe if safe else wallet.crypto.address
                ),  # TODO it should always be safe address
            )

        if withdrawal_address is not None:
            ethereum_crypto = KeysManager().get_crypto_instance(
                service.agent_addresses[0]
            )
            # drain all native tokens from service signer key
            drain_eoa(
                ledger_api=self.wallet_manager.load(
                    ledger_config.chain.ledger_type
                ).ledger_api(chain=ledger_config.chain, rpc=ledger_config.rpc),
                crypto=ethereum_crypto,
                withdrawal_address=withdrawal_address,
                chain_id=ledger_config.chain.id,
            )
            self.logger.info(f"{service.name} signer drained")

    def _execute_recovery_module_flow_from_safe(  # pylint: disable=too-many-locals
        self,
        service_config_id: str,
        chain: str,
    ) -> None:
        """Execute recovery module operations from Safe"""
        self.logger.info(f"_execute_recovery_module_operations_from_safe {chain=}")
        service = self.load(service_config_id=service_config_id)
        chain_config = service.chain_configs[chain]
        chain_data = chain_config.chain_data
        ledger_config = chain_config.ledger_config
        wallet = self.wallet_manager.load(ledger_config.chain.ledger_type)
        sftxb = self.get_eth_safe_tx_builder(ledger_config=ledger_config)
        safe = wallet.safes[Chain(chain)]

        if chain_data.token == NON_EXISTENT_TOKEN:
            self.logger.info("Service is not minted.")
            return

        info = sftxb.info(token_id=chain_data.token)
        service_safe_address = info["multisig"]
        on_chain_state = OnChainState(info["service_state"])

        if service_safe_address == ZERO_ADDRESS:
            self.logger.info("Service Safe is not deployed.")
            return

        recovery_module_address = CONTRACTS[Chain(chain)]["recovery_module"]
        is_recovery_module_enabled = registry_contracts.gnosis_safe.is_module_enabled(
            ledger_api=sftxb.ledger_api,
            contract_address=service_safe_address,
            module_address=recovery_module_address,
        ).get("enabled")

        service_safe_owners = sftxb.get_service_safe_owners(service_id=chain_data.token)
        master_safe_is_service_safe_owner = service_safe_owners == [safe]

        self.logger.info(f"{is_recovery_module_enabled=}")
        self.logger.info(f"{master_safe_is_service_safe_owner=}")

        if not is_recovery_module_enabled and not master_safe_is_service_safe_owner:
            self.logger.info(
                "Recovery module is not enabled and Master Safe is not service Safe owner. Skipping recovery operations."
            )
            return

        if not is_recovery_module_enabled:
            self._enable_recovery_module(
                service_config_id=service_config_id, chain=chain
            )

        if (
            not master_safe_is_service_safe_owner
            and on_chain_state == OnChainState.PRE_REGISTRATION
        ):
            self.logger.info("Recovering service Safe access through recovery module.")
            sftxb.new_tx().add(
                sftxb.get_recover_access_data(
                    service_id=chain_data.token,
                )
            ).settle()
            self.logger.info("Recovering service Safe done.")

    def _enable_recovery_module(  # pylint: disable=too-many-locals
        self,
        service_config_id: str,
        chain: str,
    ) -> None:
        """Enable recovery module"""
        self.logger.info(f"_enable_recovery_module {chain=}")
        service = self.load(service_config_id=service_config_id)
        chain_config = service.chain_configs[chain]
        chain_data = chain_config.chain_data
        ledger_config = chain_config.ledger_config
        wallet = self.wallet_manager.load(ledger_config.chain.ledger_type)
        sftxb = self.get_eth_safe_tx_builder(ledger_config=ledger_config)
        safe = wallet.safes[Chain(chain)]

        if chain_data.token == NON_EXISTENT_TOKEN:
            self.logger.info("Service is not minted.")
            return

        info = sftxb.info(token_id=chain_data.token)
        service_safe_address = info["multisig"]

        if service_safe_address == ZERO_ADDRESS:
            self.logger.info("Service Safe is not deployed.")
            return

        recovery_module_address = CONTRACTS[Chain(chain)]["recovery_module"]
        is_recovery_module_enabled = registry_contracts.gnosis_safe.is_module_enabled(
            ledger_api=sftxb.ledger_api,
            contract_address=service_safe_address,
            module_address=recovery_module_address,
        ).get("enabled")

        if is_recovery_module_enabled:
            self.logger.info("Recovery module is already enabled in service Safe.")
            return

        self.logger.info("Recovery module is not enabled.")

        # NOTE Recovery from agent only works for single-agent services
        agent_address = service.agent_addresses[0]
        service_safe_owners = sftxb.get_service_safe_owners(service_id=chain_data.token)
        agent_is_service_safe_owner = service_safe_owners == [agent_address]
        master_safe_is_service_safe_owner = service_safe_owners == [safe]

        if agent_is_service_safe_owner:
            self.logger.info("(Agent) Enabling recovery module in service Safe.")
            try:
                crypto = self.keys_manager.get_crypto_instance(address=agent_address)
                EthSafeTxBuilder._new_tx(  # pylint: disable=protected-access
                    ledger_api=sftxb.ledger_api,
                    crypto=crypto,
                    chain_type=ChainType(chain),
                    safe=service_safe_address,
                ).add(
                    sftxb.get_enable_module_data(
                        module_address=recovery_module_address,
                        safe_address=service_safe_address,
                    )
                ).settle()
                self.logger.info(
                    "(Agent) Recovery module enabled successfully in service Safe."
                )
            except Exception as e:  # pylint: disable=broad-except
                self.logger.error(
                    f"Failed to enable recovery module in service Safe. Exception {e}: {traceback.format_exc()}"
                )
        elif master_safe_is_service_safe_owner:
            # TODO Enable recovery module when Safe owner = master Safe.
            # This should be similar to the above code, but
            # requires implement a transaction where the owner is another Safe.
            self.logger.info(
                "(Service owner) Enabling recovery module in service Safe. [Not implemented]"
            )
        else:
            self.logger.error(
                f"Cannot enable recovery module. Safe {service_safe_address} has inconsistent owners."
            )

    def _get_current_staking_program(
        self, service: Service, chain: str
    ) -> t.Optional[str]:
        chain_config = service.chain_configs[chain]
        ledger_config = chain_config.ledger_config
        sftxb = self.get_eth_safe_tx_builder(ledger_config=ledger_config)
        service_id = chain_config.chain_data.token
        ledger_api = sftxb.ledger_api

        if service_id == NON_EXISTENT_TOKEN:
            return None

        service_registry = registry_contracts.service_registry.get_instance(
            ledger_api=ledger_api,
            contract_address=CONTRACTS[ledger_config.chain]["service_registry"],
        )

        service_owner = service_registry.functions.ownerOf(service_id).call()

        # TODO Implement in Staking Manager. Implemented here for performance issues.
        staking_ctr = t.cast(
            StakingTokenContract,
            StakingTokenContract.from_dir(
                directory=str(DATA_DIR / "contracts" / "staking_token")
            ),
        )

        try:
            state = StakingState(
                staking_ctr.get_instance(
                    ledger_api=ledger_api,
                    contract_address=service_owner,
                )
                .functions.getStakingState(service_id)
                .call()
            )
        except Exception:  # pylint: disable=broad-except
            # Service owner is not a staking contract

            # TODO The exception caught here should be ContractLogicError.
            # This exception is typically raised when the contract reverts with
            # a reason string. However, in some cases, the error message
            # does not contain a reason string, which means web3.py raises
            # a generic ValueError instead. It should be properly analyzed
            # what exceptions might be raised by web3.py in this case. To
            # avoid any issues we are simply catching all exceptions.
            return None

        if state == StakingState.UNSTAKED:
            return None

        for staking_program_id, val in STAKING[ledger_config.chain].items():
            if val == service_owner:
                return staking_program_id

        # Fallback, if not possible to determine staking_program_id it means it's an "inner" staking contract
        # (e.g., in the case of DualStakingToken). Loop trough all the known contracts.
        for staking_program_id, staking_program_address in STAKING[
            ledger_config.chain
        ].items():
            state = StakingState(
                staking_ctr.get_instance(
                    ledger_api=ledger_api,
                    contract_address=staking_program_address,
                )
                .functions.getStakingState(service_id)
                .call()
            )

            if state in (StakingState.STAKED, StakingState.EVICTED):
                return staking_program_id

        # it's staked, but we don't know which staking program
        # so the staking_program_id should be an arbitrary staking contract
        return service_owner

    def unbond_service_on_chain(
        self, service_config_id: str, chain: t.Optional[str] = None
    ) -> None:
        """Unbond service on-chain"""
        # TODO This method has not been thoroughly reviewed. Deprecated usage in favour of Safe version.

        service = self.load(service_config_id=service_config_id)

        chain_config = service.chain_configs[chain or service.home_chain]
        ledger_config = chain_config.ledger_config
        chain_data = chain_config.chain_data
        ocm = self.get_on_chain_manager(ledger_config=ledger_config)
        info = ocm.info(token_id=chain_data.token)

        if OnChainState(info["service_state"]) != OnChainState.TERMINATED_BONDED:
            self.logger.info("Cannot unbond service")
            return

        self.logger.info("Unbonding service")
        ocm.unbond(
            service_id=chain_data.token,
            token=(
                OLAS[ledger_config.chain]
                if chain_data.user_params.use_staking
                else None
            ),
        )

    def stake_service_on_chain(self, hash: str) -> None:
        """
        Stake service on-chain

        :param hash: Service hash
        """
        raise NotImplementedError

    def stake_service_on_chain_from_safe(  # pylint: disable=too-many-statements,too-many-locals
        self, service_config_id: str, chain: str
    ) -> None:
        """Stake service on-chain"""
        self.logger.info("stake_service_on_chain_from_safe")
        service = self.load(service_config_id=service_config_id)
        chain_config = service.chain_configs[chain]
        ledger_config = chain_config.ledger_config
        chain_data = chain_config.chain_data
        user_params = chain_data.user_params
        target_staking_program = user_params.staking_program_id
        target_staking_contract = get_staking_contract(
            chain=ledger_config.chain,
            staking_program_id=target_staking_program,
        )
        sftxb = self.get_eth_safe_tx_builder(ledger_config=ledger_config)

        # TODO fixme
        os.environ["CUSTOM_CHAIN_RPC"] = ledger_config.rpc

        on_chain_state = self._get_on_chain_state(service=service, chain=chain)
        if on_chain_state != OnChainState.DEPLOYED:
            self.logger.info(
                f"Cannot perform staking operations. Service {chain_config.chain_data.token} is not on DEPLOYED state"
            )
            return

        # Determine if the service is staked in a known staking program
        current_staking_program = self._get_current_staking_program(
            service,
            chain,
        )
        current_staking_contract = get_staking_contract(
            chain=ledger_config.chain,
            staking_program_id=current_staking_program,
        )

        # perform the unstaking flow if necessary
        staking_state = StakingState.UNSTAKED
        if current_staking_program is not None:
            can_unstake = sftxb.can_unstake(
                chain_config.chain_data.token, current_staking_contract
            )
            if not chain_config.chain_data.user_params.use_staking and can_unstake:
                self.logger.info(
                    f"Use staking is set to false, but service {chain_config.chain_data.token} is staked and can be unstaked. Unstaking..."
                )
                self.unstake_service_on_chain_from_safe(
                    service_config_id=service_config_id,
                    chain=chain,
                    staking_program_id=current_staking_program,
                )

            staking_state = sftxb.staking_status(
                service_id=chain_data.token,
                staking_contract=current_staking_contract,
            )

            if staking_state == StakingState.EVICTED and can_unstake:
                self.logger.info(
                    f"Service {chain_config.chain_data.token} has been evicted and can be unstaked. Unstaking..."
                )
                self.unstake_service_on_chain_from_safe(
                    service_config_id=service_config_id,
                    chain=chain,
                    staking_program_id=current_staking_program,
                )

            if (
                staking_state == StakingState.STAKED
                and can_unstake
                and not sftxb.staking_rewards_available(current_staking_contract)
            ):
                self.logger.info(
                    f"There are no rewards available, service {chain_config.chain_data.token} "
                    "is already staked and can be unstaked."
                )
                self.logger.info("Skipping unstaking for no rewards available.")

            if (
                staking_state == StakingState.STAKED
                and current_staking_program != target_staking_program
                and can_unstake
            ):
                self.logger.info(
                    f"{chain_config.chain_data.token} is staked in a different staking program. Unstaking..."
                )
                self.unstake_service_on_chain_from_safe(
                    service_config_id=service_config_id,
                    chain=chain,
                    staking_program_id=current_staking_program,
                )

            staking_state = sftxb.staking_status(
                service_id=chain_config.chain_data.token,
                staking_contract=current_staking_contract,
            )

        target_program_staking_state = sftxb.staking_status(
            service_id=chain_config.chain_data.token,
            staking_contract=target_staking_contract,
        )
        self.logger.info("Checking conditions to stake.")

        staking_rewards_available = sftxb.staking_rewards_available(
            target_staking_contract
        )
        staking_slots_available = sftxb.staking_slots_available(target_staking_contract)
        current_staking_program = self._get_current_staking_program(
            service,
            chain,
        )

        self.logger.info(
            f"use_staking={chain_config.chain_data.user_params.use_staking}"
        )
        self.logger.info(f"{on_chain_state=}")
        self.logger.info(f"{current_staking_program=}")
        self.logger.info(f"{staking_state=}")
        self.logger.info(f"{target_staking_program=}")
        self.logger.info(f"{target_program_staking_state=}")
        self.logger.info(f"{staking_rewards_available=}")
        self.logger.info(f"{staking_slots_available=}")

        if (
            chain_config.chain_data.user_params.use_staking  # pylint: disable=too-many-boolean-expressions
            and staking_state == StakingState.UNSTAKED
            and target_program_staking_state == StakingState.UNSTAKED
            and staking_rewards_available
            and staking_slots_available
            and on_chain_state == OnChainState.DEPLOYED
        ):
            self.logger.info(f"Approving staking: {chain_config.chain_data.token}")
            sftxb.new_tx().add(
                sftxb.get_staking_approval_data(
                    service_id=chain_config.chain_data.token,
                    service_registry=CONTRACTS[ledger_config.chain]["service_registry"],
                    staking_contract=target_staking_contract,
                )
            ).settle()

            # Approve additional_staking_tokens.
            staking_params = sftxb.get_staking_params(
                staking_contract=target_staking_contract
            )

            for token_contract, min_staking_amount in staking_params[
                "additional_staking_tokens"
            ].items():
                sftxb.new_tx().add(
                    sftxb.get_erc20_approval_data(
                        spender=target_staking_contract,
                        amount=min_staking_amount,
                        erc20_contract=token_contract,
                    )
                ).settle()
                staking_contract_allowance = (
                    registry_contracts.erc20.get_instance(
                        ledger_api=sftxb.ledger_api,
                        contract_address=token_contract,
                    )
                    .functions.allowance(
                        sftxb.safe,
                        target_staking_contract,
                    )
                    .call()
                )
                self.logger.info(
                    f"Approved {staking_contract_allowance} (token {token_contract}) from {sftxb.safe} to {target_staking_contract}"
                )

            self.logger.info(f"Staking service: {chain_config.chain_data.token}")
            sftxb.new_tx().add(
                sftxb.get_staking_data(
                    service_id=chain_config.chain_data.token,
                    staking_contract=target_staking_contract,
                )
            ).settle()

        current_staking_program = self._get_current_staking_program(
            service,
            chain,
        )
        self.logger.info(f"{target_staking_program=}")
        self.logger.info(f"{current_staking_program=}")

    def unstake_service_on_chain(
        self, service_config_id: str, chain: t.Optional[str] = None
    ) -> None:
        """Unbond service on-chain"""
        # TODO This method has not been thoroughly reviewed. Deprecated usage in favour of Safe version.

        service = self.load(service_config_id=service_config_id)
        chain_config = service.chain_configs[chain or service.home_chain]
        ledger_config = chain_config.ledger_config
        chain_data = chain_config.chain_data
        ocm = self.get_on_chain_manager(ledger_config=ledger_config)

        state = ocm.staking_status(
            service_id=chain_data.token,
            staking_contract=get_staking_contract(
                chain=ledger_config.chain,
                staking_program_id=chain_data.user_params.staking_program_id,
            ),
        )
        self.logger.info(f"Staking status for service {chain_data.token}: {state}")
        if state not in {StakingState.STAKED, StakingState.EVICTED}:
            self.logger.info("Cannot unstake service, it's not staked")
            return

        self.logger.info(f"Unstaking service: {chain_data.token}")
        ocm.unstake(
            service_id=chain_data.token,
            staking_contract=get_staking_contract(
                chain=ledger_config.chain,
                staking_program_id=chain_data.user_params.staking_program_id,
            ),
        )

    def unstake_service_on_chain_from_safe(
        self,
        service_config_id: str,
        chain: str,
        staking_program_id: t.Optional[str] = None,
        force: bool = False,
    ) -> None:
        """Unbond service on-chain"""

        self.logger.info("unstake_service_on_chain_from_safe")
        service = self.load(service_config_id=service_config_id)
        chain_config = service.chain_configs[chain]
        ledger_config = chain_config.ledger_config
        chain_data = chain_config.chain_data

        if staking_program_id is None:
            self.logger.info(
                "Cannot unstake service, `staking_program_id` is set to None"
            )
            return

        sftxb = self.get_eth_safe_tx_builder(ledger_config=ledger_config)
        state = sftxb.staking_status(
            service_id=chain_data.token,
            staking_contract=get_staking_contract(
                chain=ledger_config.chain,
                staking_program_id=staking_program_id,
            ),
        )
        self.logger.info(f"Staking status for service {chain_data.token}: {state}")
        if state not in {StakingState.STAKED, StakingState.EVICTED}:
            self.logger.info("Cannot unstake service, it's not staked")
            return

        self.logger.info(f"Unstaking service: {chain_data.token}")
        sftxb.new_tx().add(
            sftxb.get_unstaking_data(
                service_id=chain_data.token,
                staking_contract=get_staking_contract(
                    chain=ledger_config.chain,
                    staking_program_id=staking_program_id,
                ),
                force=force,
            )
        ).settle()

    def claim_on_chain_from_safe(
        self,
        service_config_id: str,
        chain: str,
    ) -> str:
        """Claim rewards from Safe and returns transaction hash"""
        self.logger.info("claim_on_chain_from_safe")
        service = self.load(service_config_id=service_config_id)
        chain_config = service.chain_configs[chain]
        ledger_config = chain_config.ledger_config
        chain_data = chain_config.chain_data
        staking_program_id = chain_data.user_params.staking_program_id
        wallet = self.wallet_manager.load(ledger_config.chain.ledger_type)
        ledger_api = wallet.ledger_api(chain=ledger_config.chain, rpc=ledger_config.rpc)
        print(
            f"OLAS Balance on service Safe {chain_data.multisig}: "
            f"{get_asset_balance(ledger_api, OLAS[Chain(chain)], chain_data.multisig)}"
        )
        if (
            get_staking_contract(
                chain=ledger_config.chain,
                staking_program_id=staking_program_id,
            )
            is None
        ):
            raise RuntimeError(
                "No staking contract found for the current staking_program_id: "
                f"{staking_program_id}. Not claiming the rewards."
            )

        sftxb = self.get_eth_safe_tx_builder(ledger_config=ledger_config)
        receipt = (
            sftxb.new_tx()
            .add(
                sftxb.get_claiming_data(
                    service_id=chain_data.token,
                    staking_contract=get_staking_contract(
                        chain=ledger_config.chain,
                        staking_program_id=staking_program_id,
                    ),
                )
            )
            .settle()
        )
        return receipt["transactionHash"]

    def fund_service(  # pylint: disable=too-many-arguments,too-many-locals
        self,
        service_config_id: str,
        funding_values: t.Optional[FundingValues] = None,
        from_safe: bool = True,
        task_id: t.Optional[str] = None,
    ) -> None:
        """Fund service if required."""
        service = self.load(service_config_id=service_config_id)

        for chain in service.chain_configs.keys():
            self.logger.info(f"[FUNDING_JOB] [{task_id=}] Funding {chain=}")
            self.fund_service_single_chain(
                service_config_id=service_config_id,
                funding_values=funding_values,
                from_safe=from_safe,
                chain=chain,
            )

    def fund_service_single_chain(  # pylint: disable=too-many-arguments,too-many-locals,too-many-statements
        self,
        service_config_id: str,
        rpc: t.Optional[str] = None,
        funding_values: t.Optional[FundingValues] = None,
        from_safe: bool = True,
        chain: str = "gnosis",
    ) -> None:
        """Fund service if required."""

        service = self.load(service_config_id=service_config_id)
        chain_config = service.chain_configs[chain]
        ledger_config = chain_config.ledger_config
        chain_data = chain_config.chain_data
        wallet = self.wallet_manager.load(ledger_config.chain.ledger_type)
        ledger_api = wallet.ledger_api(
            chain=ledger_config.chain, rpc=rpc or ledger_config.rpc
        )

        for (
            asset_address,
            fund_requirements,
        ) in chain_data.user_params.fund_requirements.items():
            on_chain_operations_buffer = 0
            if asset_address == ZERO_ADDRESS:
                on_chain_state = self._get_on_chain_state(service=service, chain=chain)
                if on_chain_state != OnChainState.DEPLOYED:
                    if chain_data.user_params.use_staking:
                        on_chain_operations_buffer = 1 + len(service.agent_addresses)
                    else:
                        on_chain_operations_buffer = (
                            chain_data.user_params.cost_of_bond
                            * (1 + len(service.agent_addresses))
                        )

            asset_funding_values = (
                funding_values.get(asset_address)
                if funding_values is not None
                else None
            )
            agent_fund_threshold = (
                asset_funding_values["agent"]["threshold"]
                if asset_funding_values is not None
                else fund_requirements.agent
            )

            for agent_address in service.agent_addresses:
                agent_balance = get_asset_balance(
                    ledger_api=ledger_api,
                    asset_address=asset_address,
                    address=agent_address,
                )
                self.logger.info(
                    f"[FUNDING_JOB] Agent {agent_address} Asset: {asset_address} balance: {agent_balance}"
                )
                if agent_fund_threshold > 0:
                    self.logger.info(
                        f"[FUNDING_JOB] Required balance: {agent_fund_threshold}"
                    )
                    if agent_balance < agent_fund_threshold:
                        self.logger.info(f"[FUNDING_JOB] Funding agent {agent_address}")
                        target_balance = (
                            asset_funding_values["agent"]["topup"]
                            if asset_funding_values is not None
                            else fund_requirements.agent
                        )
                        available_balance = get_asset_balance(
                            ledger_api=ledger_api,
                            asset_address=asset_address,
                            address=wallet.safes[ledger_config.chain],
                        )
                        available_balance = max(
                            available_balance - on_chain_operations_buffer, 0
                        )
                        to_transfer = max(
                            min(available_balance, target_balance - agent_balance), 0
                        )
                        self.logger.info(
                            f"[FUNDING_JOB] Transferring {to_transfer} units (asset {asset_address}) to agent {agent_address}"
                        )
                        wallet.transfer_asset(
                            asset=asset_address,
                            to=agent_address,
                            amount=int(to_transfer),
                            chain=ledger_config.chain,
                            from_safe=from_safe,
                            rpc=rpc or ledger_config.rpc,
                        )

            if chain_data.multisig == NON_EXISTENT_MULTISIG:
                self.logger.info("[FUNDING_JOB] Service Safe not deployed")
                continue

            safe_balance = get_asset_balance(
                ledger_api=ledger_api,
                asset_address=asset_address,
                address=chain_data.multisig,
            )
            if asset_address == ZERO_ADDRESS and chain in WRAPPED_NATIVE_ASSET:
                # also count the balance of the wrapped native asset
                safe_balance += get_asset_balance(
                    ledger_api=ledger_api,
                    asset_address=WRAPPED_NATIVE_ASSET[Chain(chain)],
                    address=chain_data.multisig,
                )

            safe_fund_treshold = (
                asset_funding_values["safe"]["threshold"]
                if asset_funding_values is not None
                else fund_requirements.safe
            )
            self.logger.info(
                f"[FUNDING_JOB] Safe {chain_data.multisig} Asset: {asset_address} balance: {safe_balance}"
            )
            self.logger.info(f"[FUNDING_JOB] Required balance: {safe_fund_treshold}")
            if safe_balance < safe_fund_treshold:
                self.logger.info("[FUNDING_JOB] Funding safe")
                target_balance = (
                    asset_funding_values["safe"]["topup"]
                    if asset_funding_values is not None
                    else fund_requirements.safe
                )
                available_balance = get_asset_balance(
                    ledger_api=ledger_api,
                    asset_address=asset_address,
                    address=wallet.safes[ledger_config.chain],
                )
                available_balance = max(
                    available_balance - on_chain_operations_buffer, 0
                )
                to_transfer = max(
                    min(available_balance, target_balance - safe_balance), 0
                )

                # TODO Possibly remove this logging
                self.logger.info(f"{available_balance=}")
                self.logger.info(f"{target_balance=}")
                self.logger.info(f"{safe_balance=}")
                self.logger.info(f"{to_transfer=}")

                if to_transfer > 0:
                    self.logger.info(
                        f"[FUNDING_JOB] Transferring {to_transfer} units (asset {asset_address}) to {chain_data.multisig}"
                    )
                    # TODO: This is a temporary fix
                    # we avoid the error here because there is a seperate prompt on the UI
                    # when not enough funds are present, and the FE doesn't let the user to start the agent.
                    # Ideally this error should be allowed, and then the FE should ask the user for more funds.
                    with suppress(RuntimeError):
                        wallet.transfer_asset(
                            asset=asset_address,
                            to=t.cast(str, chain_data.multisig),
                            amount=int(to_transfer),
                            chain=ledger_config.chain,
                            rpc=rpc or ledger_config.rpc,
                        )

    # TODO This method is possibly not used anymore
    def fund_service_erc20(  # pylint: disable=too-many-arguments,too-many-locals
        self,
        service_config_id: str,
        token: str,
        rpc: t.Optional[str] = None,
        agent_topup: t.Optional[float] = None,
        safe_topup: t.Optional[float] = None,
        agent_fund_threshold: t.Optional[float] = None,
        safe_fund_treshold: t.Optional[float] = None,
        from_safe: bool = True,
        chain: str = "gnosis",
    ) -> None:
        """Fund service if required."""
        service = self.load(service_config_id=service_config_id)
        chain_config = service.chain_configs[chain]
        ledger_config = chain_config.ledger_config
        chain_data = chain_config.chain_data
        wallet = self.wallet_manager.load(ledger_config.chain.ledger_type)
        ledger_api = wallet.ledger_api(
            chain=ledger_config.chain, rpc=rpc or ledger_config.rpc
        )
        agent_fund_threshold = (
            agent_fund_threshold
            or chain_data.user_params.fund_requirements[ZERO_ADDRESS].agent
        )

        for agent_address in service.agent_addresses:
            agent_balance = ledger_api.get_balance(address=agent_address)
            self.logger.info(f"Agent {agent_address} balance: {agent_balance}")
            self.logger.info(f"Required balance: {agent_fund_threshold}")
            if agent_balance < agent_fund_threshold:
                self.logger.info("Funding agents")
                to_transfer = (
                    agent_topup
                    or chain_data.user_params.fund_requirements[ZERO_ADDRESS].agent
                )
                self.logger.info(f"Transferring {to_transfer} units to {agent_address}")
                wallet.transfer_erc20(
                    token=token,
                    to=agent_address,
                    amount=int(to_transfer),
                    chain=ledger_config.chain,
                    from_safe=from_safe,
                    rpc=rpc or ledger_config.rpc,
                )

        safe_balance = (
            registry_contracts.erc20.get_instance(ledger_api, token)
            .functions.balanceOf(chain_data.multisig)
            .call()
        )
        safe_fund_treshold = (
            safe_fund_treshold
            or chain_data.user_params.fund_requirements[ZERO_ADDRESS].safe
        )
        self.logger.info(f"Safe {chain_data.multisig} balance: {safe_balance}")
        self.logger.info(f"Required balance: {safe_fund_treshold}")
        if safe_balance < safe_fund_treshold:
            self.logger.info("Funding safe")
            to_transfer = (
                safe_topup
                or chain_data.user_params.fund_requirements[ZERO_ADDRESS].safe
            )
            self.logger.info(
                f"Transferring {to_transfer} units to {chain_data.multisig}"
            )
            wallet.transfer_erc20(
                token=token,
                to=t.cast(str, chain_data.multisig),
                amount=int(to_transfer),
                chain=ledger_config.chain,
                rpc=rpc or ledger_config.rpc,
            )

    def drain_service_safe(  # pylint: disable=too-many-locals
        self,
        service_config_id: str,
        withdrawal_address: str,
        chain: Chain,
    ) -> None:
        """Drain the funds out of the service safe."""
        self.logger.info(
            f"Draining the safe of service: {service_config_id} on chain {chain.value}"
        )
        service = self.load(service_config_id=service_config_id)
        chain_config = service.chain_configs[chain.value]
        ledger_config = chain_config.ledger_config
        chain_data = chain_config.chain_data
        wallet = self.wallet_manager.load(ledger_config.chain.ledger_type)
        ledger_api = wallet.ledger_api(chain=ledger_config.chain, rpc=ledger_config.rpc)
        ethereum_crypto = KeysManager().get_crypto_instance(service.agent_addresses[0])
        withdrawal_address = Web3.to_checksum_address(withdrawal_address)

        # drain ERC20 tokens from service safe
        for token_name, token_address in (
            ("OLAS", OLAS[chain]),
            (
                f"W{get_currency_denom(chain)}",
                WRAPPED_NATIVE_ASSET[chain],
            ),
            ("USDC", USDC[chain]),
        ):
            token_instance = registry_contracts.erc20.get_instance(
                ledger_api=ledger_api,
                contract_address=token_address,
            )
            balance = token_instance.functions.balanceOf(chain_data.multisig).call()
            if balance == 0:
                self.logger.info(
                    f"No {token_name} to drain from service safe: {chain_data.multisig}"
                )
                continue

            self.logger.info(
                f"Draining {balance} {token_name} out of service safe: {chain_data.multisig}"
            )
            transfer_erc20_from_safe(
                ledger_api=ledger_api,
                crypto=ethereum_crypto,
                safe=chain_data.multisig,
                token=token_address,
                to=withdrawal_address,
                amount=balance,
            )

        # drain native asset from service safe
        balance = ledger_api.get_balance(chain_data.multisig)
        if balance == 0:
            self.logger.info(
                f"No {get_currency_denom(chain)} to drain from service safe: {chain_data.multisig}"
            )
        else:
            self.logger.info(
                f"Draining {balance} {get_currency_denom(chain)} out of service safe: {chain_data.multisig}"
            )
            transfer_from_safe(
                ledger_api=ledger_api,
                crypto=ethereum_crypto,
                safe=chain_data.multisig,
                to=withdrawal_address,
                amount=balance,
            )

        self.logger.info(f"{service.name} safe drained ({service_config_id=})")

    async def funding_job(
        self,
        service_config_id: str,
        loop: t.Optional[asyncio.AbstractEventLoop] = None,
        from_safe: bool = True,
    ) -> None:
        """Start a background funding job."""
        loop = loop or asyncio.get_event_loop()
        service = self.load(service_config_id=service_config_id)
        chain_config = service.chain_configs[service.home_chain]
        task = asyncio.current_task()
        task_id = id(task) if task else "Unknown task_id"
        with ThreadPoolExecutor() as executor:
            while True:
                try:
                    await loop.run_in_executor(
                        executor,
                        self.fund_service,
                        service_config_id,  # Service id
                        {
                            asset_address: {
                                "agent": {
                                    "topup": fund_requirements.agent,
                                    "threshold": int(
                                        fund_requirements.agent
                                        * DEFAULT_TOPUP_THRESHOLD
                                    ),
                                },
                                "safe": {
                                    "topup": fund_requirements.safe,
                                    "threshold": int(
                                        fund_requirements.safe * DEFAULT_TOPUP_THRESHOLD
                                    ),
                                },
                            }
                            for asset_address, fund_requirements in chain_config.chain_data.user_params.fund_requirements.items()
                        },
                        from_safe,
                        task_id,
                    )
                except Exception:  # pylint: disable=broad-except
                    logging.info(
                        f"Error occured while funding the service\n{traceback.format_exc()}"
                    )
                await asyncio.sleep(60)

    def deploy_service_locally(  # pylint: disable=too-many-arguments
        self,
        service_config_id: str,
        chain: t.Optional[str] = None,
        use_docker: bool = False,
        use_kubernetes: bool = False,
        build_only: bool = False,
    ) -> Deployment:
        """
        Deploy service locally

        :param hash: Service hash
        :param chain: Chain to set runtime parameters on the deployment (home_chain if not provided).
        :param use_docker: Use a Docker Compose deployment (True) or Host deployment (False).
        :param use_kubernetes: Use Kubernetes for deployment
        :param build_only: Only build the deployment without starting it
        :return: Deployment instance
        """
        service = self.load(service_config_id=service_config_id)

        deployment = service.deployment
        deployment.build(
            use_docker=use_docker,
            use_kubernetes=use_kubernetes,
            force=True,
            chain=chain or service.home_chain,
            use_custom_binary=service.binary_path is not None,
        )
        if build_only:
            return deployment
        deployment.start(use_docker=use_docker, custom_binary=service.binary_path)
        return deployment

    def stop_service_locally(
        self,
        service_config_id: str,
        delete: bool = False,
        use_docker: bool = False,
<<<<<<< HEAD
        custom_binary: t.Optional[str] = None,
=======
        force: bool = False,
>>>>>>> 2376b91f
    ) -> Deployment:
        """
        Stop service locally

        :param service_id: Service id
        :param delete: Delete local deployment.
        :return: Deployment instance
        """
        service = self.load(service_config_id=service_config_id)
        service.remove_latest_healthcheck()
        deployment = service.deployment
<<<<<<< HEAD
        deployment.stop(use_docker, custom_binary=custom_binary)
=======
        deployment.stop(use_docker=use_docker, force=force)
>>>>>>> 2376b91f
        if delete:
            deployment.delete()
        return deployment

    def update(
        self,
        service_config_id: str,
        service_template: ServiceTemplate,
        allow_different_service_public_id: bool = False,
        partial_update: bool = True,
    ) -> Service:
        """Update a service."""

        self.logger.info(f"Updating {service_config_id=}")
        service = self.load(service_config_id=service_config_id)
        service.update(
            service_template=service_template,
            allow_different_service_public_id=allow_different_service_public_id,
            partial_update=partial_update,
        )
        return service

    def refill_requirements(  # pylint: disable=too-many-locals,too-many-statements,too-many-nested-blocks
        self, service_config_id: str
    ) -> t.Dict:
        """Get user refill requirements for a service."""
        service = self.load(service_config_id=service_config_id)

        balances: t.Dict = {}
        bonded_assets: t.Dict = {}
        protocol_asset_requirements: t.Dict = {}
        refill_requirements: t.Dict = {}
        total_requirements: t.Dict = {}
        allow_start_agent = True
        is_refill_required = False

        for chain, chain_config in service.chain_configs.items():
            ledger_config = chain_config.ledger_config
            chain_data = chain_config.chain_data
            wallet = self.wallet_manager.load(ledger_config.chain.ledger_type)
            ledger_api = wallet.ledger_api(
                chain=ledger_config.chain, rpc=ledger_config.rpc
            )
            os.environ["CUSTOM_CHAIN_RPC"] = ledger_config.rpc

            master_eoa = wallet.address
            master_safe_exists = wallet.safes.get(Chain(chain)) is not None
            master_safe = wallet.safes.get(Chain(chain), "master_safe")

            agent_addresses = set(service.agent_addresses)
            service_safe = (
                chain_data.multisig if chain_data.multisig else "service_safe"
            )

            if not master_safe_exists:
                allow_start_agent = False

            # Protocol asset requirements
            protocol_asset_requirements[
                chain
            ] = self._compute_protocol_asset_requirements(service_config_id, chain)
            service_asset_requirements = chain_data.user_params.fund_requirements

            # Bonded assets
            bonded_assets[chain] = self._compute_bonded_assets(service_config_id, chain)

            # Balances
            addresses = agent_addresses | {service_safe, master_eoa, master_safe}
            asset_addresses = (
                {ZERO_ADDRESS}
                | service_asset_requirements.keys()
                | protocol_asset_requirements[chain].keys()
                | bonded_assets[chain].keys()
            )

            balances[chain] = get_assets_balances(
                ledger_api=ledger_api,
                addresses=addresses,
                asset_addresses=asset_addresses,
                raise_on_invalid_address=False,
            )

            # TODO this is a patch for the case when excess balance is in MasterEOA
            # and MasterSafe is not created (typically for onboarding bridging).
            # It simulates the "balance in the future" for both addesses when
            # transfering the excess assets.
            if master_safe == "master_safe":
                eoa_funding_values = self.get_master_eoa_native_funding_values(
                    master_safe_exists=master_safe_exists,
                    chain=Chain(chain),
                    balance=balances[chain][master_eoa][ZERO_ADDRESS],
                )

                for asset in balances[chain][master_safe]:
                    if asset == ZERO_ADDRESS:
                        balances[chain][master_safe][asset] = max(
                            balances[chain][master_eoa][asset]
                            - eoa_funding_values["topup"],
                            0,
                        )
                        balances[chain][master_eoa][asset] = min(
                            balances[chain][master_eoa][asset],
                            eoa_funding_values["topup"],
                        )
                    else:
                        balances[chain][master_safe][asset] = balances[chain][
                            master_eoa
                        ][asset]
                        balances[chain][master_eoa][asset] = 0

            # TODO this is a balances patch to count wrapped native asset as
            # native assets for the service safe
            if Chain(chain) in WRAPPED_NATIVE_ASSET:
                if WRAPPED_NATIVE_ASSET[Chain(chain)] not in asset_addresses:
                    balances[chain][service_safe][ZERO_ADDRESS] += get_asset_balance(
                        ledger_api=ledger_api,
                        asset_address=WRAPPED_NATIVE_ASSET[Chain(chain)],
                        address=service_safe,
                        raise_on_invalid_address=False,
                    )

            # Refill requirements
            refill_requirements[chain] = {}
            total_requirements[chain] = {}

            # Refill requirements for Master Safe
            for asset_address in (
                service_asset_requirements.keys()
                | protocol_asset_requirements[chain].keys()
            ):
                agent_asset_funding_values = {}
                if asset_address in service_asset_requirements:
                    fund_requirements = service_asset_requirements[asset_address]
                    agent_asset_funding_values = {
                        address: {
                            "topup": fund_requirements.agent,
                            "threshold": int(
                                fund_requirements.agent * DEFAULT_TOPUP_THRESHOLD
                            ),  # TODO make threshold configurable
                            "balance": balances[chain][address][asset_address],
                        }
                        for address in agent_addresses
                    }
                    agent_asset_funding_values[service_safe] = {
                        "topup": fund_requirements.safe,
                        "threshold": int(
                            fund_requirements.safe * DEFAULT_TOPUP_THRESHOLD
                        ),  # TODO make threshold configurable
                        "balance": balances[chain][service_safe][asset_address],
                    }

                recommended_refill = self._compute_refill_requirement(
                    asset_funding_values=agent_asset_funding_values,
                    sender_topup=protocol_asset_requirements[chain].get(
                        asset_address, 0
                    ),
                    sender_threshold=protocol_asset_requirements[chain].get(
                        asset_address, 0
                    ),
                    sender_balance=balances[chain][master_safe][asset_address]
                    + bonded_assets[chain].get(asset_address, 0),
                )["recommended_refill"]

                refill_requirements[chain].setdefault(master_safe, {})[
                    asset_address
                ] = recommended_refill

                total_requirements[chain].setdefault(master_safe, {})[
                    asset_address
                ] = sum(
                    agent_asset_funding_values[address]["topup"]
                    for address in agent_asset_funding_values
                ) + protocol_asset_requirements[
                    chain
                ].get(
                    asset_address, 0
                )

                if asset_address == ZERO_ADDRESS and any(
                    balances[chain][master_safe][asset_address] == 0
                    and balances[chain][address][asset_address] == 0
                    and agent_asset_funding_values[address]["threshold"] > 0
                    for address in agent_asset_funding_values
                ):
                    allow_start_agent = False

            # Refill requirements for Master EOA
            eoa_funding_values = self.get_master_eoa_native_funding_values(
                master_safe_exists=master_safe_exists,
                chain=Chain(chain),
                balance=balances[chain][master_eoa][ZERO_ADDRESS],
            )

            eoa_recommended_refill = self._compute_refill_requirement(
                asset_funding_values={},
                sender_topup=eoa_funding_values["topup"],
                sender_threshold=eoa_funding_values["threshold"],
                sender_balance=balances[chain][master_eoa][ZERO_ADDRESS],
            )["recommended_refill"]

            refill_requirements[chain].setdefault(master_eoa, {})[
                ZERO_ADDRESS
            ] = eoa_recommended_refill

            total_requirements[chain].setdefault(master_eoa, {})[
                ZERO_ADDRESS
            ] = eoa_funding_values["topup"]

        is_refill_required = any(
            amount > 0
            for chain in refill_requirements.values()
            for asset in chain.values()
            for amount in asset.values()
        )

        return {
            "balances": balances,
            "bonded_assets": bonded_assets,
            "total_requirements": total_requirements,
            "refill_requirements": refill_requirements,
            "protocol_asset_requirements": protocol_asset_requirements,
            "is_refill_required": is_refill_required,
            "allow_start_agent": allow_start_agent,
        }

    def _compute_bonded_assets(  # pylint: disable=too-many-locals
        self, service_config_id: str, chain: str
    ) -> t.Dict:
        """Computes the bonded tokens: current agent bonds and current security deposit"""

        service = self.load(service_config_id=service_config_id)
        chain_config = service.chain_configs[chain]
        ledger_config = chain_config.ledger_config
        user_params = chain_config.chain_data.user_params
        wallet = self.wallet_manager.load(ledger_config.chain.ledger_type)
        bonded_assets: defaultdict = defaultdict(int)

        if Chain(chain) not in wallet.safes:
            return dict(bonded_assets)

        master_safe = wallet.safes[Chain(chain)]

        ledger_api = wallet.ledger_api(chain=ledger_config.chain, rpc=ledger_config.rpc)

        service_id = chain_config.chain_data.token
        if service_id == NON_EXISTENT_TOKEN:
            return dict(bonded_assets)

        os.environ["CUSTOM_CHAIN_RPC"] = ledger_config.rpc

        # Determine bonded native amount
        service_registry_address = CHAIN_PROFILES[chain]["service_registry"]
        service_registry = registry_contracts.service_registry.get_instance(
            ledger_api=ledger_api,
            contract_address=service_registry_address,
        )
        service_info = service_registry.functions.getService(service_id).call()
        security_deposit = service_info[0]
        service_state = service_info[6]
        agent_ids = service_info[7]

        if (
            OnChainState.ACTIVE_REGISTRATION
            <= service_state
            < OnChainState.TERMINATED_BONDED
        ):
            bonded_assets[ZERO_ADDRESS] += security_deposit

        operator_balance = service_registry.functions.getOperatorBalance(
            master_safe, service_id
        ).call()
        bonded_assets[ZERO_ADDRESS] += operator_balance

        # Determine bonded token amount for staking programs
        current_staking_program = self._get_current_staking_program(service, chain)
        target_staking_program = user_params.staking_program_id
        staking_contract = get_staking_contract(
            chain=ledger_config.chain,
            staking_program_id=current_staking_program or target_staking_program,
        )

        if not staking_contract:
            return dict(bonded_assets)

        sftxb = self.get_eth_safe_tx_builder(ledger_config=ledger_config)
        staking_params = sftxb.get_staking_params(staking_contract=staking_contract)
        service_registry_token_utility_address = staking_params[
            "service_registry_token_utility"
        ]
        service_registry_token_utility = (
            registry_contracts.service_registry_token_utility.get_instance(
                ledger_api=ledger_api,
                contract_address=service_registry_token_utility_address,
            )
        )

        agent_bonds = 0
        for agent_id in agent_ids:
            num_agent_instances = service_registry.functions.getInstancesForAgentId(
                service_id, agent_id
            ).call()[0]
            agent_bond = service_registry_token_utility.functions.getAgentBond(
                service_id, agent_id
            ).call()
            agent_bonds += num_agent_instances * agent_bond

        if service_state == OnChainState.TERMINATED_BONDED:
            num_agent_instances = service_info[5]
            token_bond = service_registry_token_utility.functions.getOperatorBalance(
                master_safe,
                service_id,
            ).call()
            agent_bonds += num_agent_instances * token_bond

        security_deposit = 0
        if (
            OnChainState.ACTIVE_REGISTRATION
            <= service_state
            < OnChainState.TERMINATED_BONDED
        ):
            security_deposit = (
                service_registry_token_utility.functions.mapServiceIdTokenDeposit(
                    service_id
                ).call()[1]
            )

        bonded_assets[staking_params["staking_token"]] += agent_bonds
        bonded_assets[staking_params["staking_token"]] += security_deposit

        staking_state = sftxb.staking_status(
            service_id=service_id,
            staking_contract=staking_params["staking_contract"],
        )

        if staking_state in (StakingState.STAKED, StakingState.EVICTED):
            for token, amount in staking_params["additional_staking_tokens"].items():
                bonded_assets[token] += amount

        return dict(bonded_assets)

    def _compute_protocol_asset_requirements(  # pylint: disable=too-many-locals
        self, service_config_id: str, chain: str
    ) -> t.Dict:
        """Computes the protocol asset requirements to deploy on-chain and stake (if necessary)"""
        service = self.load(service_config_id=service_config_id)
        chain_config = service.chain_configs[chain]
        user_params = chain_config.chain_data.user_params
        ledger_config = chain_config.ledger_config
        number_of_agents = NUM_LOCAL_AGENT_INSTANCES
        os.environ["CUSTOM_CHAIN_RPC"] = ledger_config.rpc
        sftxb = self.get_eth_safe_tx_builder(ledger_config=ledger_config)
        service_asset_requirements: defaultdict = defaultdict(int)

        if not user_params.use_staking or not user_params.staking_program_id:
            agent_bonds = user_params.cost_of_bond * number_of_agents
            security_deposit = user_params.cost_of_bond
            service_asset_requirements[ZERO_ADDRESS] += agent_bonds
            service_asset_requirements[ZERO_ADDRESS] += security_deposit
            return dict(service_asset_requirements)

        agent_bonds = 1 * number_of_agents
        security_deposit = 1
        service_asset_requirements[ZERO_ADDRESS] += agent_bonds
        service_asset_requirements[ZERO_ADDRESS] += security_deposit

        staking_params = sftxb.get_staking_params(
            staking_contract=get_staking_contract(
                chain=ledger_config.chain,
                staking_program_id=user_params.staking_program_id,
            ),
        )

        # This computation assumes the service will be/has been minted with these
        # parameters. Otherwise, these values should be retrieved on-chain as follows:
        # - agent_bonds: by combining the output of ServiceRegistry .getAgentParams .getService
        #   and ServiceRegistryTokenUtility .getAgentBond
        # - security_deposit: as the maximum agent bond.
        agent_bonds = staking_params["min_staking_deposit"] * number_of_agents
        security_deposit = staking_params["min_staking_deposit"]
        service_asset_requirements[staking_params["staking_token"]] += agent_bonds
        service_asset_requirements[staking_params["staking_token"]] += security_deposit

        for token, amount in staking_params["additional_staking_tokens"].items():
            service_asset_requirements[token] = amount

        return dict(service_asset_requirements)

    @staticmethod
    def _compute_refill_requirement(
        asset_funding_values: t.Dict,
        sender_topup: int = 0,
        sender_threshold: int = 0,
        sender_balance: int = 0,
    ) -> t.Dict:
        """
        Compute refill requirement.

        The `asset_funding_values` dictionary specifies the funding obligations the sender must cover for other parties.
        Additionally, the sender must ensure its own balance remains above `sender_threshold` (minimum required balance)
        and ideally reaches `sender_topup` (recommended balance). If no funding is required for the sender after covering
        the obligations for other parties, set `sender_topup = sender_threshold = 0`.

        Args:
            asset_funding_values (dict): Maps parties (identifiers) to their funding details:
                - "topup": Recommended funding balance.
                - "threshold": Minimum required balance.
                - "balance": Current balance.
            sender_topup (int): Recommended balance for the sender after meeting obligations.
            sender_threshold (int): Minimum balance required for the sender after meeting obligations.
            sender_balance (int): Sender's current balance.

        Returns:
            dict: A dictionary with:
                - "minimum_refill": The minimum amount the sender needs to add.
                - "recommended_refill": The suggested amount the sender should add.
        """
        if 0 > sender_threshold or sender_threshold > sender_topup:
            raise ValueError(
                f"Arguments must satisfy 0 <= 'sender_threshold' <= 'sender_topup' ({sender_threshold=}, {sender_topup=})."
            )

        if 0 > sender_balance:
            raise ValueError(
                f"Argument 'sender_balance' must be >= 0 ({sender_balance=})."
            )

        minimum_obligations_shortfall = 0
        recommended_obligations_shortfall = 0

        for address, requirements in asset_funding_values.items():
            topup = requirements["topup"]
            threshold = requirements["threshold"]
            balance = requirements["balance"]

            if 0 > threshold or threshold > topup:
                raise ValueError(
                    f"Arguments must satisfy 0 <= 'threshold' <= 'topup' ({address=}, {threshold=}, {topup=}, {balance=})."
                )
            if 0 > balance:
                raise ValueError(
                    f"Argument 'balance' must be >= 0 ({address=}, {balance=})."
                )

            if balance < threshold:
                minimum_obligations_shortfall += threshold - balance
                recommended_obligations_shortfall += topup - balance

        # Compute sender's remaining balance after covering obligations
        remaining_balance_minimum = sender_balance - minimum_obligations_shortfall
        remaining_balance_recommended = (
            sender_balance - recommended_obligations_shortfall
        )

        # Determine if the sender needs additional refill
        minimum_refill = 0
        recommended_refill = 0
        if remaining_balance_minimum < sender_threshold:
            minimum_refill = sender_threshold - remaining_balance_minimum

        if remaining_balance_recommended < sender_threshold:
            recommended_refill = sender_topup - remaining_balance_recommended

        return {
            "minimum_refill": minimum_refill,
            "recommended_refill": recommended_refill,
        }

    @staticmethod
    def get_master_eoa_native_funding_values(
        master_safe_exists: bool, chain: Chain, balance: int
    ) -> t.Dict:
        """Get Master EOA native funding values."""

        topup = DEFAULT_MASTER_EOA_FUNDS[chain][ZERO_ADDRESS]
        threshold = topup / 2 if master_safe_exists else topup
        return {"topup": topup, "threshold": threshold, "balance": balance}<|MERGE_RESOLUTION|>--- conflicted
+++ resolved
@@ -2322,11 +2322,7 @@
         service_config_id: str,
         delete: bool = False,
         use_docker: bool = False,
-<<<<<<< HEAD
-        custom_binary: t.Optional[str] = None,
-=======
         force: bool = False,
->>>>>>> 2376b91f
     ) -> Deployment:
         """
         Stop service locally
@@ -2338,11 +2334,7 @@
         service = self.load(service_config_id=service_config_id)
         service.remove_latest_healthcheck()
         deployment = service.deployment
-<<<<<<< HEAD
-        deployment.stop(use_docker, custom_binary=custom_binary)
-=======
         deployment.stop(use_docker=use_docker, force=force)
->>>>>>> 2376b91f
         if delete:
             deployment.delete()
         return deployment
