# -*- coding: utf-8 -*-
# ------------------------------------------------------------------------------
#
#   Copyright 2023 Valory AG
#
#   Licensed under the Apache License, Version 2.0 (the "License");
#   you may not use this file except in compliance with the License.
#   You may obtain a copy of the License at
#
#       http://www.apache.org/licenses/LICENSE-2.0
#
#   Unless required by applicable law or agreed to in writing, software
#   distributed under the License is distributed on an "AS IS" BASIS,
#   WITHOUT WARRANTIES OR CONDITIONS OF ANY KIND, either express or implied.
#   See the License for the specific language governing permissions and
#   limitations under the License.
#
# ------------------------------------------------------------------------------

"""Service as HTTP resource."""

import json
import os
import platform
import shutil
import subprocess  # nosec
import sys
import tempfile
import time
import typing as t
import uuid
from copy import copy
from dataclasses import dataclass
from json import JSONDecodeError
from pathlib import Path
from traceback import print_exc

import requests
from aea.configurations.constants import (
    DEFAULT_LEDGER,
    LEDGER,
    PRIVATE_KEY,
    PRIVATE_KEY_PATH_SCHEMA,
    SKILL,
)
from aea.helpers.logging import setup_logger
from aea.helpers.yaml_utils import yaml_dump, yaml_load, yaml_load_all
from aea_cli_ipfs.ipfs_utils import IPFSTool
from autonomy.cli.helpers.deployment import run_deployment, stop_deployment
from autonomy.configurations.constants import DEFAULT_SERVICE_CONFIG_FILE
from autonomy.configurations.loader import apply_env_variables, load_service_config
from autonomy.constants import DEFAULT_KEYS_FILE, DOCKER_COMPOSE_YAML
from autonomy.deploy.base import BaseDeploymentGenerator
from autonomy.deploy.base import ServiceBuilder as BaseServiceBuilder
from autonomy.deploy.constants import (
    AGENT_KEYS_DIR,
    BENCHMARKS_DIR,
    DEFAULT_ENCODING,
    LOG_DIR,
    PERSISTENT_DATA_DIR,
    TM_STATE_DIR,
    VENVS_DIR,
)
from autonomy.deploy.generators.docker_compose.base import DockerComposeGenerator
from autonomy.deploy.generators.kubernetes.base import KubernetesGenerator
from docker import from_env

from operate.constants import (
    AGENT_FUNDS_STATUS_URL,
    AGENT_PERSISTENT_STORAGE_ENV_VAR,
    CONFIG_JSON,
    DEPLOYMENT_DIR,
    DEPLOYMENT_JSON,
    HEALTHCHECK_JSON,
    SERVICE_SAFE_PLACEHOLDER,
    ZERO_ADDRESS,
)
from operate.keys import KeysManager
from operate.ledger import get_default_ledger_api, get_default_rpc
from operate.operate_http.exceptions import NotAllowed
from operate.operate_types import (
    AgentRelease,
    Chain,
    ChainAmounts,
    ChainConfig,
    ChainConfigs,
    DeployedNodes,
    DeploymentConfig,
    DeploymentStatus,
    EnvVariables,
    LedgerConfig,
    LedgerConfigs,
    OnChainData,
    OnChainUserParams,
    ServiceEnvProvisionType,
    ServiceTemplate,
)
from operate.resource import LocalResource
from operate.services.deployment_runner import run_host_deployment, stop_host_deployment
from operate.services.utils import tendermint
from operate.utils import unrecoverable_delete
from operate.utils.gnosis import get_asset_balance
from operate.utils.ssl import create_ssl_certificate


# pylint: disable=no-member,redefined-builtin,too-many-instance-attributes,too-many-locals

SAFE_CONTRACT_ADDRESS = "safe_contract_address"
ALL_PARTICIPANTS = "all_participants"
CONSENSUS_THRESHOLD = "consensus_threshold"
SERVICE_CONFIG_VERSION = 9
SERVICE_CONFIG_PREFIX = "sc-"

NON_EXISTENT_MULTISIG = None
NON_EXISTENT_TOKEN = -1

AGENT_TYPE_IDS = {"mech": 37, "optimus": 40, "modius": 40, "trader": 25}

logger = setup_logger("operate.services.service")


def mkdirs(build_dir: Path) -> None:
    """Build necessary directories."""
    build_dir.mkdir(exist_ok=True)
    for dir_path in [
        (PERSISTENT_DATA_DIR,),
        (PERSISTENT_DATA_DIR, LOG_DIR),
        (PERSISTENT_DATA_DIR, TM_STATE_DIR),
        (PERSISTENT_DATA_DIR, BENCHMARKS_DIR),
        (PERSISTENT_DATA_DIR, VENVS_DIR),
        (AGENT_KEYS_DIR,),
    ]:
        path = Path(build_dir, *dir_path)
        path.mkdir()
        try:
            os.chown(path, 1000, 1000)
        except (PermissionError, AttributeError):
            continue


def remove_service_network(service_name: str, force: bool = True) -> None:
    """Remove service network cache."""
    client = from_env()
    network_names = (
        f"deployment_service_{service_name}_localnet",
        f"abci_build_service_{service_name}_localnet",
    )
    for network in client.networks.list(greedy=True):
        if network.attrs["Name"] not in network_names:
            continue

        if force:
            for container in network.attrs["Containers"]:
                print(f"Killing {container}")
                client.api.kill(container=container)

        print("Deleting network: " + network.attrs["Name"])
        client.api.remove_network(net_id=network.attrs["Id"])


# TODO: Backport to autonomy
class ServiceBuilder(BaseServiceBuilder):
    """Service builder patch."""

    def try_update_runtime_params(
        self,
        multisig_address: t.Optional[str] = None,
        agent_instances: t.Optional[t.List[str]] = None,
        consensus_threshold: t.Optional[int] = None,
        service_id: t.Optional[int] = None,
    ) -> None:
        """Try and update setup parameters."""

        param_overrides: t.List[t.Tuple[str, t.Any]] = []
        if multisig_address is not None:
            param_overrides.append(
                (SAFE_CONTRACT_ADDRESS, multisig_address),
            )

        if agent_instances is not None:
            param_overrides.append(
                (ALL_PARTICIPANTS, agent_instances),
            )

        if consensus_threshold is not None:
            param_overrides.append(
                (CONSENSUS_THRESHOLD, consensus_threshold),
            )

        overrides = copy(self.service.overrides)
        for override in overrides:
            (
                override,
                component_id,
                has_multiple_overrides,
            ) = self.service.process_metadata(
                configuration=override,
            )

            if component_id.component_type.value == SKILL:
                self._try_update_setup_data(
                    data=param_overrides,
                    override=override,
                    skill_id=component_id.public_id,
                    has_multiple_overrides=has_multiple_overrides,
                )
                self._try_update_tendermint_params(
                    override=override,
                    skill_id=component_id.public_id,
                    has_multiple_overrides=has_multiple_overrides,
                )
                if service_id is not None:
                    if has_multiple_overrides:
                        os.environ["ON_CHAIN_SERVICE_ID"] = str(service_id)
                    else:
                        override["models"]["params"]["args"][
                            "on_chain_service_id"
                        ] = service_id

            override["type"] = component_id.package_type.value
            override["public_id"] = str(component_id.public_id)

        self.service.overrides = overrides


class ServiceHelper:
    """Service config helper."""

    def __init__(self, path: Path) -> None:
        """Initialize object."""
        self.path = path
        self.config = load_service_config(service_path=path)
        self.config.overrides = apply_env_variables(
            self.config.overrides, os.environ.copy()
        )

    def ledger_configs(self) -> LedgerConfigs:
        """Get ledger configs."""
        ledger_configs = {}
        for override in self.config.overrides:
            if (
                override["type"] == "connection"
                and "valory/ledger" in override["public_id"]
            ):
                if 0 in override:  # take the values from the first config
                    override = override[0]

                for _, config in override["config"]["ledger_apis"].items():
                    # TODO chain name is inferred from the chain_id. The actual id provided on service.yaml is ignored.
                    chain = Chain.from_id(chain_id=config["chain_id"])  # type: ignore
                    ledger_configs[chain.value] = LedgerConfig(
                        rpc=config["address"],
                        chain=chain,
                    )
        return ledger_configs

    def deployment_config(self) -> DeploymentConfig:
        """Returns deployment config."""
        return DeploymentConfig(self.config.json.get("deployment", {}))  # type: ignore


# TODO: Port back to open-autonomy
class HostDeploymentGenerator(BaseDeploymentGenerator):
    """Host deployment."""

    output_name: str = "runtime.json"
    deployment_type: str = "host"

    def generate_config_tendermint(self) -> "HostDeploymentGenerator":
        """Generate tendermint configuration."""
        tmhome = str(self.build_dir / "node")
        tendermint_executable = str(
            shutil.which("tendermint"),
        )
        env = {}
        env["PATH"] = os.path.dirname(sys.executable) + ":" + os.environ["PATH"]
        tendermint_executable = str(
            Path(os.path.dirname(sys.executable)) / "tendermint"
        )

        if platform.system() == "Windows":
            env["PATH"] = os.path.dirname(sys.executable) + ";" + os.environ["PATH"]
            tendermint_executable = str(
                Path(os.path.dirname(sys.executable)) / "tendermint.exe"
            )

        if not (getattr(sys, "frozen", False) and hasattr(sys, "_MEIPASS")):
            # we dont run inside pyinstaller, mean DEV mode!
            tendermint_executable = "tendermint"
            if platform.system() == "Windows":
                tendermint_executable = "tendermint.exe"

        subprocess.run(  # pylint: disable=subprocess-run-check # nosec
            args=[
                tendermint_executable,
                "--home",
                tmhome,
                "init",
            ],
            stdout=subprocess.PIPE,
            stderr=subprocess.PIPE,
        )

        # TODO: Dynamic port allocation
        params = {
            "TMHOME": tmhome,
            "TMSTATE": str(self.build_dir / "tm_state"),
            "P2P_LADDR": "tcp://localhost:26656",
            "RPC_LADDR": "tcp://localhost:26657",
            "PROXY_APP": "tcp://localhost:26658",
            "CREATE_EMPTY_BLOCKS": "true",
            "USE_GRPC": "false",
            "FLASK_APP": "tendermint:create_server",
        }
        (self.build_dir / "tendermint.json").write_text(
            json.dumps(params, indent=2),
            encoding="utf-8",
        )
        shutil.copy(
            tendermint.__file__.replace(".pyc", ".py"),
            self.build_dir / "tendermint.py",
        )
        return self

    def generate(
        self,
        image_version: t.Optional[str] = None,
        use_hardhat: bool = False,
        use_acn: bool = False,
    ) -> "HostDeploymentGenerator":
        """Generate agent and tendermint configurations"""
        self.build_dir.mkdir(exist_ok=True, parents=True)
        (self.build_dir / "agent").mkdir(exist_ok=True, parents=True)
        agent = self.service_builder.generate_agent(agent_n=0)
        agent = {key: f"{value}" for key, value in agent.items()}
        (self.build_dir / "agent.json").write_text(
            json.dumps(agent, indent=2),
            encoding="utf-8",
        )
        return self

    def _populate_keys(self) -> None:
        """Populate the keys directory"""
        # TODO: Add multiagent support
        kp, *_ = t.cast(t.List[t.Dict[str, str]], self.service_builder.keys)
        key = kp[PRIVATE_KEY]
        ledger = kp.get(LEDGER, DEFAULT_LEDGER)
        keys_file = self.build_dir / PRIVATE_KEY_PATH_SCHEMA.format(ledger)
        keys_file.write_text(key, encoding=DEFAULT_ENCODING)

    def _populate_keys_multiledger(self) -> None:
        """Populate the keys directory with multiple set of keys"""

    def populate_private_keys(self) -> "DockerComposeGenerator":
        """Populate the private keys to the build directory for host mapping."""
        if self.service_builder.multiledger:
            self._populate_keys_multiledger()
        else:
            self._populate_keys()
        return self


@dataclass
class Deployment(LocalResource):
    """Deployment resource for a service."""

    status: DeploymentStatus
    nodes: DeployedNodes
    path: Path

    _file = DEPLOYMENT_JSON

    @staticmethod
    def new(path: Path) -> "Deployment":
        """
        Create a new deployment

        :param path: Path to service
        :return: Deployment object
        """
        deployment = Deployment(
            status=DeploymentStatus.CREATED,
            nodes=DeployedNodes(agent=[], tendermint=[]),
            path=path,
        )
        deployment.store()
        return deployment

    @classmethod
    def load(cls, path: Path) -> "Deployment":
        """Load a service"""
        return super().load(path)  # type: ignore

    def copy_previous_agent_run_logs(self) -> None:
        """Copy previous agent logs."""
        source_path = self.path / DEPLOYMENT_DIR / "agent" / "log.txt"
        destination_path = self.path / "prev_log.txt"
        if source_path.exists():
            shutil.copy(source_path, destination_path)

    def _build_kubernetes(self, keys_manager: KeysManager, force: bool = True) -> None:
        """Build kubernetes deployment."""
        k8s_build = self.path / DEPLOYMENT_DIR / "abci_build_k8s"
        if k8s_build.exists() and force:
            shutil.rmtree(k8s_build)
        mkdirs(build_dir=k8s_build)

        service = Service.load(path=self.path)
        keys_file = self.path / DEFAULT_KEYS_FILE
        keys_file.write_text(
            json.dumps(
                [keys_manager.get_json(address) for address in service.agent_addresses],
                indent=4,
            ),
            encoding="utf-8",
        )
        builder = ServiceBuilder.from_dir(
            path=service.package_absolute_path,
            keys_file=keys_file,
            number_of_agents=len(service.agent_addresses),
        )
        unrecoverable_delete(keys_file)
        builder.deplopyment_type = KubernetesGenerator.deployment_type
        (
            KubernetesGenerator(
                service_builder=builder,
                build_dir=k8s_build.resolve(),
                use_tm_testnet_setup=True,
                image_author=builder.service.author,
            )
            .generate()
            .generate_config_tendermint()
            .write_config()
            .populate_private_keys()
        )
        print(f"Kubernetes deployment built on {k8s_build.resolve()}\n")

    def _build_docker(
        self,
        keys_manager: KeysManager,
        force: bool = True,
        chain: t.Optional[str] = None,
    ) -> None:
        """Build docker deployment."""
        service = Service.load(path=self.path)
        # Remove network from cache if exists, this will raise an error
        # if the service is still running so we can do an early exit
        remove_service_network(
            service_name=service.helper.config.name,
            force=force,
        )

        build = self.path / DEPLOYMENT_DIR
        if build.exists() and not force:
            return
        if build.exists() and force:
            self.copy_previous_agent_run_logs()
            shutil.rmtree(build)
        mkdirs(build_dir=build)

        keys_file = self.path / DEFAULT_KEYS_FILE
        keys_file.write_text(
            json.dumps(
                [keys_manager.get_json(address) for address in service.agent_addresses],
                indent=4,
            ),
            encoding="utf-8",
        )
        try:
            builder = ServiceBuilder.from_dir(
                path=service.package_absolute_path,
                keys_file=keys_file,
                number_of_agents=len(service.agent_addresses),
            )
            unrecoverable_delete(keys_file)
            builder.deplopyment_type = DockerComposeGenerator.deployment_type
            builder.try_update_abci_connection_params()

            if not chain:
                chain = service.home_chain

            chain_config = service.chain_configs[chain]
            chain_data = chain_config.chain_data

            builder.try_update_runtime_params(
                multisig_address=chain_data.multisig,
                agent_instances=chain_data.instances,
                service_id=chain_data.token,
                consensus_threshold=None,
            )

            # build docker-compose deployment
            (
                DockerComposeGenerator(
                    service_builder=builder,
                    build_dir=build.resolve(),
                    use_tm_testnet_setup=True,
                    image_author=builder.service.author,
                )
                .generate()
                .generate_config_tendermint()
                .write_config()
                .populate_private_keys()
            )
            print(f"Docker Compose deployment built on {build.resolve()} \n")

        except Exception as e:
            shutil.rmtree(build)
            raise e

        with (build / DOCKER_COMPOSE_YAML).open("r", encoding="utf-8") as stream:
            deployment = yaml_load(stream=stream)

        self.nodes = DeployedNodes(
            agent=[
                service for service in deployment["services"] if "_abci_" in service
            ],
            tendermint=[
                service for service in deployment["services"] if "_tm_" in service
            ],
        )

        _volumes = []
        for volume, mount in (
            service.helper.deployment_config().get("volumes", {}).items()
        ):
            (build / volume).mkdir(exist_ok=True)
            _volumes.append(f"./{volume}:{mount}:Z")

        for node in deployment["services"]:
            if "abci" in node:
                deployment["services"][node]["volumes"].extend(_volumes)
                new_mappings = []
                for mapping in deployment["services"][node]["volumes"]:
                    if mapping.startswith("./data"):
                        (self.path / "persistent_data").mkdir(
                            exist_ok=True, parents=True
                        )
                        mapping = mapping.replace("./data", "../persistent_data")

                    new_mappings.append(mapping)

                deployment["services"][node]["volumes"] = new_mappings

        with (build / DOCKER_COMPOSE_YAML).open("w", encoding="utf-8") as stream:
            yaml_dump(data=deployment, stream=stream)

        self.status = DeploymentStatus.BUILT
        self.store()

    def _build_host(
        self,
<<<<<<< HEAD
        force: bool = True,
        chain: t.Optional[str] = None,
        with_tm: bool = True,
=======
        keys_manager: KeysManager,
        force: bool = True,
        chain: t.Optional[str] = None,
>>>>>>> a3a47fc2
    ) -> None:
        """Build host depployment."""
        build = self.path / DEPLOYMENT_DIR
        if build.exists() and not force:
            return

        if build.exists() and force:
            stop_host_deployment(build_dir=build)
            try:
                # sleep needed to ensure all processes closed/killed otherwise it will block directory removal on windows
                time.sleep(3)
                self.copy_previous_agent_run_logs()
                shutil.rmtree(build)
            except:  # noqa  # pylint: disable=bare-except
                # sleep and try again. exception if fails
                print_exc()
                time.sleep(3)
                shutil.rmtree(build)

        service = Service.load(path=self.path)
        if service.helper.config.number_of_agents > 1:
            raise RuntimeError(
                "Host deployment currently only supports single agent deployments"
            )

        if not chain:
            chain = service.home_chain

        chain_config = service.chain_configs[chain]
        chain_data = chain_config.chain_data

        keys_file = self.path / DEFAULT_KEYS_FILE
        keys_file.write_text(
            json.dumps(
                [keys_manager.get_json(address) for address in service.agent_addresses],
                indent=4,
            ),
            encoding="utf-8",
        )
        try:
            builder = ServiceBuilder.from_dir(
                path=service.package_absolute_path,
                keys_file=keys_file,
                number_of_agents=len(service.agent_addresses),
            )
            builder.deplopyment_type = HostDeploymentGenerator.deployment_type
            builder.try_update_abci_connection_params()
            builder.try_update_runtime_params(
                multisig_address=chain_data.multisig,
                agent_instances=chain_data.instances,
                service_id=chain_data.token,
                consensus_threshold=None,
            )

            deployement_generator = HostDeploymentGenerator(
                service_builder=builder,
                build_dir=build.resolve(),
                use_tm_testnet_setup=True,
            )
            if with_tm:
                deployement_generator.generate_config_tendermint()

            deployement_generator.generate()
            deployement_generator.populate_private_keys()

            # Add keys
            shutil.copy(
                build / "ethereum_private_key.txt",
                build / "agent" / "ethereum_private_key.txt",
            )

        except Exception as e:
            if build.exists():
                shutil.rmtree(build)
            raise e

        self.status = DeploymentStatus.BUILT
        self.store()

    def build(
        self,
        keys_manager: KeysManager,
        use_docker: bool = False,
        use_kubernetes: bool = False,
        force: bool = True,
        chain: t.Optional[str] = None,
    ) -> None:
        """
        Build a deployment

        :param use_docker: Use a Docker Compose deployment. If True, then no host deployment.
        :param use_kubernetes: Build Kubernetes deployment. If True, then no host deployment.
        :param force: Remove existing deployment and build a new one
        :param chain: Chain to set runtime parameters on the deployment (home_chain if not provided).
        :return: Deployment object
        """
        # TODO: Maybe remove usage of chain and use home_chain always?
        original_env = os.environ.copy()
        service = Service.load(path=self.path)

        if use_docker or use_kubernetes:
            ssl_key_path, ssl_cert_path = create_ssl_certificate(
                ssl_dir=service.path / PERSISTENT_DATA_DIR / "ssl"
            )
            service.update_env_variables_values(
                {
                    "STORE_PATH": "/data",
                    "SSL_KEY_PATH": (
                        Path("/data") / "ssl" / ssl_key_path.name
                    ).as_posix(),
                    "SSL_CERT_PATH": (
                        Path("/data") / "ssl" / ssl_cert_path.name
                    ).as_posix(),
                }
            )
            service.consume_env_variables()
            if use_docker:
                self._build_docker(keys_manager=keys_manager, force=force, chain=chain)
            if use_kubernetes:
                self._build_kubernetes(keys_manager=keys_manager, force=force)
        else:
            ssl_key_path, ssl_cert_path = create_ssl_certificate(
                ssl_dir=service.path / DEPLOYMENT_DIR / "ssl"
            )
            service.update_env_variables_values(
                {
                    "SSL_KEY_PATH": str(ssl_key_path),
                    "SSL_CERT_PATH": str(ssl_cert_path),
                }
            )
            service.consume_env_variables()
<<<<<<< HEAD
            is_aea = service.agent_release["is_aea"]
            self._build_host(force=force, chain=chain, with_tm=is_aea)
=======
            self._build_host(keys_manager=keys_manager, force=force, chain=chain)
>>>>>>> a3a47fc2

        os.environ.clear()
        os.environ.update(original_env)

<<<<<<< HEAD
    def start(
        self,
        use_docker: bool = False,
        is_aea: bool = True,
    ) -> None:
=======
    def start(self, password: str, use_docker: bool = False) -> None:
>>>>>>> a3a47fc2
        """Start the service"""
        if self.status != DeploymentStatus.BUILT:
            raise NotAllowed(
                f"The deployment is in {self.status}; It needs to be in {DeploymentStatus.BUILT} status"
            )

        self.status = DeploymentStatus.DEPLOYING
        self.store()

        try:
            if use_docker:
                run_deployment(
                    build_dir=self.path / DEPLOYMENT_DIR,
                    detach=True,
                    project_name=self.path.name,
                )
            else:
<<<<<<< HEAD
                run_host_deployment(build_dir=self.path / DEPLOYMENT_DIR, is_aea=is_aea)
=======
                run_host_deployment(
                    build_dir=self.path / "deployment", password=password
                )
>>>>>>> a3a47fc2
        except Exception:
            self.status = DeploymentStatus.BUILT
            self.store()
            raise

        self.status = DeploymentStatus.DEPLOYED
        self.store()

    def stop(
        self,
        use_docker: bool = False,
        force: bool = False,
        is_aea: bool = True,
    ) -> None:
        """Stop the deployment."""
        if self.status != DeploymentStatus.DEPLOYED and not force:
            return

        self.status = DeploymentStatus.STOPPING
        self.store()

        if use_docker:
            stop_deployment(
                build_dir=self.path / DEPLOYMENT_DIR,
                project_name=self.path.name,
            )
        else:
            stop_host_deployment(build_dir=self.path / DEPLOYMENT_DIR, is_aea=is_aea)

        self.status = DeploymentStatus.BUILT
        self.store()

    def delete(self) -> None:
        """Delete the deployment."""
        build = self.path / DEPLOYMENT_DIR
        shutil.rmtree(build)
        self.status = DeploymentStatus.DELETED
        self.store()


@dataclass
class Service(LocalResource):
    """Service class."""

    name: str
    version: int
    service_config_id: str
    path: Path
    package_path: Path
    hash: str
    hash_history: t.Dict[int, str]
    agent_release: AgentRelease
    agent_addresses: t.List[str]
    home_chain: str
    chain_configs: ChainConfigs
    description: str
    env_variables: EnvVariables

    _helper: t.Optional[ServiceHelper] = None
    _deployment: t.Optional[Deployment] = None

    _file = CONFIG_JSON

    @property
    def json(self) -> t.Dict:
        """To dictionary object."""
        obj = super().json
        obj["service_public_id"] = self.service_public_id()
        return obj

    @staticmethod
    def determine_agent_id(service_name: str) -> int:
        """Determine the appropriate agent ID based on service name."""
        service_name_lower = service_name.lower()
        if "mech" in service_name_lower:
            return AGENT_TYPE_IDS["mech"]
        if "optimus" in service_name_lower:
            return AGENT_TYPE_IDS["optimus"]
        if "modius" in service_name_lower:
            return AGENT_TYPE_IDS["modius"]
        return AGENT_TYPE_IDS["trader"]

    @classmethod
    def load(cls, path: Path) -> "Service":
        """Load a service"""
        return super().load(path)  # type: ignore

    @property
    def helper(self) -> ServiceHelper:
        """Get service helper."""
        if self._helper is None:
            self._helper = ServiceHelper(path=self.package_absolute_path)
        return t.cast(ServiceHelper, self._helper)

    @property
    def deployment(self) -> Deployment:
        """Load deployment object for the service."""
        if not (self.path / DEPLOYMENT_JSON).exists():
            self._deployment = Deployment.new(path=self.path)
        try:
            self._deployment = Deployment.load(path=self.path)
        except JSONDecodeError:
            self._deployment = Deployment.new(path=self.path)
        return t.cast(Deployment, self._deployment)

    @property
    def package_absolute_path(self) -> Path:
        """Get the package_absolute_path."""
        self._ensure_package_exists()
        package_absolute_path = self.path / self.package_path
        return package_absolute_path

    def _ensure_package_exists(self) -> None:
        package_absolute_path = self.path / self.package_path
        if (
            not package_absolute_path.exists()
            or not (package_absolute_path / DEFAULT_SERVICE_CONFIG_FILE).exists()
        ):
            with tempfile.TemporaryDirectory(dir=self.path) as temp_dir:
                package_temp_path = Path(
                    IPFSTool().download(
                        hash_id=self.hash,
                        target_dir=temp_dir,
                    )
                )
                target_path = self.path / package_temp_path.name

                if target_path.exists():
                    shutil.rmtree(target_path)

                shutil.move(package_temp_path, target_path)
                self.package_path = Path(target_path.name)
                self.store()

    @staticmethod
    def new(  # pylint: disable=too-many-locals
        agent_addresses: t.List[str],
        service_template: ServiceTemplate,
        storage: Path,
    ) -> "Service":
        """Create a new service."""

        service_config_id = Service.get_new_service_config_id(storage)
        path = storage / service_config_id
        path.mkdir()
        package_absolute_path = Path(
            IPFSTool().download(
                hash_id=service_template["hash"],
                target_dir=path,
            )
        )

        chain_configs = {}
        for chain_str, config in service_template["configurations"].items():
            chain = Chain(chain_str)
            ledger_config = LedgerConfig(
                rpc=get_default_rpc(Chain(chain_str)), chain=chain
            )
            ledger_config.rpc = config["rpc"]

            chain_data = OnChainData(
                instances=[],
                token=NON_EXISTENT_TOKEN,
                multisig=NON_EXISTENT_MULTISIG,
                user_params=OnChainUserParams.from_json(config),  # type: ignore
            )

            chain_configs[chain_str] = ChainConfig(
                ledger_config=ledger_config,
                chain_data=chain_data,
            )

        current_timestamp = int(time.time())
        service = Service(
            version=SERVICE_CONFIG_VERSION,
            service_config_id=service_config_id,
            name=service_template["name"],
            description=service_template["description"],
            hash=service_template["hash"],
            agent_addresses=agent_addresses,
            home_chain=service_template["home_chain"],
            hash_history={current_timestamp: service_template["hash"]},
            chain_configs=chain_configs,
            path=package_absolute_path.parent,
            package_path=Path(package_absolute_path.name),
            env_variables=service_template["env_variables"],
            agent_release=service_template["agent_release"],
        )
        service.store()
        return service

    def service_public_id(self, include_version: bool = True) -> str:
        """Get the public id (based on the service hash)."""
        with (self.package_absolute_path / DEFAULT_SERVICE_CONFIG_FILE).open(
            "r", encoding="utf-8"
        ) as fp:
            service_yaml, *_ = yaml_load_all(fp)

        public_id = f"{service_yaml['author']}/{service_yaml['name']}"

        if include_version:
            public_id += f":{service_yaml['version']}"

        return public_id

    @staticmethod
    def get_service_public_id(
        hash: str, temp_dir: t.Optional[Path] = None, include_version: bool = True
    ) -> str:
        """
        Get the service public ID from IPFS based on the hash.

        :param hash: The IPFS hash of the service.
        :param dir: Optional directory path where the temporary download folder will be created.
                    If None, a system-default temporary directory will be used.
        :return: The public ID of the service in the format "author/name:version".
        """
        with tempfile.TemporaryDirectory(dir=temp_dir) as path:
            package_path = Path(
                IPFSTool().download(
                    hash_id=hash,
                    target_dir=path,
                )
            )

            with (package_path / DEFAULT_SERVICE_CONFIG_FILE).open(
                "r", encoding="utf-8"
            ) as fp:
                service_yaml, *_ = yaml_load_all(fp)

            public_id = f"{service_yaml['author']}/{service_yaml['name']}"

            if include_version:
                public_id += f":{service_yaml['version']}"

            return public_id

    @staticmethod
    def get_new_service_config_id(path: Path) -> str:
        """Get a new service config id that does not clash with any directory in path."""
        while True:
            service_config_id = f"{SERVICE_CONFIG_PREFIX}{uuid.uuid4()}"
            new_path = path.parent / service_config_id
            if not new_path.exists():
                return service_config_id

    def get_latest_healthcheck(self) -> t.Dict:
        """Return the latest stored healthcheck.json"""
        healthcheck_json_path = self.path / HEALTHCHECK_JSON

        if not healthcheck_json_path.exists():
            return {}

        try:
            with open(healthcheck_json_path, "r", encoding="utf-8") as file:
                return json.load(file)
        except (IOError, json.JSONDecodeError) as e:
            return {"error": f"Error reading healthcheck.json: {e}"}

    def remove_latest_healthcheck(self) -> None:
        """Remove the latest healthcheck.json, if it exists"""
        healthcheck_json_path = self.path / HEALTHCHECK_JSON

        if healthcheck_json_path.exists():
            try:
                healthcheck_json_path.unlink()
            except Exception as e:  # pylint: disable=broad-except
                print(f"Exception deleting {healthcheck_json_path}: {e}")

    def get_agent_performance(self) -> t.Dict:
        """Return the agent activity"""

        # Default values
        agent_performance: t.Dict[str, t.Any] = {
            "timestamp": None,
            "metrics": [],
            "last_activity": None,
            "last_chat_message": None,
        }

        agent_performance_json_path = (
            Path(
                self.env_variables.get(
                    AGENT_PERSISTENT_STORAGE_ENV_VAR, {"value": "."}
                ).get("value", ".")
            )
            / "agent_performance.json"
        )

        if agent_performance_json_path.exists():
            try:
                with open(agent_performance_json_path, "r", encoding="utf-8") as f:
                    data = json.load(f)
                if isinstance(data, dict):
                    agent_performance.update(data)
            except (json.JSONDecodeError, OSError) as e:
                # Keep default values if file is invalid
                print(
                    f"Error reading file 'agent_performance.json': {e}"
                )  # TODO Use logger

        return dict(sorted(agent_performance.items()))

    def update(
        self,
        service_template: ServiceTemplate,
        allow_different_service_public_id: bool = False,
        partial_update: bool = False,
    ) -> None:
        """Update service."""

        target_hash = service_template.get("hash")
        if target_hash:
            target_service_public_id = Service.get_service_public_id(
                target_hash, self.path
            )

            if not allow_different_service_public_id and (
                self.service_public_id() != target_service_public_id
            ):
                raise ValueError(
                    f"Trying to update a service with a different public id: {self.service_public_id()=} {self.hash=} {target_service_public_id=} {target_hash=}."
                )

        self.hash = service_template.get("hash", self.hash)

        # hash_history - Only update if latest inserted hash is different
        if self.hash_history[max(self.hash_history.keys())] != self.hash:
            current_timestamp = int(time.time())
            self.hash_history[current_timestamp] = self.hash

        self.home_chain = service_template.get("home_chain", self.home_chain)
        self.description = service_template.get("description", self.description)
        self.name = service_template.get("name", self.name)

        package_absolute_path = self.path / self.package_path
        if package_absolute_path.exists():
            shutil.rmtree(package_absolute_path)

        package_absolute_path = Path(
            IPFSTool().download(
                hash_id=self.hash,
                target_dir=self.path,
            )
        )
        self.package_path = Path(package_absolute_path.name)

        self.agent_release = service_template.get("agent_release", self.agent_release)

        # env_variables
        if partial_update:
            for var, attrs in service_template.get("env_variables", {}).items():
                self.env_variables.setdefault(var, {}).update(attrs)
        else:
            self.env_variables = service_template["env_variables"]

        # chain_configs
        # TODO support remove chains for non-partial updates
        # TODO ensure all and only existing chains are passed for non-partial updates
        ledger_configs = ServiceHelper(path=self.package_absolute_path).ledger_configs()
        for chain, new_config in service_template.get("configurations", {}).items():
            if chain in self.chain_configs:
                # The template is providing a chain configuration that already
                # exists in this service - update only the user parameters.
                # This is to avoid losing on-chain data like safe, token, etc.
                if partial_update:
                    config = self.chain_configs[chain].chain_data.user_params.json
                    config.update(new_config)
                else:
                    config = new_config

                self.chain_configs[
                    chain
                ].chain_data.user_params = OnChainUserParams.from_json(
                    config  # type: ignore
                )
            else:
                # The template is providing a chain configuration that does
                # not currently exist in this service - copy all config as
                # when creating a new service.
                ledger_config = ledger_configs[chain]
                ledger_config.rpc = new_config["rpc"]

                chain_data = OnChainData(
                    instances=[],
                    token=NON_EXISTENT_TOKEN,
                    multisig=NON_EXISTENT_MULTISIG,
                    user_params=OnChainUserParams.from_json(new_config),  # type: ignore
                )

                self.chain_configs[chain] = ChainConfig(
                    ledger_config=ledger_config,
                    chain_data=chain_data,
                )

        self.store()

    def update_user_params_from_template(
        self, service_template: ServiceTemplate
    ) -> None:
        """Update user params from template."""
        for chain, config in service_template["configurations"].items():
            self.chain_configs[
                chain
            ].chain_data.user_params = OnChainUserParams.from_json(
                config  # type: ignore
            )

            self.chain_configs[chain].ledger_config.rpc = config["rpc"]

        self.store()

    def consume_env_variables(self) -> None:
        """Consume (apply) environment variables.

        Note that this method modifies os.environ. Consider if you need a backup of os.environ before using this method.
        """
        for env_var, attributes in self.env_variables.items():
            os.environ[env_var] = str(attributes.get("value", ""))

    def update_env_variables_values(
        self, env_var_to_value: t.Dict[str, t.Any], except_if_undefined: bool = False
    ) -> None:
        """
        Updates and stores the values of the env variables to override service.yaml on the deployment.

        This method does not apply the variables to the environment. Use consume_env_variables to apply the
        env variables.
        """

        updated = False
        for var, value in env_var_to_value.items():
            value_str = str(value)
            attributes = self.env_variables.get(var)
            if (
                attributes
                and self.env_variables[var]["provision_type"]
                == ServiceEnvProvisionType.COMPUTED
                and attributes["value"] != value_str
            ):
                attributes["value"] = value_str
                updated = True
            elif except_if_undefined:
                raise ValueError(
                    f"Trying to set value for an environment variable ({var}) not present on service configuration {self.service_config_id}."
                )

        if updated:
            self.store()

    def get_initial_funding_amounts(self) -> ChainAmounts:
        """Get funding amounts as a dict structure."""
        amounts = ChainAmounts()

        for chain_str, chain_config in self.chain_configs.items():
            fund_requirements = chain_config.chain_data.user_params.fund_requirements
            service_safe = chain_config.chain_data.multisig

            if service_safe is None or service_safe == ZERO_ADDRESS:
                service_safe = SERVICE_SAFE_PLACEHOLDER

            chain_amounts = amounts.setdefault(chain_str, {})
            for asset, req in fund_requirements.items():
                chain_amounts.setdefault(service_safe, {})[asset] = req.safe
                for agent_address in self.agent_addresses:
                    chain_amounts.setdefault(agent_address, {})[asset] = req.agent

        return amounts

    def get_balances(self) -> ChainAmounts:
        """Get balances of the agent addresses and service safe."""
        initial_funding_amounts = self.get_initial_funding_amounts()
        return ChainAmounts(
            {
                chain_str: {
                    address: {
                        asset: get_asset_balance(
                            ledger_api=get_default_ledger_api(
                                Chain.from_string(chain_str)
                            ),
                            asset_address=asset,
                            address=address,
                            raise_on_invalid_address=False,
                        )
                        for asset in tokens
                    }
                    for address, tokens in addresses.items()
                }
                for chain_str, addresses in initial_funding_amounts.items()
            }
        )

    def get_funding_requests(self) -> ChainAmounts:
        """Get funding amounts requested by the agent."""
        agent_response = {}
        funding_requests = ChainAmounts()

        if self.deployment.status != DeploymentStatus.DEPLOYED:
            return funding_requests

        try:
            resp = requests.get(AGENT_FUNDS_STATUS_URL, timeout=10)
            resp.raise_for_status()
            agent_response = resp.json()
        except Exception as e:  # pylint: disable=broad-except
            logger.warning(
                f"[FUNDING MANAGER] Cannot read url {AGENT_FUNDS_STATUS_URL}: {e}"
            )

        for chain_str, addresses in agent_response.items():
            for address, assets in addresses.items():
                if chain_str not in self.chain_configs:
                    raise ValueError(
                        f"Service {self.service_config_id} asked funding for an unknown chain {chain_str}."
                    )

                if (
                    address not in self.agent_addresses
                    and address != self.chain_configs[chain_str].chain_data.multisig
                ):
                    raise ValueError(
                        f"Service {self.service_config_id} asked funding for an unknown address {address} on chain {chain_str}."
                    )

                funding_requests.setdefault(chain_str, {})
                funding_requests[chain_str].setdefault(address, {})
                for asset, amounts in assets.items():
                    try:
                        funding_requests[chain_str][address][asset] = int(
                            amounts["deficit"]
                        )
                    except (ValueError, TypeError):
                        logger.warning(
                            f"[FUNDING MANAGER] Invalid funding amount {amounts['deficit']} for asset {asset} on chain {chain_str} for address {address}. Setting to 0."
                        )
                        funding_requests[chain_str][address][asset] = 0

        return funding_requests<|MERGE_RESOLUTION|>--- conflicted
+++ resolved
@@ -550,15 +550,10 @@
 
     def _build_host(
         self,
-<<<<<<< HEAD
+        keys_manager: KeysManager,
         force: bool = True,
         chain: t.Optional[str] = None,
         with_tm: bool = True,
-=======
-        keys_manager: KeysManager,
-        force: bool = True,
-        chain: t.Optional[str] = None,
->>>>>>> a3a47fc2
     ) -> None:
         """Build host depployment."""
         build = self.path / DEPLOYMENT_DIR
@@ -690,25 +685,23 @@
                 }
             )
             service.consume_env_variables()
-<<<<<<< HEAD
             is_aea = service.agent_release["is_aea"]
-            self._build_host(force=force, chain=chain, with_tm=is_aea)
-=======
-            self._build_host(keys_manager=keys_manager, force=force, chain=chain)
->>>>>>> a3a47fc2
+            self._build_host(
+                keys_manager=keys_manager,
+                force=force,
+                chain=chain,
+                with_tm=is_aea,
+            )
 
         os.environ.clear()
         os.environ.update(original_env)
 
-<<<<<<< HEAD
     def start(
         self,
+        password: str,
         use_docker: bool = False,
         is_aea: bool = True,
     ) -> None:
-=======
-    def start(self, password: str, use_docker: bool = False) -> None:
->>>>>>> a3a47fc2
         """Start the service"""
         if self.status != DeploymentStatus.BUILT:
             raise NotAllowed(
@@ -726,13 +719,11 @@
                     project_name=self.path.name,
                 )
             else:
-<<<<<<< HEAD
-                run_host_deployment(build_dir=self.path / DEPLOYMENT_DIR, is_aea=is_aea)
-=======
                 run_host_deployment(
-                    build_dir=self.path / "deployment", password=password
+                    build_dir=self.path / DEPLOYMENT_DIR,
+                    password=password,
+                    is_aea=is_aea,
                 )
->>>>>>> a3a47fc2
         except Exception:
             self.status = DeploymentStatus.BUILT
             self.store()
