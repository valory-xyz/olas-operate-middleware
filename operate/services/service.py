# -*- coding: utf-8 -*-
# ------------------------------------------------------------------------------
#
#   Copyright 2023 Valory AG
#
#   Licensed under the Apache License, Version 2.0 (the "License");
#   you may not use this file except in compliance with the License.
#   You may obtain a copy of the License at
#
#       http://www.apache.org/licenses/LICENSE-2.0
#
#   Unless required by applicable law or agreed to in writing, software
#   distributed under the License is distributed on an "AS IS" BASIS,
#   WITHOUT WARRANTIES OR CONDITIONS OF ANY KIND, either express or implied.
#   See the License for the specific language governing permissions and
#   limitations under the License.
#
# ------------------------------------------------------------------------------

"""Service as HTTP resource."""

import json
import os
import platform
import shutil
import subprocess  # nosec
import sys
import tempfile
import time
import typing as t
import uuid
from copy import copy
from dataclasses import dataclass
from json import JSONDecodeError
from pathlib import Path
from traceback import print_exc

from aea.configurations.constants import (
    DEFAULT_LEDGER,
    LEDGER,
    PRIVATE_KEY,
    PRIVATE_KEY_PATH_SCHEMA,
    SKILL,
)
from aea.helpers.yaml_utils import yaml_dump, yaml_load, yaml_load_all
from aea_cli_ipfs.ipfs_utils import IPFSTool
from autonomy.cli.helpers.deployment import run_deployment, stop_deployment
from autonomy.configurations.constants import DEFAULT_SERVICE_CONFIG_FILE
from autonomy.configurations.loader import apply_env_variables, load_service_config
from autonomy.constants import DEFAULT_KEYS_FILE, DOCKER_COMPOSE_YAML
from autonomy.deploy.base import BaseDeploymentGenerator
from autonomy.deploy.base import ServiceBuilder as BaseServiceBuilder
from autonomy.deploy.constants import (
    AGENT_KEYS_DIR,
    BENCHMARKS_DIR,
    DEFAULT_ENCODING,
    LOG_DIR,
    PERSISTENT_DATA_DIR,
    TM_STATE_DIR,
    VENVS_DIR,
)
from autonomy.deploy.generators.docker_compose.base import DockerComposeGenerator
from autonomy.deploy.generators.kubernetes.base import KubernetesGenerator
from docker import from_env

<<<<<<< HEAD
from operate.constants import (
    DEPLOYMENT,
    DEPLOYMENT_JSON,
    DOCKER_COMPOSE_YAML,
    KEYS_JSON,
)
from operate.keys import KeysManager
=======
from operate.constants import CONFIG_JSON, DEPLOYMENT_DIR, DEPLOYMENT_JSON, ZERO_ADDRESS
from operate.keys import Keys
>>>>>>> 0f9af80b
from operate.operate_http.exceptions import NotAllowed
from operate.operate_types import (
    Chain,
    ChainConfig,
    ChainConfigs,
    DeployedNodes,
    DeploymentConfig,
    DeploymentStatus,
    EnvVariables,
    LedgerConfig,
    LedgerConfigs,
    OnChainData,
    OnChainUserParams,
    ServiceEnvProvisionType,
    ServiceTemplate,
)
from operate.resource import LocalResource
from operate.services.deployment_runner import run_host_deployment, stop_host_deployment
from operate.services.utils import tendermint
from operate.utils.ssl import create_ssl_certificate


# pylint: disable=no-member,redefined-builtin,too-many-instance-attributes,too-many-locals

SAFE_CONTRACT_ADDRESS = "safe_contract_address"
ALL_PARTICIPANTS = "all_participants"
CONSENSUS_THRESHOLD = "consensus_threshold"
<<<<<<< HEAD
DELETE_PREFIX = "delete_"
=======
>>>>>>> 0f9af80b
SERVICE_CONFIG_VERSION = 7
SERVICE_CONFIG_PREFIX = "sc-"

NON_EXISTENT_MULTISIG = None
NON_EXISTENT_TOKEN = -1

DEFAULT_TRADER_ENV_VARS = {
    "GNOSIS_LEDGER_RPC": {
        "name": "Gnosis ledger RPC",
        "description": "",
        "value": "",
        "provision_type": "computed",
    },
    "STAKING_CONTRACT_ADDRESS": {
        "name": "Staking contract address",
        "description": "",
        "value": "",
        "provision_type": "computed",
    },
    "MECH_MARKETPLACE_CONFIG": {
        "name": "Mech marketplace configuration",
        "description": "",
        "value": "",
        "provision_type": "computed",
    },
    "MECH_ACTIVITY_CHECKER_CONTRACT": {
        "name": "Mech activity checker contract",
        "description": "",
        "value": "",
        "provision_type": "computed",
    },
    "MECH_CONTRACT_ADDRESS": {
        "name": "Mech contract address",
        "description": "",
        "value": "",
        "provision_type": "computed",
    },
    "MECH_REQUEST_PRICE": {
        "name": "Mech request price",
        "description": "",
        "value": "10000000000000000",
        "provision_type": "computed",
    },
    "USE_MECH_MARKETPLACE": {
        "name": "Use Mech marketplace",
        "description": "",
        "value": "False",
        "provision_type": "computed",
    },
    "REQUESTER_STAKING_INSTANCE_ADDRESS": {
        "name": "Requester staking instance address",
        "description": "",
        "value": "",
        "provision_type": "computed",
    },
    "PRIORITY_MECH_ADDRESS": {
        "name": "Priority Mech address",
        "description": "",
        "value": "",
        "provision_type": "computed",
    },
}

AGENT_TYPE_IDS = {"mech": 37, "optimus": 40, "modius": 40, "trader": 25}


def mkdirs(build_dir: Path) -> None:
    """Build necessary directories."""
    build_dir.mkdir(exist_ok=True)
    for dir_path in [
        (PERSISTENT_DATA_DIR,),
        (PERSISTENT_DATA_DIR, LOG_DIR),
        (PERSISTENT_DATA_DIR, TM_STATE_DIR),
        (PERSISTENT_DATA_DIR, BENCHMARKS_DIR),
        (PERSISTENT_DATA_DIR, VENVS_DIR),
        (AGENT_KEYS_DIR,),
    ]:
        path = Path(build_dir, *dir_path)
        path.mkdir()
        try:
            os.chown(path, 1000, 1000)
        except (PermissionError, AttributeError):
            continue


def remove_service_network(service_name: str, force: bool = True) -> None:
    """Remove service network cache."""
    client = from_env()
    network_names = (
        f"deployment_service_{service_name}_localnet",
        f"abci_build_service_{service_name}_localnet",
    )
    for network in client.networks.list(greedy=True):
        if network.attrs["Name"] not in network_names:
            continue

        if force:
            for container in network.attrs["Containers"]:
                print(f"Killing {container}")
                client.api.kill(container=container)

        print("Deleting network: " + network.attrs["Name"])
        client.api.remove_network(net_id=network.attrs["Id"])


# TODO: Backport to autonomy
class ServiceBuilder(BaseServiceBuilder):
    """Service builder patch."""

    def try_update_runtime_params(
        self,
        multisig_address: t.Optional[str] = None,
        agent_instances: t.Optional[t.List[str]] = None,
        consensus_threshold: t.Optional[int] = None,
        service_id: t.Optional[int] = None,
    ) -> None:
        """Try and update setup parameters."""

        param_overrides: t.List[t.Tuple[str, t.Any]] = []
        if multisig_address is not None:
            param_overrides.append(
                (SAFE_CONTRACT_ADDRESS, multisig_address),
            )

        if agent_instances is not None:
            param_overrides.append(
                (ALL_PARTICIPANTS, agent_instances),
            )

        if consensus_threshold is not None:
            param_overrides.append(
                (CONSENSUS_THRESHOLD, consensus_threshold),
            )

        overrides = copy(self.service.overrides)
        for override in overrides:
            (
                override,
                component_id,
                has_multiple_overrides,
            ) = self.service.process_metadata(
                configuration=override,
            )

            if component_id.component_type.value == SKILL:
                self._try_update_setup_data(
                    data=param_overrides,
                    override=override,
                    skill_id=component_id.public_id,
                    has_multiple_overrides=has_multiple_overrides,
                )
                self._try_update_tendermint_params(
                    override=override,
                    skill_id=component_id.public_id,
                    has_multiple_overrides=has_multiple_overrides,
                )
                if service_id is not None:
                    if has_multiple_overrides:
                        os.environ["ON_CHAIN_SERVICE_ID"] = str(service_id)
                    else:
                        override["models"]["params"]["args"][
                            "on_chain_service_id"
                        ] = service_id

            override["type"] = component_id.package_type.value
            override["public_id"] = str(component_id.public_id)

        self.service.overrides = overrides


class ServiceHelper:
    """Service config helper."""

    def __init__(self, path: Path) -> None:
        """Initialize object."""
        self.path = path
        self.config = load_service_config(service_path=path)
        self.config.overrides = apply_env_variables(
            self.config.overrides, os.environ.copy()
        )

    def ledger_configs(self) -> LedgerConfigs:
        """Get ledger configs."""
        ledger_configs = {}
        for override in self.config.overrides:
            if (
                override["type"] == "connection"
                and "valory/ledger" in override["public_id"]
            ):
                if 0 in override:  # take the values from the first config
                    override = override[0]

                for _, config in override["config"]["ledger_apis"].items():
                    # TODO chain name is inferred from the chain_id. The actual id provided on service.yaml is ignored.
                    chain = Chain.from_id(chain_id=config["chain_id"])  # type: ignore
                    ledger_configs[chain.value] = LedgerConfig(
                        rpc=config["address"],
                        chain=chain,
                    )
        return ledger_configs

    def deployment_config(self) -> DeploymentConfig:
        """Returns deployment config."""
        return DeploymentConfig(self.config.json.get("deployment", {}))  # type: ignore


# TODO: Port back to open-autonomy
class HostDeploymentGenerator(BaseDeploymentGenerator):
    """Host deployment."""

    output_name: str = "runtime.json"
    deployment_type: str = "host"

    def generate_config_tendermint(self) -> "HostDeploymentGenerator":
        """Generate tendermint configuration."""
        tmhome = str(self.build_dir / "node")
        tendermint_executable = str(
            shutil.which("tendermint"),
        )
        env = {}
        env["PATH"] = os.path.dirname(sys.executable) + ":" + os.environ["PATH"]
        tendermint_executable = str(
            Path(os.path.dirname(sys.executable)) / "tendermint"
        )

        if platform.system() == "Windows":
            env["PATH"] = os.path.dirname(sys.executable) + ";" + os.environ["PATH"]
            tendermint_executable = str(
                Path(os.path.dirname(sys.executable)) / "tendermint.exe"
            )

        if not (getattr(sys, "frozen", False) and hasattr(sys, "_MEIPASS")):
            # we dont run inside pyinstaller, mean DEV mode!
            tendermint_executable = "tendermint"
            if platform.system() == "Windows":
                tendermint_executable = "tendermint.exe"

        subprocess.run(  # pylint: disable=subprocess-run-check # nosec
            args=[
                tendermint_executable,
                "--home",
                tmhome,
                "init",
            ],
            stdout=subprocess.PIPE,
            stderr=subprocess.PIPE,
        )

        # TODO: Dynamic port allocation
        params = {
            "TMHOME": tmhome,
            "TMSTATE": str(self.build_dir / "tm_state"),
            "P2P_LADDR": "tcp://localhost:26656",
            "RPC_LADDR": "tcp://localhost:26657",
            "PROXY_APP": "tcp://localhost:26658",
            "CREATE_EMPTY_BLOCKS": "true",
            "USE_GRPC": "false",
            "FLASK_APP": "tendermint:create_server",
        }
        (self.build_dir / "tendermint.json").write_text(
            json.dumps(params, indent=2),
            encoding="utf-8",
        )
        shutil.copy(
            tendermint.__file__.replace(".pyc", ".py"),
            self.build_dir / "tendermint.py",
        )
        return self

    def generate(
        self,
        image_version: t.Optional[str] = None,
        use_hardhat: bool = False,
        use_acn: bool = False,
    ) -> "HostDeploymentGenerator":
        """Generate agent and tendermint configurations"""
        agent = self.service_builder.generate_agent(agent_n=0)
        agent = {key: f"{value}" for key, value in agent.items()}
        (self.build_dir / "agent.json").write_text(
            json.dumps(agent, indent=2),
            encoding="utf-8",
        )
        return self

    def _populate_keys(self) -> None:
        """Populate the keys directory"""
        # TODO: Add multiagent support
        kp, *_ = t.cast(t.List[t.Dict[str, str]], self.service_builder.keys)
        key = kp[PRIVATE_KEY]
        ledger = kp.get(LEDGER, DEFAULT_LEDGER)
        keys_file = self.build_dir / PRIVATE_KEY_PATH_SCHEMA.format(ledger)
        keys_file.write_text(key, encoding=DEFAULT_ENCODING)

    def _populate_keys_multiledger(self) -> None:
        """Populate the keys directory with multiple set of keys"""

    def populate_private_keys(self) -> "DockerComposeGenerator":
        """Populate the private keys to the build directory for host mapping."""
        if self.service_builder.multiledger:
            self._populate_keys_multiledger()
        else:
            self._populate_keys()
        return self


@dataclass
class Deployment(LocalResource):
    """Deployment resource for a service."""

    status: DeploymentStatus
    nodes: DeployedNodes
    path: Path

    _file = DEPLOYMENT_JSON

    @staticmethod
    def new(path: Path) -> "Deployment":
        """
        Create a new deployment

        :param path: Path to service
        :return: Deployment object
        """
        deployment = Deployment(
            status=DeploymentStatus.CREATED,
            nodes=DeployedNodes(agent=[], tendermint=[]),
            path=path,
        )
        deployment.store()
        return deployment

    @classmethod
    def load(cls, path: Path) -> "Deployment":
        """Load a service"""
        return super().load(path)  # type: ignore

    def copy_previous_agent_run_logs(self) -> None:
        """Copy previous agent logs."""
        source_path = self.path / DEPLOYMENT_DIR / "agent" / "log.txt"
        destination_path = self.path / "prev_log.txt"
        if source_path.exists():
            shutil.copy(source_path, destination_path)

    def _build_kubernetes(self, force: bool = True) -> None:
        """Build kubernetes deployment."""
        k8s_build = self.path / DEPLOYMENT_DIR / "abci_build_k8s"
        if k8s_build.exists() and force:
            shutil.rmtree(k8s_build)
        mkdirs(build_dir=k8s_build)

        service = Service.load(path=self.path)
        builder = ServiceBuilder.from_dir(
            path=service.package_absolute_path,
<<<<<<< HEAD
            keys_file=self.path / KEYS_JSON,
            number_of_agents=len(service.agent_addresses),
=======
            keys_file=self.path / DEFAULT_KEYS_FILE,
            number_of_agents=len(service.keys),
>>>>>>> 0f9af80b
        )
        builder.deplopyment_type = KubernetesGenerator.deployment_type
        (
            KubernetesGenerator(
                service_builder=builder,
                build_dir=k8s_build.resolve(),
                use_tm_testnet_setup=True,
                image_author=builder.service.author,
            )
            .generate()
            .generate_config_tendermint()
            .write_config()
            .populate_private_keys()
        )
        print(f"Kubernetes deployment built on {k8s_build.resolve()}\n")

    def _build_docker(
        self,
        force: bool = True,
        chain: t.Optional[str] = None,
    ) -> None:
        """Build docker deployment."""
        service = Service.load(path=self.path)
        # Remove network from cache if exists, this will raise an error
        # if the service is still running so we can do an early exit
        remove_service_network(
            service_name=service.helper.config.name,
            force=force,
        )

        build = self.path / DEPLOYMENT_DIR
        if build.exists() and not force:
            return
        if build.exists() and force:
            self.copy_previous_agent_run_logs()
            shutil.rmtree(build)
        mkdirs(build_dir=build)

        keys_file = self.path / DEFAULT_KEYS_FILE
        keys_file.write_text(
            json.dumps(
                [
                    KeysManager().get(address).json
                    for address in service.agent_addresses
                ],
                indent=4,
            ),
            encoding="utf-8",
        )
        try:
            builder = ServiceBuilder.from_dir(
                path=service.package_absolute_path,
                keys_file=keys_file,
                number_of_agents=len(service.agent_addresses),
            )
            builder.deplopyment_type = DockerComposeGenerator.deployment_type
            builder.try_update_abci_connection_params()

            if not chain:
                chain = service.home_chain

            chain_config = service.chain_configs[chain]
            chain_data = chain_config.chain_data

            builder.try_update_runtime_params(
                multisig_address=chain_data.multisig,
                agent_instances=chain_data.instances,
                service_id=chain_data.token,
                consensus_threshold=None,
            )

            # build docker-compose deployment
            (
                DockerComposeGenerator(
                    service_builder=builder,
                    build_dir=build.resolve(),
                    use_tm_testnet_setup=True,
                    image_author=builder.service.author,
                )
                .generate()
                .generate_config_tendermint()
                .write_config()
                .populate_private_keys()
            )
            print(f"Docker Compose deployment built on {build.resolve()} \n")

        except Exception as e:
            shutil.rmtree(build)
            raise e

        with (build / DOCKER_COMPOSE_YAML).open("r", encoding="utf-8") as stream:
            deployment = yaml_load(stream=stream)

        self.nodes = DeployedNodes(
            agent=[
                service for service in deployment["services"] if "_abci_" in service
            ],
            tendermint=[
                service for service in deployment["services"] if "_tm_" in service
            ],
        )

        _volumes = []
        for volume, mount in (
            service.helper.deployment_config().get("volumes", {}).items()
        ):
            (build / volume).mkdir(exist_ok=True)
            _volumes.append(f"./{volume}:{mount}:Z")

        for node in deployment["services"]:
            if "abci" in node:
                deployment["services"][node]["volumes"].extend(_volumes)
                new_mappings = []
                for mapping in deployment["services"][node]["volumes"]:
                    if mapping.startswith("./data"):
                        (self.path / "persistent_data").mkdir(
                            exist_ok=True, parents=True
                        )
                        mapping = mapping.replace("./data", "../persistent_data")

                    new_mappings.append(mapping)

                deployment["services"][node]["volumes"] = new_mappings

        with (build / DOCKER_COMPOSE_YAML).open("w", encoding="utf-8") as stream:
            yaml_dump(data=deployment, stream=stream)

        self.status = DeploymentStatus.BUILT
        self.store()

    def _build_host(self, force: bool = True, chain: t.Optional[str] = None) -> None:
        """Build host depployment."""
        build = self.path / DEPLOYMENT_DIR
        if build.exists() and not force:
            return

        if build.exists() and force:
            stop_host_deployment(build_dir=build)
            try:
                # sleep needed to ensure all processes closed/killed otherwise it will block directory removal on windows
                time.sleep(3)
                self.copy_previous_agent_run_logs()
                shutil.rmtree(build)
            except:  # noqa  # pylint: disable=bare-except
                # sleep and try again. exception if fails
                print_exc()
                time.sleep(3)
                shutil.rmtree(build)

        service = Service.load(path=self.path)
        if service.helper.config.number_of_agents > 1:
            raise RuntimeError(
                "Host deployment currently only supports single agent deployments"
            )

        if not chain:
            chain = service.home_chain

        chain_config = service.chain_configs[chain]
        chain_data = chain_config.chain_data

        keys_file = self.path / DEFAULT_KEYS_FILE
        keys_file.write_text(
            json.dumps(
                [
                    KeysManager().get(address).json
                    for address in service.agent_addresses
                ],
                indent=4,
            ),
            encoding="utf-8",
        )
        try:
            builder = ServiceBuilder.from_dir(
                path=service.package_absolute_path,
                keys_file=keys_file,
                number_of_agents=len(service.agent_addresses),
            )
            builder.deplopyment_type = HostDeploymentGenerator.deployment_type
            builder.try_update_abci_connection_params()
            builder.try_update_runtime_params(
                multisig_address=chain_data.multisig,
                agent_instances=chain_data.instances,
                service_id=chain_data.token,
                consensus_threshold=None,
            )

            (
                HostDeploymentGenerator(
                    service_builder=builder,
                    build_dir=build.resolve(),
                    use_tm_testnet_setup=True,
                )
                .generate_config_tendermint()
                .generate()
                .populate_private_keys()
            )

        except Exception as e:
            if build.exists():
                shutil.rmtree(build)
            raise e

        self.status = DeploymentStatus.BUILT
        self.store()

    def build(
        self,
        use_docker: bool = False,
        use_kubernetes: bool = False,
        force: bool = True,
        chain: t.Optional[str] = None,
    ) -> None:
        """
        Build a deployment

        :param use_docker: Use a Docker Compose deployment. If True, then no host deployment.
        :param use_kubernetes: Build Kubernetes deployment. If True, then no host deployment.
        :param force: Remove existing deployment and build a new one
        :param chain: Chain to set runtime parameters on the deployment (home_chain if not provided).
        :return: Deployment object
        """
        # TODO: Maybe remove usage of chain and use home_chain always?
        original_env = os.environ.copy()
        service = Service.load(path=self.path)

        if use_docker or use_kubernetes:
            ssl_key_path, ssl_cert_path = create_ssl_certificate(
                ssl_dir=service.path / PERSISTENT_DATA_DIR / "ssl"
            )
            service.update_env_variables_values(
                {
                    "STORE_PATH": "/data",
                    "SSL_KEY_PATH": (
                        Path("/data") / "ssl" / ssl_key_path.name
                    ).as_posix(),
                    "SSL_CERT_PATH": (
                        Path("/data") / "ssl" / ssl_cert_path.name
                    ).as_posix(),
                }
            )
            service.consume_env_variables()
            if use_docker:
                self._build_docker(force=force, chain=chain)
            if use_kubernetes:
                self._build_kubernetes(force=force)
        else:
            ssl_key_path, ssl_cert_path = create_ssl_certificate(
                ssl_dir=service.path / DEPLOYMENT_DIR / "ssl"
            )
            service.update_env_variables_values(
                {
                    "SSL_KEY_PATH": str(ssl_key_path),
                    "SSL_CERT_PATH": str(ssl_cert_path),
                }
            )
            service.consume_env_variables()
            self._build_host(force=force, chain=chain)

        os.environ.clear()
        os.environ.update(original_env)

    def start(self, use_docker: bool = False) -> None:
        """Start the service"""
        if self.status != DeploymentStatus.BUILT:
            raise NotAllowed(
                f"The deployment is in {self.status}; It needs to be in {DeploymentStatus.BUILT} status"
            )

        self.status = DeploymentStatus.DEPLOYING
        self.store()

        try:
            if use_docker:
                run_deployment(
                    build_dir=self.path / "deployment",
                    detach=True,
                    project_name=self.path.name,
                )
            else:
                run_host_deployment(build_dir=self.path / "deployment")
        except Exception:
            self.status = DeploymentStatus.BUILT
            self.store()
            raise

        self.status = DeploymentStatus.DEPLOYED
        self.store()

    def stop(self, use_docker: bool = False, force: bool = False) -> None:
        """Stop the deployment."""
        if self.status != DeploymentStatus.DEPLOYED and not force:
            return

        self.status = DeploymentStatus.STOPPING
        self.store()

        if use_docker:
            stop_deployment(
                build_dir=self.path / "deployment",
                project_name=self.path.name,
            )
        else:
            stop_host_deployment(build_dir=self.path / "deployment")

        self.status = DeploymentStatus.BUILT
        self.store()

    def delete(self) -> None:
        """Delete the deployment."""
        build = self.path / DEPLOYMENT_DIR
        shutil.rmtree(build)
        self.status = DeploymentStatus.DELETED
        self.store()


@dataclass
class Service(LocalResource):
    """Service class."""

    version: int
    service_config_id: str
    hash: str
    hash_history: t.Dict[int, str]
    agent_addresses: t.List[str]
    home_chain: str
    chain_configs: ChainConfigs
    description: str
    env_variables: EnvVariables

    path: Path
    package_path: Path

    name: t.Optional[str] = None

    _helper: t.Optional[ServiceHelper] = None
    _deployment: t.Optional[Deployment] = None

    _file = CONFIG_JSON

    @staticmethod
    def determine_agent_id(service_name: str) -> int:
        """Determine the appropriate agent ID based on service name."""
        service_name_lower = service_name.lower()
        if "mech" in service_name_lower:
            return AGENT_TYPE_IDS["mech"]
        if "optimus" in service_name_lower:
            return AGENT_TYPE_IDS["optimus"]
        if "modius" in service_name_lower:
            return AGENT_TYPE_IDS["modius"]
        return AGENT_TYPE_IDS["trader"]

    @classmethod
<<<<<<< HEAD
=======
    def migrate_format(cls, path: Path) -> bool:  # pylint: disable=too-many-statements
        """Migrate the JSON file format if needed."""

        if not path.is_dir():
            return False

        if not path.name.startswith(SERVICE_CONFIG_PREFIX) and not path.name.startswith(
            "bafybei"
        ):
            return False

        if path.name.startswith("bafybei"):
            backup_name = f"backup_{int(time.time())}_{path.name}"
            backup_path = path.parent / backup_name
            shutil.copytree(path, backup_path)
            deployment_path = backup_path / "deployment"
            if deployment_path.is_dir():
                shutil.rmtree(deployment_path)

        with open(path / Service._file, "r", encoding="utf-8") as file:
            data = json.load(file)

        version = data.get("version", 0)
        if version > SERVICE_CONFIG_VERSION:
            raise RuntimeError(
                f"Service configuration in {path} has version {version}, which means it was created with a newer version of olas-operate-middleware. Only configuration versions <= {SERVICE_CONFIG_VERSION} are supported by this version of olas-operate-middleware."
            )

        # Complete missing env vars for trader
        if "trader" in data["name"].lower():
            data.setdefault("env_variables", {})

            for key, value in DEFAULT_TRADER_ENV_VARS.items():
                if key not in data["env_variables"]:
                    data["env_variables"][key] = value

            with open(path / Service._file, "w", encoding="utf-8") as file:
                json.dump(data, file, indent=2)

        if version == SERVICE_CONFIG_VERSION:
            return False

        # Migration steps for older versions
        if version == 0:
            new_data = {
                "version": 2,
                "hash": data.get("hash"),
                "keys": data.get("keys"),
                "home_chain_id": "100",  # This is the default value for version 2 - do not change, will be corrected below
                "chain_configs": {
                    "100": {  # This is the default value for version 2 - do not change, will be corrected below
                        "ledger_config": {
                            "rpc": data.get("ledger_config", {}).get("rpc"),
                            "type": data.get("ledger_config", {}).get("type"),
                            "chain": data.get("ledger_config", {}).get("chain"),
                        },
                        "chain_data": {
                            "instances": data.get("chain_data", {}).get(
                                "instances", []
                            ),
                            "token": data.get("chain_data", {}).get("token"),
                            "multisig": data.get("chain_data", {}).get("multisig"),
                            "staked": data.get("chain_data", {}).get("staked", False),
                            "on_chain_state": data.get("chain_data", {}).get(
                                "on_chain_state", 3
                            ),
                            "user_params": {
                                "staking_program_id": "pearl_alpha",
                                "nft": data.get("chain_data", {})
                                .get("user_params", {})
                                .get("nft"),
                                "threshold": data.get("chain_data", {})
                                .get("user_params", {})
                                .get("threshold"),
                                "use_staking": data.get("chain_data", {})
                                .get("user_params", {})
                                .get("use_staking"),
                                "cost_of_bond": data.get("chain_data", {})
                                .get("user_params", {})
                                .get("cost_of_bond"),
                                "fund_requirements": data.get("chain_data", {})
                                .get("user_params", {})
                                .get("fund_requirements", {}),
                                "agent_id": data.get("chain_data", {})
                                .get("user_params", {})
                                .get("agent_id", "14"),
                            },
                        },
                    }
                },
                "service_path": data.get("service_path", ""),
                "name": data.get("name", ""),
            }
            data = new_data

        if version < 4:
            # Add missing fields introduced in later versions, if necessary.
            for _, chain_data in data.get("chain_configs", {}).items():
                chain_data.setdefault("chain_data", {}).setdefault(
                    "user_params", {}
                ).setdefault("use_mech_marketplace", False)
                service_name = data.get("name", "")
                agent_id = cls._determine_agent_id(service_name)
                chain_data.setdefault("chain_data", {}).setdefault("user_params", {})[
                    "agent_id"
                ] = agent_id

            data["description"] = data.setdefault("description", data.get("name"))
            data["hash_history"] = data.setdefault(
                "hash_history", {int(time.time()): data["hash"]}
            )

            if "service_config_id" not in data:
                service_config_id = Service.get_new_service_config_id(path)
                new_path = path.parent / service_config_id
                data["service_config_id"] = service_config_id
                path = path.rename(new_path)

            old_to_new_ledgers = ["ethereum", "solana"]
            for key_data in data["keys"]:
                key_data["ledger"] = old_to_new_ledgers[key_data["ledger"]]

            old_to_new_chains = [
                "ethereum",
                "goerli",
                "gnosis",
                "solana",
                "optimism",
                "base",
                "mode",
            ]
            new_chain_configs = {}
            for chain_id, chain_data in data["chain_configs"].items():
                chain_data["ledger_config"]["chain"] = old_to_new_chains[
                    chain_data["ledger_config"]["chain"]
                ]
                del chain_data["ledger_config"]["type"]
                new_chain_configs[Chain.from_id(int(chain_id)).value] = chain_data  # type: ignore

            data["chain_configs"] = new_chain_configs
            data["home_chain"] = data.setdefault("home_chain", Chain.from_id(int(data.get("home_chain_id", "100"))).value)  # type: ignore
            del data["home_chain_id"]

            if "env_variables" not in data:
                if data["name"] == "valory/trader_pearl":
                    data["env_variables"] = DEFAULT_TRADER_ENV_VARS
                else:
                    data["env_variables"] = {}

        if version < 5:
            new_chain_configs = {}
            for chain, chain_data in data["chain_configs"].items():
                fund_requirements = chain_data["chain_data"]["user_params"][
                    "fund_requirements"
                ]
                if ZERO_ADDRESS not in fund_requirements:
                    chain_data["chain_data"]["user_params"]["fund_requirements"] = {
                        ZERO_ADDRESS: fund_requirements
                    }

                new_chain_configs[chain] = chain_data  # type: ignore
            data["chain_configs"] = new_chain_configs

        if version < 7:
            if data["home_chain"] == "optimistic":
                data["home_chain"] = Chain.OPTIMISM.value

            if "optimistic" in data["chain_configs"]:
                data["chain_configs"]["optimism"] = data["chain_configs"].pop(
                    "optimistic"
                )

            for _, chain_config in data["chain_configs"].items():
                if chain_config["ledger_config"]["chain"] == "optimistic":
                    chain_config["ledger_config"]["chain"] = Chain.OPTIMISM.value

        data["version"] = SERVICE_CONFIG_VERSION

        # Redownload service path
        if "service_path" in data:
            package_absolute_path = path / Path(data["service_path"]).name
            data.pop("service_path")
        else:
            package_absolute_path = path / data["package_path"]

        if package_absolute_path.exists() and package_absolute_path.is_dir():
            shutil.rmtree(package_absolute_path)

        package_absolute_path = Path(
            IPFSTool().download(
                hash_id=data["hash"],
                target_dir=path,
            )
        )
        data["package_path"] = str(package_absolute_path.name)

        with open(path / Service._file, "w", encoding="utf-8") as file:
            json.dump(data, file, indent=2)

        return True

    @classmethod
>>>>>>> 0f9af80b
    def load(cls, path: Path) -> "Service":
        """Load a service"""
        return super().load(path)  # type: ignore

    @property
    def helper(self) -> ServiceHelper:
        """Get service helper."""
        if self._helper is None:
            self._helper = ServiceHelper(path=self.package_absolute_path)
        return t.cast(ServiceHelper, self._helper)

    @property
    def deployment(self) -> Deployment:
        """Load deployment object for the service."""
        if not (self.path / DEPLOYMENT_JSON).exists():
            self._deployment = Deployment.new(path=self.path)
        try:
            self._deployment = Deployment.load(path=self.path)
        except JSONDecodeError:
            self._deployment = Deployment.new(path=self.path)
        return t.cast(Deployment, self._deployment)

    @property
    def package_absolute_path(self) -> Path:
        """Get the package_absolute_path."""
        self._ensure_package_exists()
        package_absolute_path = self.path / self.package_path
        return package_absolute_path

    def _ensure_package_exists(self) -> None:
        package_absolute_path = self.path / self.package_path
        if (
            not package_absolute_path.exists()
            or not (package_absolute_path / DEFAULT_SERVICE_CONFIG_FILE).exists()
        ):
            with tempfile.TemporaryDirectory(dir=self.path) as temp_dir:
                package_temp_path = Path(
                    IPFSTool().download(
                        hash_id=self.hash,
                        target_dir=temp_dir,
                    )
                )
                target_path = self.path / package_temp_path.name

                if target_path.exists():
                    shutil.rmtree(target_path)

                shutil.move(package_temp_path, target_path)
                self.package_path = Path(target_path.name)
                self.store()

    @staticmethod
    def new(  # pylint: disable=too-many-locals
        agent_addresses: t.List[str],
        service_template: ServiceTemplate,
        storage: Path,
    ) -> "Service":
        """Create a new service."""

        service_config_id = Service.get_new_service_config_id(storage)
        path = storage / service_config_id
        path.mkdir()
        package_absolute_path = Path(
            IPFSTool().download(
                hash_id=service_template["hash"],
                target_dir=path,
            )
        )

        ledger_configs = ServiceHelper(path=package_absolute_path).ledger_configs()

        chain_configs = {}
        for chain, config in service_template["configurations"].items():
            ledger_config = ledger_configs[chain]
            ledger_config.rpc = config["rpc"]

            chain_data = OnChainData(
                instances=[],
                token=NON_EXISTENT_TOKEN,
                multisig=NON_EXISTENT_MULTISIG,
                user_params=OnChainUserParams.from_json(config),  # type: ignore
            )

            chain_configs[chain] = ChainConfig(
                ledger_config=ledger_config,
                chain_data=chain_data,
            )

        current_timestamp = int(time.time())
        service = Service(
            version=SERVICE_CONFIG_VERSION,
            service_config_id=service_config_id,
            name=service_template["name"],
            description=service_template["description"],
            hash=service_template["hash"],
            agent_addresses=agent_addresses,
            home_chain=service_template["home_chain"],
            hash_history={current_timestamp: service_template["hash"]},
            chain_configs=chain_configs,
            path=package_absolute_path.parent,
            package_path=Path(package_absolute_path.name),
            env_variables=service_template["env_variables"],
        )
        service.store()
        return service

    def service_public_id(self, include_version: bool = True) -> str:
        """Get the public id (based on the service hash)."""
        with (self.package_absolute_path / DEFAULT_SERVICE_CONFIG_FILE).open(
            "r", encoding="utf-8"
        ) as fp:
            service_yaml, *_ = yaml_load_all(fp)

        public_id = f"{service_yaml['author']}/{service_yaml['name']}"

        if include_version:
            public_id += f":{service_yaml['version']}"

        return public_id

    @staticmethod
    def get_service_public_id(
        hash: str, temp_dir: t.Optional[Path] = None, include_version: bool = True
    ) -> str:
        """
        Get the service public ID from IPFS based on the hash.

        :param hash: The IPFS hash of the service.
        :param dir: Optional directory path where the temporary download folder will be created.
                    If None, a system-default temporary directory will be used.
        :return: The public ID of the service in the format "author/name:version".
        """
        with tempfile.TemporaryDirectory(dir=temp_dir) as path:
            package_path = Path(
                IPFSTool().download(
                    hash_id=hash,
                    target_dir=path,
                )
            )

            with (package_path / DEFAULT_SERVICE_CONFIG_FILE).open(
                "r", encoding="utf-8"
            ) as fp:
                service_yaml, *_ = yaml_load_all(fp)

            public_id = f"{service_yaml['author']}/{service_yaml['name']}"

            if include_version:
                public_id += f":{service_yaml['version']}"

            return public_id

    @staticmethod
    def get_new_service_config_id(path: Path) -> str:
        """Get a new service config id that does not clash with any directory in path."""
        while True:
            service_config_id = f"{SERVICE_CONFIG_PREFIX}{uuid.uuid4()}"
            new_path = path.parent / service_config_id
            if not new_path.exists():
                return service_config_id

    def get_latest_healthcheck(self) -> t.Dict:
        """Return the latest stored healthcheck.json"""
        healthcheck_json_path = self.path / "healthcheck.json"

        if not healthcheck_json_path.exists():
            return {}

        try:
            with open(healthcheck_json_path, "r", encoding="utf-8") as file:
                return json.load(file)
        except (IOError, json.JSONDecodeError) as e:
            return {"error": f"Error reading healthcheck.json: {e}"}

    def remove_latest_healthcheck(self) -> None:
        """Remove the latest healthcheck.json, if it exists"""
        healthcheck_json_path = self.path / "healthcheck.json"

        if healthcheck_json_path.exists():
            try:
                healthcheck_json_path.unlink()
            except Exception as e:  # pylint: disable=broad-except
                print(f"Exception deleting {healthcheck_json_path}: {e}")

    def update(
        self,
        service_template: ServiceTemplate,
        allow_different_service_public_id: bool = False,
        partial_update: bool = False,
    ) -> None:
        """Update service."""

        target_hash = service_template.get("hash")
        if target_hash:
            target_service_public_id = Service.get_service_public_id(
                target_hash, self.path
            )

            if not allow_different_service_public_id and (
                self.service_public_id() != target_service_public_id
            ):
                raise ValueError(
                    f"Trying to update a service with a different public id: {self.service_public_id()=} {self.hash=} {target_service_public_id=} {target_hash=}."
                )

        self.hash = service_template.get("hash", self.hash)

        # hash_history - Only update if latest inserted hash is different
        if self.hash_history[max(self.hash_history.keys())] != self.hash:
            current_timestamp = int(time.time())
            self.hash_history[current_timestamp] = self.hash

        self.home_chain = service_template.get("home_chain", self.home_chain)
        self.description = service_template.get("description", self.description)
        self.name = service_template.get("name", self.name)

        package_absolute_path = self.path / self.package_path
        if package_absolute_path.exists():
            shutil.rmtree(package_absolute_path)

        package_absolute_path = Path(
            IPFSTool().download(
                hash_id=self.hash,
                target_dir=self.path,
            )
        )
        self.package_path = Path(package_absolute_path.name)

        # env_variables
        if partial_update:
            for var, attrs in service_template.get("env_variables", {}).items():
                self.env_variables.setdefault(var, {}).update(attrs)
        else:
            self.env_variables = service_template["env_variables"]

        # chain_configs
        # TODO support remove chains for non-partial updates
        # TODO ensure all and only existing chains are passed for non-partial updates
        ledger_configs = ServiceHelper(path=self.package_absolute_path).ledger_configs()
        for chain, new_config in service_template.get("configurations", {}).items():
            if chain in self.chain_configs:
                # The template is providing a chain configuration that already
                # exists in this service - update only the user parameters.
                # This is to avoid losing on-chain data like safe, token, etc.
                if partial_update:
                    config = self.chain_configs[chain].chain_data.user_params.json
                    config.update(new_config)
                else:
                    config = new_config

                self.chain_configs[
                    chain
                ].chain_data.user_params = OnChainUserParams.from_json(
                    config  # type: ignore
                )
            else:
                # The template is providing a chain configuration that does
                # not currently exist in this service - copy all config as
                # when creating a new service.
                ledger_config = ledger_configs[chain]
                ledger_config.rpc = new_config["rpc"]

                chain_data = OnChainData(
                    instances=[],
                    token=NON_EXISTENT_TOKEN,
                    multisig=NON_EXISTENT_MULTISIG,
                    user_params=OnChainUserParams.from_json(new_config),  # type: ignore
                )

                self.chain_configs[chain] = ChainConfig(
                    ledger_config=ledger_config,
                    chain_data=chain_data,
                )

        self.store()

    def update_user_params_from_template(
        self, service_template: ServiceTemplate
    ) -> None:
        """Update user params from template."""
        for chain, config in service_template["configurations"].items():
            self.chain_configs[
                chain
            ].chain_data.user_params = OnChainUserParams.from_json(
                config  # type: ignore
            )

            self.chain_configs[chain].ledger_config.rpc = config["rpc"]

        self.store()

    def consume_env_variables(self) -> None:
        """Consume (apply) environment variables.

        Note that this method modifies os.environ. Consider if you need a backup of os.environ before using this method.
        """
        for env_var, attributes in self.env_variables.items():
            os.environ[env_var] = str(attributes["value"])

    def update_env_variables_values(
        self, env_var_to_value: t.Dict[str, t.Any], except_if_undefined: bool = False
    ) -> None:
        """
        Updates and stores the values of the env variables to override service.yaml on the deployment.

        This method does not apply the variables to the environment. Use consume_env_variables to apply the
        env variables.
        """

        updated = False
        for var, value in env_var_to_value.items():
            value_str = str(value)
            attributes = self.env_variables.get(var)
            if (
                attributes
                and self.env_variables[var]["provision_type"]
                == ServiceEnvProvisionType.COMPUTED
                and attributes["value"] != value_str
            ):
                attributes["value"] = value_str
                updated = True
            elif except_if_undefined:
                raise ValueError(
                    f"Trying to set value for an environment variable ({var}) not present on service configuration {self.service_config_id}."
                )

        if updated:
            self.store()<|MERGE_RESOLUTION|>--- conflicted
+++ resolved
@@ -63,18 +63,12 @@
 from autonomy.deploy.generators.kubernetes.base import KubernetesGenerator
 from docker import from_env
 
-<<<<<<< HEAD
 from operate.constants import (
-    DEPLOYMENT,
+    CONFIG_JSON,
+    DEPLOYMENT_DIR,
     DEPLOYMENT_JSON,
-    DOCKER_COMPOSE_YAML,
-    KEYS_JSON,
 )
 from operate.keys import KeysManager
-=======
-from operate.constants import CONFIG_JSON, DEPLOYMENT_DIR, DEPLOYMENT_JSON, ZERO_ADDRESS
-from operate.keys import Keys
->>>>>>> 0f9af80b
 from operate.operate_http.exceptions import NotAllowed
 from operate.operate_types import (
     Chain,
@@ -102,11 +96,7 @@
 SAFE_CONTRACT_ADDRESS = "safe_contract_address"
 ALL_PARTICIPANTS = "all_participants"
 CONSENSUS_THRESHOLD = "consensus_threshold"
-<<<<<<< HEAD
-DELETE_PREFIX = "delete_"
-=======
->>>>>>> 0f9af80b
-SERVICE_CONFIG_VERSION = 7
+SERVICE_CONFIG_VERSION = 8
 SERVICE_CONFIG_PREFIX = "sc-"
 
 NON_EXISTENT_MULTISIG = None
@@ -459,13 +449,8 @@
         service = Service.load(path=self.path)
         builder = ServiceBuilder.from_dir(
             path=service.package_absolute_path,
-<<<<<<< HEAD
-            keys_file=self.path / KEYS_JSON,
+            keys_file=self.path / DEFAULT_KEYS_FILE,
             number_of_agents=len(service.agent_addresses),
-=======
-            keys_file=self.path / DEFAULT_KEYS_FILE,
-            number_of_agents=len(service.keys),
->>>>>>> 0f9af80b
         )
         builder.deplopyment_type = KubernetesGenerator.deployment_type
         (
@@ -819,211 +804,6 @@
         return AGENT_TYPE_IDS["trader"]
 
     @classmethod
-<<<<<<< HEAD
-=======
-    def migrate_format(cls, path: Path) -> bool:  # pylint: disable=too-many-statements
-        """Migrate the JSON file format if needed."""
-
-        if not path.is_dir():
-            return False
-
-        if not path.name.startswith(SERVICE_CONFIG_PREFIX) and not path.name.startswith(
-            "bafybei"
-        ):
-            return False
-
-        if path.name.startswith("bafybei"):
-            backup_name = f"backup_{int(time.time())}_{path.name}"
-            backup_path = path.parent / backup_name
-            shutil.copytree(path, backup_path)
-            deployment_path = backup_path / "deployment"
-            if deployment_path.is_dir():
-                shutil.rmtree(deployment_path)
-
-        with open(path / Service._file, "r", encoding="utf-8") as file:
-            data = json.load(file)
-
-        version = data.get("version", 0)
-        if version > SERVICE_CONFIG_VERSION:
-            raise RuntimeError(
-                f"Service configuration in {path} has version {version}, which means it was created with a newer version of olas-operate-middleware. Only configuration versions <= {SERVICE_CONFIG_VERSION} are supported by this version of olas-operate-middleware."
-            )
-
-        # Complete missing env vars for trader
-        if "trader" in data["name"].lower():
-            data.setdefault("env_variables", {})
-
-            for key, value in DEFAULT_TRADER_ENV_VARS.items():
-                if key not in data["env_variables"]:
-                    data["env_variables"][key] = value
-
-            with open(path / Service._file, "w", encoding="utf-8") as file:
-                json.dump(data, file, indent=2)
-
-        if version == SERVICE_CONFIG_VERSION:
-            return False
-
-        # Migration steps for older versions
-        if version == 0:
-            new_data = {
-                "version": 2,
-                "hash": data.get("hash"),
-                "keys": data.get("keys"),
-                "home_chain_id": "100",  # This is the default value for version 2 - do not change, will be corrected below
-                "chain_configs": {
-                    "100": {  # This is the default value for version 2 - do not change, will be corrected below
-                        "ledger_config": {
-                            "rpc": data.get("ledger_config", {}).get("rpc"),
-                            "type": data.get("ledger_config", {}).get("type"),
-                            "chain": data.get("ledger_config", {}).get("chain"),
-                        },
-                        "chain_data": {
-                            "instances": data.get("chain_data", {}).get(
-                                "instances", []
-                            ),
-                            "token": data.get("chain_data", {}).get("token"),
-                            "multisig": data.get("chain_data", {}).get("multisig"),
-                            "staked": data.get("chain_data", {}).get("staked", False),
-                            "on_chain_state": data.get("chain_data", {}).get(
-                                "on_chain_state", 3
-                            ),
-                            "user_params": {
-                                "staking_program_id": "pearl_alpha",
-                                "nft": data.get("chain_data", {})
-                                .get("user_params", {})
-                                .get("nft"),
-                                "threshold": data.get("chain_data", {})
-                                .get("user_params", {})
-                                .get("threshold"),
-                                "use_staking": data.get("chain_data", {})
-                                .get("user_params", {})
-                                .get("use_staking"),
-                                "cost_of_bond": data.get("chain_data", {})
-                                .get("user_params", {})
-                                .get("cost_of_bond"),
-                                "fund_requirements": data.get("chain_data", {})
-                                .get("user_params", {})
-                                .get("fund_requirements", {}),
-                                "agent_id": data.get("chain_data", {})
-                                .get("user_params", {})
-                                .get("agent_id", "14"),
-                            },
-                        },
-                    }
-                },
-                "service_path": data.get("service_path", ""),
-                "name": data.get("name", ""),
-            }
-            data = new_data
-
-        if version < 4:
-            # Add missing fields introduced in later versions, if necessary.
-            for _, chain_data in data.get("chain_configs", {}).items():
-                chain_data.setdefault("chain_data", {}).setdefault(
-                    "user_params", {}
-                ).setdefault("use_mech_marketplace", False)
-                service_name = data.get("name", "")
-                agent_id = cls._determine_agent_id(service_name)
-                chain_data.setdefault("chain_data", {}).setdefault("user_params", {})[
-                    "agent_id"
-                ] = agent_id
-
-            data["description"] = data.setdefault("description", data.get("name"))
-            data["hash_history"] = data.setdefault(
-                "hash_history", {int(time.time()): data["hash"]}
-            )
-
-            if "service_config_id" not in data:
-                service_config_id = Service.get_new_service_config_id(path)
-                new_path = path.parent / service_config_id
-                data["service_config_id"] = service_config_id
-                path = path.rename(new_path)
-
-            old_to_new_ledgers = ["ethereum", "solana"]
-            for key_data in data["keys"]:
-                key_data["ledger"] = old_to_new_ledgers[key_data["ledger"]]
-
-            old_to_new_chains = [
-                "ethereum",
-                "goerli",
-                "gnosis",
-                "solana",
-                "optimism",
-                "base",
-                "mode",
-            ]
-            new_chain_configs = {}
-            for chain_id, chain_data in data["chain_configs"].items():
-                chain_data["ledger_config"]["chain"] = old_to_new_chains[
-                    chain_data["ledger_config"]["chain"]
-                ]
-                del chain_data["ledger_config"]["type"]
-                new_chain_configs[Chain.from_id(int(chain_id)).value] = chain_data  # type: ignore
-
-            data["chain_configs"] = new_chain_configs
-            data["home_chain"] = data.setdefault("home_chain", Chain.from_id(int(data.get("home_chain_id", "100"))).value)  # type: ignore
-            del data["home_chain_id"]
-
-            if "env_variables" not in data:
-                if data["name"] == "valory/trader_pearl":
-                    data["env_variables"] = DEFAULT_TRADER_ENV_VARS
-                else:
-                    data["env_variables"] = {}
-
-        if version < 5:
-            new_chain_configs = {}
-            for chain, chain_data in data["chain_configs"].items():
-                fund_requirements = chain_data["chain_data"]["user_params"][
-                    "fund_requirements"
-                ]
-                if ZERO_ADDRESS not in fund_requirements:
-                    chain_data["chain_data"]["user_params"]["fund_requirements"] = {
-                        ZERO_ADDRESS: fund_requirements
-                    }
-
-                new_chain_configs[chain] = chain_data  # type: ignore
-            data["chain_configs"] = new_chain_configs
-
-        if version < 7:
-            if data["home_chain"] == "optimistic":
-                data["home_chain"] = Chain.OPTIMISM.value
-
-            if "optimistic" in data["chain_configs"]:
-                data["chain_configs"]["optimism"] = data["chain_configs"].pop(
-                    "optimistic"
-                )
-
-            for _, chain_config in data["chain_configs"].items():
-                if chain_config["ledger_config"]["chain"] == "optimistic":
-                    chain_config["ledger_config"]["chain"] = Chain.OPTIMISM.value
-
-        data["version"] = SERVICE_CONFIG_VERSION
-
-        # Redownload service path
-        if "service_path" in data:
-            package_absolute_path = path / Path(data["service_path"]).name
-            data.pop("service_path")
-        else:
-            package_absolute_path = path / data["package_path"]
-
-        if package_absolute_path.exists() and package_absolute_path.is_dir():
-            shutil.rmtree(package_absolute_path)
-
-        package_absolute_path = Path(
-            IPFSTool().download(
-                hash_id=data["hash"],
-                target_dir=path,
-            )
-        )
-        data["package_path"] = str(package_absolute_path.name)
-
-        with open(path / Service._file, "w", encoding="utf-8") as file:
-            json.dump(data, file, indent=2)
-
-        return True
-
-    @classmethod
->>>>>>> 0f9af80b
     def load(cls, path: Path) -> "Service":
         """Load a service"""
         return super().load(path)  # type: ignore
