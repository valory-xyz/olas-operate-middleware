--- conflicted
+++ resolved
@@ -1034,20 +1034,6 @@
             )
         )
         self.service_path = service_path
-<<<<<<< HEAD
-        self.name = service_template["name"]
-        self.hash = service_template["hash"]
-        self.description = service_template["description"]
-
-        # TODO temporarily disable update env variables - hotfix for Memeooorr
-        # self.env_variables = service_template["env_variables"]  # noqa: E800
-
-        # Only update hash_history if latest inserted hash is different
-        if self.hash_history[max(self.hash_history.keys())] != service_template["hash"]:
-            current_timestamp = int(time.time())
-            self.hash_history[current_timestamp] = service_template["hash"]
-=======
->>>>>>> a4efd6bf
 
         # env_variables
         if partial_update:
