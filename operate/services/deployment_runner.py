--- conflicted
+++ resolved
@@ -228,13 +228,10 @@
             cwd=working_dir,
         )
         self._run_aea_command("-s", "add-key", "ethereum", cwd=working_dir / "agent")
-<<<<<<< HEAD
-=======
         self._run_aea_command(
             "-s", "add-key", "ethereum", "--connection", cwd=working_dir / "agent"
         )
 
->>>>>>> 80841afd
         self._run_aea_command("-s", "issue-certificates", cwd=working_dir / "agent")
 
     def start(self) -> None:
