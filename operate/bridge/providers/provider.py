#!/usr/bin/env python3
# -*- coding: utf-8 -*-
# ------------------------------------------------------------------------------
#
#   Copyright 2024 Valory AG
#
#   Licensed under the Apache License, Version 2.0 (the "License");
#   you may not use this file except in compliance with the License.
#   You may obtain a copy of the License at
#
#       http://www.apache.org/licenses/LICENSE-2.0
#
#   Unless required by applicable law or agreed to in writing, software
#   distributed under the License is distributed on an "AS IS" BASIS,
#   WITHOUT WARRANTIES OR CONDITIONS OF ANY KIND, either express or implied.
#   See the License for the specific language governing permissions and
#   limitations under the License.
#
# ------------------------------------------------------------------------------
"""Provider."""


import copy
import enum
import logging
import time
import typing as t
import uuid
from abc import ABC, abstractmethod
from contextlib import suppress
from dataclasses import dataclass

from aea.crypto.base import LedgerApi
from autonomy.chain.tx import TxSettler
from web3 import Web3
<<<<<<< HEAD
from web3.exceptions import TimeExhausted
=======
>>>>>>> d5affcf8

from operate.constants import (
    ON_CHAIN_INTERACT_RETRIES,
    ON_CHAIN_INTERACT_SLEEP,
    ON_CHAIN_INTERACT_TIMEOUT,
    ZERO_ADDRESS,
)
from operate.ledger import get_default_ledger_api, update_tx_with_gas_pricing
from operate.operate_types import Chain, ChainAmounts
from operate.resource import LocalResource
from operate.wallet.master import MasterWalletManager


DEFAULT_MAX_QUOTE_RETRIES = 3
PROVIDER_REQUEST_PREFIX = "r-"
MESSAGE_QUOTE_ZERO = "Zero-amount quote requested."
MESSAGE_EXECUTION_SKIPPED = "Execution skipped."
MESSAGE_EXECUTION_FAILED = "Execution failed:"
MESSAGE_EXECUTION_FAILED_ETA = f"{MESSAGE_EXECUTION_FAILED} ETA exceeded."
MESSAGE_EXECUTION_FAILED_QUOTE_FAILED = f"{MESSAGE_EXECUTION_FAILED} quote failed."
MESSAGE_EXECUTION_FAILED_REVERTED = f"{MESSAGE_EXECUTION_FAILED} transaction reverted."
MESSAGE_EXECUTION_FAILED_SETTLEMENT = (
    f"{MESSAGE_EXECUTION_FAILED} transaction settlement failed."
)
MESSAGE_REQUIREMENTS_QUOTE_FAILED = "Cannot compute requirements for failed quote."

ERC20_APPROVE_SELECTOR = "0x095ea7b3"  # First 4 bytes of Web3.keccak(text='approve(address,uint256)').to_0x_hex()[:10]


@dataclass
class QuoteData(LocalResource):
    """QuoteData"""

    eta: t.Optional[int]
    elapsed_time: float
    message: t.Optional[str]
    timestamp: int
    provider_data: t.Optional[t.Dict]  # Provider-specific data


@dataclass
class ExecutionData(LocalResource):
    """ExecutionData"""

    elapsed_time: float
    message: t.Optional[str]
    timestamp: int
    from_tx_hash: t.Optional[str]
    to_tx_hash: t.Optional[str]
    provider_data: t.Optional[t.Dict]  # Provider-specific data


class ProviderRequestStatus(str, enum.Enum):
    """ProviderRequestStatus"""

    CREATED = "CREATED"
    QUOTE_DONE = "QUOTE_DONE"
    QUOTE_FAILED = "QUOTE_FAILED"
    EXECUTION_PENDING = "EXECUTION_PENDING"
    EXECUTION_DONE = "EXECUTION_DONE"
    EXECUTION_FAILED = "EXECUTION_FAILED"
    EXECUTION_UNKNOWN = "EXECUTION_UNKNOWN"

    def __str__(self) -> str:
        """__str__"""
        return self.value


@dataclass
class ProviderRequest(LocalResource):
    """ProviderRequest"""

    params: t.Dict
    provider_id: str
    id: str
    status: ProviderRequestStatus
    quote_data: t.Optional[QuoteData]
    execution_data: t.Optional[ExecutionData]


class Provider(ABC):
    """(Abstract) Provider.

    Expected usage:
        params = {...}

        1. request = provider.create_request(params)
        2. provider.quote(request)
        3. provider.requirements(request)
        4. provider.execute(request)
        5. provider.status_json(request)

    Derived classes must implement the following methods:
        - description
        - quote
        - _update_execution_status
        - _get_txs
        - _get_explorer_link
    """

    def __init__(
        self,
        wallet_manager: MasterWalletManager,
        provider_id: str,
        logger: logging.Logger,
    ) -> None:
        """Initialize the provider."""
        self.wallet_manager = wallet_manager
        self.provider_id = provider_id
        self.logger = logger

    def description(self) -> str:
        """Get a human-readable description of the provider."""
        return self.__class__.__name__

    def _validate(self, provider_request: ProviderRequest) -> None:
        """Validate that the request was created by this provider."""
        if provider_request.provider_id != self.provider_id:
            raise ValueError(
                f"Request provider id {provider_request.provider_id} does not match the provider id {self.provider_id}"
            )

    def can_handle_request(self, params: t.Dict) -> bool:
        """Returns 'true' if the provider can handle a request for 'params'."""

        if "from" not in params or "to" not in params:
            self.logger.error(
                "[PROVIDER] Invalid input: All requests must contain exactly one 'from' and one 'to' sender."
            )
            return False

        from_ = params["from"]
        to = params["to"]

        if (
            not isinstance(from_, t.Dict)
            or "chain" not in from_
            or "address" not in from_
            or "token" not in from_
        ):
            self.logger.error(
                "[PROVIDER] Invalid input: 'from' must contain 'chain', 'address', and 'token'."
            )
            return False

        if (
            not isinstance(to, t.Dict)
            or "chain" not in to
            or "address" not in to
            or "token" not in to
            or "amount" not in to
        ):
            self.logger.error(
                "[PROVIDER] Invalid input: 'to' must contain 'chain', 'address', 'token', and 'amount'."
            )
            return False

        return True

    def create_request(self, params: t.Dict) -> ProviderRequest:
        """Create a request."""

        if not self.can_handle_request(params):
            raise ValueError("Invalid input: Cannot process request.")

        w3 = Web3()
        params = copy.deepcopy(params)
        params["from"]["address"] = w3.to_checksum_address(params["from"]["address"])
        params["from"]["token"] = w3.to_checksum_address(params["from"]["token"])
        params["to"]["address"] = w3.to_checksum_address(params["to"]["address"])
        params["to"]["token"] = w3.to_checksum_address(params["to"]["token"])
        params["to"]["amount"] = int(params["to"]["amount"])

        return ProviderRequest(
            params=params,
            provider_id=self.provider_id,
            id=f"{PROVIDER_REQUEST_PREFIX}{uuid.uuid4()}",
            quote_data=None,
            execution_data=None,
            status=ProviderRequestStatus.CREATED,
        )

    def _from_ledger_api(self, provider_request: ProviderRequest) -> LedgerApi:
        """Get the from ledger api."""
        from_chain = provider_request.params["from"]["chain"]
<<<<<<< HEAD
        chain = Chain(from_chain)
        wallet = self.wallet_manager.load(chain.ledger_type)
        ledger_api = wallet.ledger_api(chain)
        return ledger_api

    def _to_ledger_api(self, provider_request: ProviderRequest) -> LedgerApi:
        """Get the from ledger api."""
        from_chain = provider_request.params["to"]["chain"]
        chain = Chain(from_chain)
        wallet = self.wallet_manager.load(chain.ledger_type)
        ledger_api = wallet.ledger_api(chain)
        return ledger_api
=======
        return get_default_ledger_api(Chain(from_chain))

    def _to_ledger_api(self, provider_request: ProviderRequest) -> LedgerApi:
        """Get the from ledger api."""
        to_chain = provider_request.params["to"]["chain"]
        return get_default_ledger_api(Chain(to_chain))
>>>>>>> d5affcf8

    @abstractmethod
    def quote(self, provider_request: ProviderRequest) -> None:
        """Update the request with the quote."""
        raise NotImplementedError()

    @abstractmethod
    def _get_txs(
        self, provider_request: ProviderRequest, *args: t.Any, **kwargs: t.Any
    ) -> t.List[t.Tuple[str, t.Dict]]:
        """Get the sorted list of transactions to execute the quote."""
        raise NotImplementedError()

    def requirements(self, provider_request: ProviderRequest) -> ChainAmounts:
        """Gets the requirements to execute the quote, with updated gas estimation."""
        self.logger.info(f"[PROVIDER] Requirements for request {provider_request.id}.")

        self._validate(provider_request)

        from_chain = provider_request.params["from"]["chain"]
        from_address = provider_request.params["from"]["address"]
        from_token = provider_request.params["from"]["token"]
        from_ledger_api = self._from_ledger_api(provider_request)

        txs = self._get_txs(provider_request)

        if not txs:
            return ChainAmounts(
                {
                    from_chain: {
                        from_address: {
                            ZERO_ADDRESS: 0,
                            from_token: 0,
                        }
                    }
                }
            )

        total_native = 0
        total_gas_fees = 0
        total_token = 0

        for tx_label, tx in txs:
            self.logger.debug(
                f"[PROVIDER] Processing transaction {tx_label} for request {provider_request.id}."
            )
            update_tx_with_gas_pricing(tx, from_ledger_api)
            gas_key = "gasPrice" if "gasPrice" in tx else "maxFeePerGas"
            gas_fees = tx.get(gas_key, 0) * tx["gas"]
            tx_value = int(tx.get("value", 0))
            total_gas_fees += gas_fees
            total_native += tx_value + gas_fees

            self.logger.debug(
                f"[PROVIDER] Transaction {gas_key}={tx.get(gas_key, 0)} maxPriorityFeePerGas={tx.get('maxPriorityFeePerGas', -1)} gas={tx['gas']} {gas_fees=} {tx_value=}"
            )
            self.logger.debug(f"[PROVIDER] {from_ledger_api.api.eth.gas_price=}")
            self.logger.debug(
                f"[PROVIDER] {from_ledger_api.api.eth.get_block('latest').baseFeePerGas=}"
            )

            if tx.get("to", "").lower() == from_token.lower() and tx.get(
                "data", ""
            ).startswith(ERC20_APPROVE_SELECTOR):
                try:
                    amount = int(tx["data"][-64:], 16)
                    total_token += amount
                except Exception as e:
                    raise RuntimeError("Malformed ERC20 approve transaction.") from e

        self.logger.info(
            f"[PROVIDER] Total gas fees for request {provider_request.id}: {total_gas_fees} native units."
        )

        result = ChainAmounts(
            {
                from_chain: {
                    from_address: {
                        ZERO_ADDRESS: total_native,
                    }
                }
            }
        )

        if from_token != ZERO_ADDRESS:
            result[from_chain][from_address][from_token] = total_token

        return result

    def execute(self, provider_request: ProviderRequest) -> None:
        """Execute the request."""
        self.logger.info(f"[PROVIDER] Executing request {provider_request.id}.")

        self._validate(provider_request)

        if provider_request.status in (ProviderRequestStatus.QUOTE_FAILED):
            self.logger.info(f"[PROVIDER] {MESSAGE_EXECUTION_FAILED_QUOTE_FAILED}.")
            execution_data = ExecutionData(
                elapsed_time=0,
                message=f"{MESSAGE_EXECUTION_FAILED_QUOTE_FAILED}",
                timestamp=int(time.time()),
                from_tx_hash=None,
                to_tx_hash=None,
                provider_data=None,
            )
            provider_request.execution_data = execution_data
            provider_request.status = ProviderRequestStatus.EXECUTION_FAILED
            return

        if provider_request.status not in (ProviderRequestStatus.QUOTE_DONE,):
            raise RuntimeError(
                f"Cannot execute request {provider_request.id} with status {provider_request.status}."
            )
        if not provider_request.quote_data:
            raise RuntimeError(
                f"Cannot execute request {provider_request.id}: quote data not present."
            )
        if provider_request.execution_data:
            raise RuntimeError(
                f"Cannot execute request {provider_request.id}: execution data already present."
            )

        txs = self._get_txs(provider_request)

        if not txs:
            self.logger.info(
                f"[PROVIDER] {MESSAGE_EXECUTION_SKIPPED} ({provider_request.status=})"
            )
            execution_data = ExecutionData(
                elapsed_time=0,
                message=f"{MESSAGE_EXECUTION_SKIPPED} ({provider_request.status=})",
                timestamp=int(time.time()),
                from_tx_hash=None,
                to_tx_hash=None,
                provider_data=None,
            )
            provider_request.execution_data = execution_data
            provider_request.status = ProviderRequestStatus.EXECUTION_DONE
            return

        try:
            self.logger.info(f"[PROVIDER] Executing request {provider_request.id}.")
            timestamp = time.time()
            chain = Chain(provider_request.params["from"]["chain"])
            from_address = provider_request.params["from"]["address"]
            wallet = self.wallet_manager.load(chain.ledger_type)
            from_ledger_api = self._from_ledger_api(provider_request)

            for tx_label, tx in txs:
                self.logger.info(f"[PROVIDER] Executing transaction {tx_label}.")
                tx_settler = TxSettler(
                    ledger_api=from_ledger_api,
                    crypto=wallet.crypto,
                    chain_type=Chain(provider_request.params["from"]["chain"]),
                    timeout=ON_CHAIN_INTERACT_TIMEOUT,
                    retries=ON_CHAIN_INTERACT_RETRIES,
                    sleep=ON_CHAIN_INTERACT_SLEEP,
                    tx_builder=lambda: {
                        **tx,  # noqa: B023
                        "nonce": from_ledger_api.api.eth.get_transaction_count(
                            from_address
                        ),
                    },
                ).transact()

                with suppress(TimeExhausted):
                    tx_settler.settle()
                    self.logger.info(f"[PROVIDER] Transaction {tx_label} settled.")

            execution_data = ExecutionData(
                elapsed_time=time.time() - timestamp,
                message=None,
                timestamp=int(timestamp),
                from_tx_hash=tx_settler.tx_hash,
                to_tx_hash=None,
                provider_data=None,
            )
            provider_request.execution_data = execution_data
            provider_request.status = ProviderRequestStatus.EXECUTION_PENDING

        except Exception as e:  # pylint: disable=broad-except
            self.logger.error(f"[PROVIDER] Error executing request: {e}")
            execution_data = ExecutionData(
                elapsed_time=time.time() - timestamp,
                message=f"{MESSAGE_EXECUTION_FAILED} {str(e)}",
                timestamp=int(time.time()),
                from_tx_hash=None,
                to_tx_hash=None,
                provider_data=None,
            )
            provider_request.execution_data = execution_data
            provider_request.status = ProviderRequestStatus.EXECUTION_FAILED

    @abstractmethod
    def _update_execution_status(self, provider_request: ProviderRequest) -> None:
        """Update the execution status."""
        raise NotImplementedError()

    @abstractmethod
    def _get_explorer_link(self, provider_request: ProviderRequest) -> t.Optional[str]:
        """Get the explorer link for a transaction."""
        raise NotImplementedError()

    def status_json(self, provider_request: ProviderRequest) -> t.Dict:
        """JSON representation of the status."""
        self._validate(provider_request)

        if provider_request.execution_data and provider_request.quote_data:
            self._update_execution_status(provider_request)
            tx_hash = None
            if provider_request.execution_data.from_tx_hash:
                tx_hash = provider_request.execution_data.from_tx_hash

            return {
                "eta": provider_request.quote_data.eta,
                "explorer_link": self._get_explorer_link(provider_request),
                "message": provider_request.execution_data.message,
                "status": provider_request.status.value,
                "tx_hash": tx_hash,
            }
        if provider_request.quote_data:
            return {
                "eta": provider_request.quote_data.eta,
                "message": provider_request.quote_data.message,
                "status": provider_request.status.value,
            }

        return {"message": None, "status": provider_request.status.value}

    @staticmethod
    def _tx_timestamp(tx_hash: str, ledger_api: LedgerApi) -> int:
        receipt = ledger_api.api.eth.get_transaction_receipt(tx_hash)
        block = ledger_api.api.eth.get_block(receipt.blockNumber)
        return block.timestamp<|MERGE_RESOLUTION|>--- conflicted
+++ resolved
@@ -33,10 +33,7 @@
 from aea.crypto.base import LedgerApi
 from autonomy.chain.tx import TxSettler
 from web3 import Web3
-<<<<<<< HEAD
 from web3.exceptions import TimeExhausted
-=======
->>>>>>> d5affcf8
 
 from operate.constants import (
     ON_CHAIN_INTERACT_RETRIES,
@@ -222,27 +219,12 @@
     def _from_ledger_api(self, provider_request: ProviderRequest) -> LedgerApi:
         """Get the from ledger api."""
         from_chain = provider_request.params["from"]["chain"]
-<<<<<<< HEAD
-        chain = Chain(from_chain)
-        wallet = self.wallet_manager.load(chain.ledger_type)
-        ledger_api = wallet.ledger_api(chain)
-        return ledger_api
-
-    def _to_ledger_api(self, provider_request: ProviderRequest) -> LedgerApi:
-        """Get the from ledger api."""
-        from_chain = provider_request.params["to"]["chain"]
-        chain = Chain(from_chain)
-        wallet = self.wallet_manager.load(chain.ledger_type)
-        ledger_api = wallet.ledger_api(chain)
-        return ledger_api
-=======
         return get_default_ledger_api(Chain(from_chain))
 
     def _to_ledger_api(self, provider_request: ProviderRequest) -> LedgerApi:
         """Get the from ledger api."""
         to_chain = provider_request.params["to"]["chain"]
         return get_default_ledger_api(Chain(to_chain))
->>>>>>> d5affcf8
 
     @abstractmethod
     def quote(self, provider_request: ProviderRequest) -> None:
