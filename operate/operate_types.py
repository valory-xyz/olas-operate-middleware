--- conflicted
+++ resolved
@@ -22,6 +22,7 @@
 import base64
 import copy
 import enum
+import os
 import typing as t
 from dataclasses import dataclass, field
 from pathlib import Path
@@ -29,115 +30,24 @@
 import argon2
 from aea_ledger_ethereum import cast
 from autonomy.chain.config import ChainType
-<<<<<<< HEAD
 from autonomy.chain.config import LedgerType as LedgerTypeOA
-=======
-from autonomy.chain.constants import CHAIN_NAME_TO_CHAIN_ID
 from cryptography.fernet import Fernet
->>>>>>> d5affcf8
 from typing_extensions import TypedDict
 
 from operate.constants import FERNET_KEY_LENGTH, NO_STAKING_PROGRAM_ID
 from operate.resource import LocalResource
 
 
-<<<<<<< HEAD
 LedgerType = LedgerTypeOA
 Chain = ChainType
-=======
-CHAIN_NAME_TO_CHAIN_ID["solana"] = 900
-
-_CHAIN_ID_TO_CHAIN_NAME = {
-    chain_id: chain_name for chain_name, chain_id in CHAIN_NAME_TO_CHAIN_ID.items()
-}
-
-
-class LedgerType(str, enum.Enum):
-    """Ledger type enum."""
-
-    ETHEREUM = "ethereum"
-    SOLANA = "solana"
-
-    @property
-    def config_file(self) -> str:
-        """Config filename."""
-        return f"{self.name.lower()}.json"
-
-    @property
-    def key_file(self) -> str:
-        """Key filename."""
-        return f"{self.name.lower()}.txt"
-
-    @property
-    def mnemonic_file(self) -> str:
-        """Mnemonic filename."""
-        return f"{self.name.lower()}.mnemonic.json"
-
-    @classmethod
-    def from_id(cls, chain_id: int) -> "LedgerType":
-        """Load from chain ID."""
-        return Chain(_CHAIN_ID_TO_CHAIN_NAME[chain_id]).ledger_type
-
-
-# Dynamically create the Chain enum from the ChainType
-# TODO: Migrate this to open-autonomy and remove this modified version of Chain here and use the one from open-autonomy
-# This version of open-autonomy must support the LedgerType to support SOLANA in the future
-# If solana support is not fuly implemented, decide to keep this half-baked feature.
-#
-# TODO: Once the above issue is properly implemented in Open Autonomy, remove the following
-# lines from tox.ini:
-#
-#    exclude = ^(operate/operate_types\.py|scripts/setup_wallet\.py|operate/ledger/profiles\.py|operate/ledger/__init__\.py|operate/wallet/master\.py|operate/services/protocol\.py|operate/services/manage\.py|operate/cli\.py)$
-#
-#    [mypy-operate.*]
-#    follow_imports = skip  # noqa
-#
-# These lines were itroduced to resolve mypy issues with the temporary Chain/ChainType solution.
-Chain = enum.Enum(
-    "Chain",
-    [(member.name, member.value) for member in ChainType]
-    + [
-        ("SOLANA", "solana"),
-    ],
-)
-
-
-class ChainMixin:
-    """Mixin for some new functions in the ChainType class."""
-
-    @property
-    def id(self) -> t.Optional[int]:
-        """Chain ID"""
-        if self == Chain.CUSTOM:
-            chain_id = os.environ.get("CUSTOM_CHAIN_ID")
-            if chain_id is None:
-                return None
-            return int(chain_id)
-        return CHAIN_NAME_TO_CHAIN_ID[self.value]
-
-    @property
-    def ledger_type(self) -> LedgerType:
-        """Ledger type."""
-        if self in (Chain.SOLANA,):
-            return LedgerType.SOLANA
-        return LedgerType.ETHEREUM
-
-    @classmethod
-    def from_string(cls, chain: str) -> "Chain":
-        """Load from string."""
-        return Chain(chain.lower())
-
-    @classmethod
-    def from_id(cls, chain_id: int) -> "Chain":
-        """Load from chain ID."""
-        return Chain(_CHAIN_ID_TO_CHAIN_NAME[chain_id])
-
-
-# Add the ChainMixin methods to the Chain enum
-for name in dir(ChainMixin):
-    if not name.startswith("__"):
-        setattr(Chain, name, getattr(ChainMixin, name))
->>>>>>> d5affcf8
+
+
+def _mnemonic_file(self: LedgerTypeOA) -> str:
+    """Mnemonic filename."""
+    return f"{self.name.lower()}.mnemonic.json"
+
+
+LedgerType.mnemonic_file = property(_mnemonic_file)
 
 
 class DeploymentStatus(enum.IntEnum):
