--- conflicted
+++ resolved
@@ -332,7 +332,6 @@
     priority_mech_service_id: int
 
 
-<<<<<<< HEAD
 class ChainAmounts(dict[str, dict[str, dict[str, int]]]):
     """
     Class that represents chain amounts as a dictionary
@@ -410,7 +409,8 @@
                     if amount >= other.get(chain, {}).get(address, {}).get(asset, 0):
                         return False
         return True
-=======
+
+
 @dataclass
 class EncryptedMnemonic(LocalResource):
     """EncryptedMnemonic type."""
@@ -426,5 +426,4 @@
     @classmethod
     def load(cls, path: Path) -> "EncryptedMnemonic":
         """Load EncryptedMnemonic."""
-        return super().load(path)  # type: ignore
->>>>>>> f72be3c0
+        return super().load(path)  # type: ignore