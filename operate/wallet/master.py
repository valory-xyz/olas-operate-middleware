# -*- coding: utf-8 -*-
# ------------------------------------------------------------------------------
#
#   Copyright 2023 Valory AG
#
#   Licensed under the Apache License, Version 2.0 (the "License");
#   you may not use this file except in compliance with the License.
#   You may obtain a copy of the License at
#
#       http://www.apache.org/licenses/LICENSE-2.0
#
#   Unless required by applicable law or agreed to in writing, software
#   distributed under the License is distributed on an "AS IS" BASIS,
#   WITHOUT WARRANTIES OR CONDITIONS OF ANY KIND, either express or implied.
#   See the License for the specific language governing permissions and
#   limitations under the License.
#
# ------------------------------------------------------------------------------

"""Master key implementation"""

import json
import os
import typing as t
from dataclasses import dataclass, field
from pathlib import Path

from aea.crypto.base import Crypto, LedgerApi
from aea.helpers.logging import setup_logger
from aea_ledger_ethereum.ethereum import EthereumApi, EthereumCrypto
from autonomy.chain.base import registry_contracts
from autonomy.chain.config import ChainType as ChainProfile
from autonomy.chain.tx import TxSettler
from web3 import Account, Web3

from operate.constants import (
    ON_CHAIN_INTERACT_RETRIES,
    ON_CHAIN_INTERACT_SLEEP,
    ON_CHAIN_INTERACT_TIMEOUT,
    ZERO_ADDRESS,
)
<<<<<<< HEAD
from operate.ledger import get_default_ledger_api, make_chain_ledger_api
from operate.ledger.profiles import DUST, ERC20_TOKENS, get_token_name
=======
from operate.ledger import (
    get_default_rpc,
    update_tx_with_gas_estimate,
    update_tx_with_gas_pricing,
)
from operate.ledger.profiles import ERC20_TOKENS, OLAS, USDC
>>>>>>> a2e535b8
from operate.operate_types import Chain, LedgerType
from operate.resource import LocalResource
from operate.utils import create_backup
from operate.utils.gnosis import add_owner
from operate.utils.gnosis import create_safe as create_gnosis_safe
from operate.utils.gnosis import (
    estimate_transfer_tx_fee,
    get_asset_balance,
    get_owners,
    remove_owner,
    swap_owner,
)
from operate.utils.gnosis import transfer as transfer_from_safe
from operate.utils.gnosis import transfer_erc20_from_safe


logger = setup_logger(name="master_wallet")


# TODO Organize exceptions definition
class InsufficientFundsException(Exception):
    """Insufficient funds exception."""


class MasterWallet(LocalResource):
    """Master wallet."""

    path: Path
    address: str

    safes: t.Dict[Chain, str] = field(default_factory=dict)
    safe_chains: t.List[Chain] = field(default_factory=list)
    ledger_type: LedgerType
    safe_nonce: t.Optional[int] = None

    _key: str
    _crypto: t.Optional[Crypto] = None
    _password: t.Optional[str] = None
    _crypto_cls: t.Type[Crypto]

    @property
    def password(self) -> str:
        """Password string."""
        if self._password is None:
            raise ValueError("Password not set.")
        return self._password

    @password.setter
    def password(self, value: str) -> None:
        """Set password value."""
        self._password = value

    @property
    def crypto(self) -> Crypto:
        """Load crypto object."""
        if self._crypto is None:
            self._crypto = self._crypto_cls(self.path / self._key, self.password)
        return self._crypto

    @property
    def key_path(self) -> Path:
        """Key path."""
        return self.path / self._key

    @staticmethod
    def ledger_api(
        chain: Chain,
        rpc: t.Optional[str] = None,
    ) -> LedgerApi:
        """Get ledger api object."""
        if not rpc:
            return get_default_ledger_api(chain=chain)
        return make_chain_ledger_api(chain=chain, rpc=rpc)

    def transfer(  # pylint: disable=too-many-arguments
        self,
        to: str,
        amount: int,
        chain: Chain,
        asset: str = ZERO_ADDRESS,
        from_safe: bool = True,
        rpc: t.Optional[str] = None,
    ) -> t.Optional[str]:
        """Transfer funds to the given account."""
        raise NotImplementedError()

    def transfer_from_safe_then_eoa(
        self,
        to: str,
        amount: int,
        chain: Chain,
        asset: str = ZERO_ADDRESS,
        rpc: t.Optional[str] = None,
    ) -> t.List[str]:
        """Transfer assets to the given account using Safe balance first, and EOA balance for leftover."""
        raise NotImplementedError()

    def drain(
        self,
        withdrawal_address: str,
        chain: Chain,
        from_safe: bool = True,
        rpc: t.Optional[str] = None,
    ) -> None:
        """Drain all erc20/native assets to the given account."""
        raise NotImplementedError()

    @classmethod
    def new(cls, password: str, path: Path) -> t.Tuple["MasterWallet", t.List[str]]:
        """Create a new master wallet."""
        raise NotImplementedError()

    def create_safe(
        self,
        chain: Chain,
        backup_owner: t.Optional[str] = None,
        rpc: t.Optional[str] = None,
    ) -> t.Optional[str]:
        """Create safe."""
        raise NotImplementedError()

    def update_backup_owner(
        self,
        chain: Chain,
        backup_owner: t.Optional[str] = None,
        rpc: t.Optional[str] = None,
    ) -> bool:
        """Update backup owner."""
        raise NotImplementedError()

    def is_password_valid(self, password: str) -> bool:
        """Verifies if the provided password is valid."""
        try:
            self._crypto_cls(self.path / self._key, password)
            return True
        except Exception:  # pylint: disable=broad-except
            return False

    def update_password(self, new_password: str) -> None:
        """Update password."""
        raise NotImplementedError()

    def is_mnemonic_valid(self, mnemonic: str) -> bool:
        """Is mnemonic valid."""
        raise NotImplementedError()

    def update_password_with_mnemonic(self, mnemonic: str, new_password: str) -> None:
        """Updates password using the mnemonic."""
        raise NotImplementedError()

    def get_balance(
        self, chain: Chain, asset: str = ZERO_ADDRESS, from_safe: bool = True
    ) -> int:
        """Get wallet balance on a given chain."""
        if from_safe:
            if chain not in self.safes:
                raise ValueError(f"Wallet does not have a Safe on chain {chain}.")

            address = self.safes[chain]
        else:
            address = self.address

        return get_asset_balance(
            ledger_api=get_default_ledger_api(chain),
            asset_address=asset,
            address=address,
        )

    # TODO move to resource.py if used in more resources similarly
    @property
    def extended_json(self) -> t.Dict:
        """Get JSON representation with extended information (e.g., safe owners)."""
        raise NotImplementedError

    @classmethod
    def migrate_format(cls, path: Path) -> bool:
        """Migrate the JSON file format if needed."""
        raise NotImplementedError


@dataclass
class EthereumMasterWallet(MasterWallet):
    """Master wallet manager."""

    path: Path
    address: str

    safes: t.Dict[Chain, str] = field(default_factory=dict)
    safe_chains: t.List[Chain] = field(default_factory=list)
    ledger_type: LedgerType = LedgerType.ETHEREUM
    safe_nonce: t.Optional[int] = None  # For cross-chain reusability

    _file = ledger_type.config_file
    _key = ledger_type.key_file
    _crypto_cls = EthereumCrypto

    def _pre_transfer_checks(
        self,
        to: str,
        amount: int,
        chain: Chain,
        from_safe: bool,
        token: str = ZERO_ADDRESS,
    ) -> str:
        """Checks conditions before transfer. Returns the to address checksummed."""
        if amount <= 0:
            raise ValueError(
                "Transfer amount must be greater than zero, not transferring."
            )

        to = Web3().to_checksum_address(to)
        if from_safe and chain not in self.safes:
            raise ValueError(f"Wallet does not have a Safe on chain {chain}.")

        balance = self.get_balance(chain=chain, asset=token, from_safe=from_safe)
        if balance < amount:
            source = "Master Safe" if from_safe else " Master EOA"
            source_address = self.safes[chain] if from_safe else self.address
            asset_name = get_token_name(chain, token)
            raise InsufficientFundsException(
                f"Cannot transfer {amount} {asset_name} from {source} {source_address} to {to} on chain {chain}. "
                f"Balance of {source_address} is {balance} {asset_name}."
            )

        return to

    def _transfer_from_eoa(
        self, to: str, amount: int, chain: Chain, rpc: t.Optional[str] = None
    ) -> t.Optional[str]:
        """Transfer funds from EOA wallet."""
        balance = self.get_balance(chain=chain, from_safe=False)
        tx_fee = estimate_transfer_tx_fee(
            chain=chain, sender_address=self.address, to=to
        )
        if amount + tx_fee >= balance >= amount - DUST[chain]:
            # we assume that the user wants to drain the EOA
            # we also account for dust here because withdraw call use some EOA balance to drain the safes first
            amount = balance - tx_fee
            if amount <= 0:
                logger.warning(
                    f"Not enough balance to cover gas fees for transfer of {amount} on chain {chain} from EOA {self.address}. "
                    f"Balance is {balance}, estimated fee is {tx_fee}. Not transferring."
                )
                return None

        to = self._pre_transfer_checks(
            to=to, amount=amount, chain=chain, from_safe=False
        )

        ledger_api = t.cast(EthereumApi, self.ledger_api(chain=chain, rpc=rpc))
        tx_helper = TxSettler(
            ledger_api=ledger_api,
            crypto=self.crypto,
            chain_type=ChainProfile.CUSTOM,
            timeout=ON_CHAIN_INTERACT_TIMEOUT,
            retries=ON_CHAIN_INTERACT_RETRIES,
            sleep=ON_CHAIN_INTERACT_SLEEP,
        )

        def _build_tx(  # pylint: disable=unused-argument
            *args: t.Any, **kwargs: t.Any
        ) -> t.Dict:
            """Build transaction"""
            max_priority_fee_per_gas = os.getenv("MAX_PRIORITY_FEE_PER_GAS", None)
            max_fee_per_gas = os.getenv("MAX_FEE_PER_GAS", None)
            tx = ledger_api.get_transfer_transaction(
                sender_address=self.crypto.address,
                destination_address=to,
                amount=amount,
                tx_fee=50000,
                tx_nonce="0x",
                chain_id=chain.id,
                raise_on_try=True,
                max_fee_per_gas=int(max_fee_per_gas) if max_fee_per_gas else None,
                max_priority_fee_per_gas=(
                    int(max_priority_fee_per_gas) if max_priority_fee_per_gas else None
                ),
            )
            return ledger_api.update_with_gas_estimate(
                transaction=tx,
                raise_on_try=True,
            )

        setattr(tx_helper, "build", _build_tx)  # noqa: B010
        tx_receipt = tx_helper.transact(lambda x: x, "", kwargs={})
        tx_hash = tx_receipt.get("transactionHash", "").hex()
        return tx_hash

    def _transfer_from_safe(
        self, to: str, amount: int, chain: Chain, rpc: t.Optional[str] = None
    ) -> t.Optional[str]:
        """Transfer funds from safe wallet."""
        to = self._pre_transfer_checks(
            to=to, amount=amount, chain=chain, from_safe=True
        )

        return transfer_from_safe(
            ledger_api=self.ledger_api(chain=chain, rpc=rpc),
            crypto=self.crypto,
            safe=self.safes[chain],
            to=to,
            amount=amount,
        )

    def _transfer_erc20_from_safe(
        self,
        token: str,
        to: str,
        amount: int,
        chain: Chain,
        rpc: t.Optional[str] = None,
    ) -> t.Optional[str]:
        """Transfer erc20 from safe wallet."""
        to = self._pre_transfer_checks(
            to=to, amount=amount, chain=chain, from_safe=True, token=token
        )

        return transfer_erc20_from_safe(
            ledger_api=self.ledger_api(chain=chain, rpc=rpc),
            crypto=self.crypto,
            token=token,
            safe=self.safes[chain],
            to=to,
            amount=amount,
        )

    def _transfer_erc20_from_eoa(
        self,
        token: str,
        to: str,
        amount: int,
        chain: Chain,
        rpc: t.Optional[str] = None,
    ) -> t.Optional[str]:
        """Transfer erc20 from EOA wallet."""
        to = self._pre_transfer_checks(
            to=to, amount=amount, chain=chain, from_safe=False, token=token
        )

        wallet_address = self.address
        ledger_api = t.cast(EthereumApi, self.ledger_api(chain=chain, rpc=rpc))
        tx_settler = TxSettler(
            ledger_api=ledger_api,
            crypto=self.crypto,
            chain_type=ChainProfile.CUSTOM,
            timeout=ON_CHAIN_INTERACT_TIMEOUT,
            retries=ON_CHAIN_INTERACT_RETRIES,
            sleep=ON_CHAIN_INTERACT_SLEEP,
        )

        def _build_transfer_tx(  # pylint: disable=unused-argument
            *args: t.Any, **kargs: t.Any
        ) -> t.Dict:
            # TODO Backport to OpenAEA
            instance = registry_contracts.erc20.get_instance(
                ledger_api=ledger_api,
                contract_address=token,
            )
            tx = instance.functions.transfer(to, amount).build_transaction(
                {
                    "from": wallet_address,
                    "gas": 1,
                    "maxFeePerGas": 1,
                    "maxPriorityFeePerGas": 1,
                    "nonce": ledger_api.api.eth.get_transaction_count(wallet_address),
                }
            )
            update_tx_with_gas_pricing(tx, ledger_api)
            update_tx_with_gas_estimate(tx, ledger_api)
            return tx

        setattr(tx_settler, "build", _build_transfer_tx)  # noqa: B010
        tx_receipt = tx_settler.transact(
            method=lambda: {},
            contract="",
            kwargs={},
            dry_run=False,
        )
        tx_hash = tx_receipt.get("transactionHash", "").hex()
        return tx_hash

    def transfer(  # pylint: disable=too-many-arguments
        self,
        to: str,
        amount: int,
        chain: Chain,
        asset: str = ZERO_ADDRESS,
        from_safe: bool = True,
        rpc: t.Optional[str] = None,
    ) -> t.Optional[str]:
        """Transfer funds to the given account."""
        if from_safe:
            if asset == ZERO_ADDRESS:
                return self._transfer_from_safe(
                    to=to,
                    amount=amount,
                    chain=chain,
                    rpc=rpc,
                )

            return self._transfer_erc20_from_safe(
                token=asset,
                to=to,
                amount=amount,
                chain=chain,
                rpc=rpc,
            )

        if asset == ZERO_ADDRESS:
            return self._transfer_from_eoa(
                to=to,
                amount=amount,
                chain=chain,
                rpc=rpc,
            )

        return self._transfer_erc20_from_eoa(
            token=asset,
            to=to,
            amount=amount,
            chain=chain,
            rpc=rpc,
        )

    def transfer_from_safe_then_eoa(
        self,
        to: str,
        amount: int,
        chain: Chain,
        asset: str = ZERO_ADDRESS,
        rpc: t.Optional[str] = None,
    ) -> t.List[str]:
        """
        Transfer assets to the given account using Safe balance first, and EOA balance for leftover.

        If asset is a zero address, transfer native currency.
        """
        safe_balance = self.get_balance(chain=chain, asset=asset, from_safe=True)
        eoa_balance = self.get_balance(chain=chain, asset=asset, from_safe=False)
        balance = safe_balance + eoa_balance

        if balance < amount:
            raise InsufficientFundsException(
                f"Cannot transfer {amount} asset {asset} units to {to} on chain {chain.value.capitalize()}. "
                f"Balance of master safe is {safe_balance}. Balance of master eoa is {eoa_balance}."
            )

        tx_hashes = []
        from_safe_amount = min(safe_balance, amount)
        if from_safe_amount > 0:
            tx_hash = self.transfer(
                to=to,
                amount=from_safe_amount,
                chain=chain,
                asset=asset,
                from_safe=True,
                rpc=rpc,
            )
            if tx_hash:
                tx_hashes.append(tx_hash)
        amount -= from_safe_amount

        if amount > 0:
            tx_hash = self.transfer(
                to=to, amount=amount, chain=chain, asset=asset, from_safe=False, rpc=rpc
            )
            if tx_hash:
                tx_hashes.append(tx_hash)

        return tx_hashes

    def drain(
        self,
        withdrawal_address: str,
        chain: Chain,
        from_safe: bool = True,
        rpc: t.Optional[str] = None,
    ) -> None:
        """Drain all erc20/native assets to the given account."""
        assets = [token[chain] for token in ERC20_TOKENS.values()] + [ZERO_ADDRESS]
        for asset in assets:
            balance = self.get_balance(chain=chain, from_safe=from_safe)
            if balance <= 0:
                continue

            self.transfer(
                to=withdrawal_address,
                amount=balance,
                chain=chain,
                asset=asset,
                from_safe=from_safe,
                rpc=rpc,
            )

    @classmethod
    def new(
        cls, password: str, path: Path
    ) -> t.Tuple["EthereumMasterWallet", t.List[str]]:
        """Create a new master wallet."""
        # Backport support on aea

        eoa_wallet_path = path / cls._key
        if eoa_wallet_path.exists():
            raise FileExistsError(f"Wallet file already exists at {eoa_wallet_path}.")

        account = Account()
        account.enable_unaudited_hdwallet_features()
        crypto, mnemonic = account.create_with_mnemonic()
        eoa_wallet_path.parent.mkdir(parents=True, exist_ok=True)
        eoa_wallet_path.write_text(
            data=json.dumps(
                Account.encrypt(
                    private_key=crypto._private_key,  # pylint: disable=protected-access
                    password=password,
                ),
                indent=2,
            ),
            encoding="utf-8",
        )

        # Create wallet
        wallet = EthereumMasterWallet(path=path, address=crypto.address, safe_chains=[])
        wallet.store()
        wallet.password = password
        return wallet, mnemonic.split()

    def update_password(self, new_password: str) -> None:
        """Updates password."""
        create_backup(self.path / self._key)
        self._crypto = None
        (self.path / self._key).write_text(
            data=json.dumps(
                Account.encrypt(
                    private_key=self.crypto.private_key,  # pylint: disable=protected-access
                    password=new_password,
                ),
                indent=2,
            ),
            encoding="utf-8",
        )
        self.password = new_password

    def is_mnemonic_valid(self, mnemonic: str) -> bool:
        """Verifies if the provided BIP-39 mnemonic is valid."""
        try:
            w3 = Web3()
            w3.eth.account.enable_unaudited_hdwallet_features()
            new_account = w3.eth.account.from_mnemonic(mnemonic)
            keystore_data = json.loads(
                Path(self.path / self._key).read_text(encoding="utf-8")
            )
            stored_address = keystore_data["address"].removeprefix("0x").lower()
            return stored_address == new_account.address.removeprefix("0x").lower()
        except Exception:  # pylint: disable=broad-except
            return False

    def update_password_with_mnemonic(self, mnemonic: str, new_password: str) -> None:
        """Updates password using the mnemonic."""
        if not self.is_mnemonic_valid(mnemonic):
            raise ValueError("The provided mnemonic is not valid")

        path = self.path / EthereumMasterWallet._key
        create_backup(path)

        w3 = Web3()
        w3.eth.account.enable_unaudited_hdwallet_features()
        crypto = Web3().eth.account.from_mnemonic(mnemonic)
        (path).write_text(
            data=json.dumps(
                Account.encrypt(
                    private_key=crypto._private_key,  # pylint: disable=protected-access
                    password=new_password,
                ),
                indent=2,
            ),
            encoding="utf-8",
        )
        self.password = new_password

    def create_safe(
        self,
        chain: Chain,
        backup_owner: t.Optional[str] = None,
        rpc: t.Optional[str] = None,
    ) -> t.Optional[str]:
        """Create safe."""
        if chain in self.safes:
            raise ValueError(f"Wallet already has a Safe on chain {chain}.")

        safe, self.safe_nonce, tx_hash = create_gnosis_safe(
            ledger_api=self.ledger_api(chain=chain, rpc=rpc),
            crypto=self.crypto,
            backup_owner=backup_owner,
            salt_nonce=self.safe_nonce,
        )
        self.safe_chains.append(chain)
        if self.safes is None:
            self.safes = {}
        self.safes[chain] = safe
        self.store()
        return tx_hash

    def update_backup_owner(
        self,
        chain: Chain,
        backup_owner: t.Optional[str] = None,
        rpc: t.Optional[str] = None,
    ) -> bool:
        """Adds a backup owner if not present, or updates it by the provided backup owner. Setting a None backup owner will remove the current one, if any."""
        ledger_api = self.ledger_api(chain=chain, rpc=rpc)
        if chain not in self.safes:
            raise ValueError(f"Wallet does not have a Safe on chain {chain}.")
        safe = t.cast(str, self.safes[chain])
        owners = get_owners(ledger_api=ledger_api, safe=safe)

        if len(owners) > 2:
            raise RuntimeError(
                f"Safe {safe} on chain {chain} has more than 2 owners: {owners}."
            )

        if backup_owner == safe:
            raise ValueError("The Safe address cannot be set as the Safe backup owner.")

        if backup_owner == self.address:
            raise ValueError(
                "The master wallet cannot be set as the Safe backup owner."
            )

        owners.remove(self.address)
        old_backup_owner = owners[0] if owners else None

        if old_backup_owner == backup_owner:
            return False

        if not old_backup_owner and backup_owner:
            add_owner(
                ledger_api=ledger_api,
                safe=safe,
                owner=backup_owner,
                crypto=self.crypto,
            )
            return True
        if old_backup_owner and not backup_owner:
            remove_owner(
                ledger_api=ledger_api,
                safe=safe,
                owner=old_backup_owner,
                crypto=self.crypto,
                threshold=1,
            )
            return True
        if old_backup_owner and backup_owner:
            swap_owner(
                ledger_api=ledger_api,
                safe=safe,
                old_owner=old_backup_owner,
                new_owner=backup_owner,
                crypto=self.crypto,
            )
            return True

        return False

    @property
    def extended_json(self) -> t.Dict:
        """Get JSON representation with extended information (e.g., safe owners)."""
        rpc = None
        wallet_json = self.json

        balances: t.Dict[str, t.Dict[str, t.Dict[str, int]]] = {}
        owner_sets = set()
        for chain, safe in self.safes.items():
            chain_str = chain.value
            ledger_api = self.ledger_api(chain=chain, rpc=rpc)
            owners = get_owners(ledger_api=ledger_api, safe=safe)
            owners.remove(self.address)

            balances[chain_str] = {self.address: {}, safe: {}}

            assets = [token[chain] for token in ERC20_TOKENS.values()] + [ZERO_ADDRESS]
            for asset in assets:
                balances[chain_str][self.address][asset] = self.get_balance(
                    chain=chain, asset=asset, from_safe=False
                )
                balances[chain_str][safe][asset] = self.get_balance(
                    chain=chain, asset=asset, from_safe=True
                )
            wallet_json["safes"][chain.value] = {
                wallet_json["safes"][chain.value]: {
                    "backup_owners": owners,
                    "balances": balances[chain_str][safe],
                }
            }
            owner_sets.add(frozenset(owners))

        wallet_json["balances"] = balances
        wallet_json["extended_json"] = True
        wallet_json["consistent_safe_address"] = len(set(self.safes.values())) == 1
        wallet_json["consistent_backup_owner"] = len(owner_sets) == 1
        wallet_json["consistent_backup_owner_count"] = all(
            len(owner) == 1 for owner in owner_sets
        )
        return wallet_json

    @classmethod
    def load(cls, path: Path) -> "EthereumMasterWallet":
        """Load master wallet."""
        # TODO: This is a complex way to read the 'safes' dictionary.
        # The reason for that is that wallet.safes[chain] would fail
        # (for example in service manager) when passed a ChainType key.

        raw_ethereum_wallet = t.cast(EthereumMasterWallet, super().load(path))  # type: ignore
        safes = {}
        for chain, safe_address in raw_ethereum_wallet.safes.items():
            safes[Chain(chain)] = safe_address

        raw_ethereum_wallet.safes = safes
        return raw_ethereum_wallet

    @classmethod
    def migrate_format(cls, path: Path) -> bool:
        """Migrate the JSON file format if needed."""
        wallet_path = path / cls._file
        with open(wallet_path, "r", encoding="utf-8") as file:
            data = json.load(file)

        migrated = False
        if "safes" not in data:
            safes = {}
            for chain in data["safe_chains"]:
                safes[chain] = data["safe"]
            data.pop("safe")
            data["safes"] = safes
            migrated = True

        old_to_new_chains = [
            "ethereum",
            "goerli",
            "gnosis",
            "solana",
            "optimism",
            "base",
            "mode",
        ]
        safe_chains = []
        for chain in data["safe_chains"]:
            if isinstance(chain, int):
                safe_chains.append(old_to_new_chains[chain])
                migrated = True
            else:
                safe_chains.append(chain)
        data["safe_chains"] = safe_chains

        if isinstance(data["ledger_type"], int):
            old_to_new_ledgers = [ledger_type.value for ledger_type in LedgerType]
            data["ledger_type"] = old_to_new_ledgers[data["ledger_type"]]
            migrated = True

        safes = {}
        for chain, address in data["safes"].items():
            if str(chain).isnumeric():
                safes[old_to_new_chains[int(chain)]] = address
                migrated = True
            else:
                safes[chain] = address
        data["safes"] = safes

        if "optimistic" in data.get("safes", {}):
            data["safes"]["optimism"] = data["safes"].pop("optimistic")
            migrated = True

        if "optimistic" in data.get("safe_chains"):
            data["safe_chains"] = [
                "optimism" if chain == "optimistic" else chain
                for chain in data["safe_chains"]
            ]
            migrated = True

        with open(wallet_path, "w", encoding="utf-8") as file:
            json.dump(data, file, indent=2)

        return migrated


LEDGER_TYPE_TO_WALLET_CLASS = {
    LedgerType.ETHEREUM: EthereumMasterWallet,
}


class MasterWalletManager:
    """Master wallet manager."""

    def __init__(
        self,
        path: Path,
        password: t.Optional[str] = None,
    ) -> None:
        """Initialize master wallet manager."""
        self.path = path
        self._password = password

    @property
    def json(self) -> t.List[t.Dict]:
        """List of wallets"""
        return [wallet.json for wallet in self]

    @property
    def password(self) -> str:
        """Password string."""
        if self._password is None:
            raise ValueError("Password not set.")
        return self._password

    @password.setter
    def password(self, value: str) -> None:
        """Set password value."""
        self._password = value

    def setup(self) -> "MasterWalletManager":
        """Setup wallet manager."""
        self.path.mkdir(exist_ok=True)
        return self

    def create(self, ledger_type: LedgerType) -> t.Tuple[MasterWallet, t.List[str]]:
        """
        Create a master wallet

        :param ledger_type: Ledger type for the wallet.
        :return: Tuple of master wallet and mnemonic
        """
        if ledger_type == LedgerType.ETHEREUM:
            return EthereumMasterWallet.new(password=self.password, path=self.path)
        raise ValueError(f"{ledger_type} is not supported.")

    def exists(self, ledger_type: LedgerType) -> bool:
        """
        Check if a wallet exists or not

        :param ledger_type: Ledger type for the wallet.
        :return: True if wallet exists, False otherwise.
        """
        return (self.path / ledger_type.config_file).exists() and (
            self.path / ledger_type.key_file
        ).exists()

    def load(self, ledger_type: LedgerType) -> MasterWallet:
        """
        Load master wallet

        :param ledger_type: Ledger type for the wallet.
        :return: Master wallet object
        """
        if ledger_type == LedgerType.ETHEREUM:
            wallet = EthereumMasterWallet.load(path=self.path)
        else:
            raise ValueError(f"{ledger_type} is not supported.")
        wallet.password = self.password
        return wallet

    def is_password_valid(self, password: str) -> bool:
        """Verifies if the provided password is valid."""
        for wallet in self:
            if not wallet.is_password_valid(password):
                return False

        return True

    def update_password(self, new_password: str) -> None:
        """Updates password of manager and wallets."""
        for wallet in self:
            wallet.password = self.password
            wallet.update_password(new_password)

        self.password = new_password

    def is_mnemonic_valid(self, mnemonic: str) -> bool:
        """Verifies if the provided BIP-39 mnemonic is valid."""
        for wallet in self:
            if not wallet.is_mnemonic_valid(mnemonic):
                return False
        return True

    def update_password_with_mnemonic(self, mnemonic: str, new_password: str) -> None:
        """Updates password using the mnemonic."""
        for wallet in self:
            wallet.update_password_with_mnemonic(mnemonic, new_password)

        self.password = new_password

    def __iter__(self) -> t.Iterator[MasterWallet]:
        """Iterate over master wallets."""
        for ledger_type in LedgerType:
            if not self.exists(ledger_type=ledger_type):
                continue
            yield LEDGER_TYPE_TO_WALLET_CLASS[ledger_type].load(path=self.path)<|MERGE_RESOLUTION|>--- conflicted
+++ resolved
@@ -39,17 +39,12 @@
     ON_CHAIN_INTERACT_TIMEOUT,
     ZERO_ADDRESS,
 )
-<<<<<<< HEAD
-from operate.ledger import get_default_ledger_api, make_chain_ledger_api
-from operate.ledger.profiles import DUST, ERC20_TOKENS, get_token_name
-=======
 from operate.ledger import (
-    get_default_rpc,
+    get_default_ledger_api, make_chain_ledger_api,
     update_tx_with_gas_estimate,
     update_tx_with_gas_pricing,
 )
-from operate.ledger.profiles import ERC20_TOKENS, OLAS, USDC
->>>>>>> a2e535b8
+from operate.ledger.profiles import DUST, ERC20_TOKENS, get_token_name
 from operate.operate_types import Chain, LedgerType
 from operate.resource import LocalResource
 from operate.utils import create_backup
