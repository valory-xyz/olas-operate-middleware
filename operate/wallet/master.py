--- conflicted
+++ resolved
@@ -49,13 +49,8 @@
     update_tx_with_gas_estimate,
     update_tx_with_gas_pricing,
 )
-<<<<<<< HEAD
 from operate.ledger.profiles import DUST, ERC20_TOKENS, format_asset_amount
-from operate.operate_types import Chain, LedgerType
-=======
-from operate.ledger.profiles import ERC20_TOKENS, OLAS, USDC
 from operate.operate_types import Chain, EncryptedMnemonic, LedgerType
->>>>>>> f72be3c0
 from operate.resource import LocalResource
 from operate.utils import create_backup
 from operate.utils.gnosis import add_owner
@@ -582,11 +577,8 @@
         account = Account()
         account.enable_unaudited_hdwallet_features()
         crypto, mnemonic = account.create_with_mnemonic()
-<<<<<<< HEAD
         eoa_wallet_path.parent.mkdir(parents=True, exist_ok=True)
-=======
         cls._store_mnemonic(password=password, mnemonic=mnemonic, path=path)
->>>>>>> f72be3c0
         eoa_wallet_path.write_text(
             data=json.dumps(
                 Account.encrypt(
