# -*- coding: utf-8 -*-
# ------------------------------------------------------------------------------
#
#   Copyright 2023 Valory AG
#
#   Licensed under the Apache License, Version 2.0 (the "License");
#   you may not use this file except in compliance with the License.
#   You may obtain a copy of the License at
#
#       http://www.apache.org/licenses/LICENSE-2.0
#
#   Unless required by applicable law or agreed to in writing, software
#   distributed under the License is distributed on an "AS IS" BASIS,
#   WITHOUT WARRANTIES OR CONDITIONS OF ANY KIND, either express or implied.
#   See the License for the specific language governing permissions and
#   limitations under the License.
#
# ------------------------------------------------------------------------------

"""Master key implementation"""

import json
import os
import typing as t
from dataclasses import dataclass, field
from pathlib import Path

from aea.crypto.base import Crypto, LedgerApi
from aea.helpers.logging import setup_logger
from aea_ledger_ethereum.ethereum import EthereumApi, EthereumCrypto
from autonomy.chain.base import registry_contracts
from autonomy.chain.config import ChainType as ChainProfile
from autonomy.chain.tx import TxSettler
from web3 import Account, Web3

from operate.constants import (
    ON_CHAIN_INTERACT_RETRIES,
    ON_CHAIN_INTERACT_SLEEP,
    ON_CHAIN_INTERACT_TIMEOUT,
    ZERO_ADDRESS,
)
from operate.ledger import (
    get_default_ledger_api,
    make_chain_ledger_api,
    update_tx_with_gas_estimate,
    update_tx_with_gas_pricing,
)
from operate.ledger.profiles import DUST, ERC20_TOKENS, format_asset_amount
from operate.operate_types import Chain, EncryptedData, LedgerType
from operate.resource import LocalResource
from operate.utils import create_backup
from operate.utils.gnosis import add_owner
from operate.utils.gnosis import create_safe as create_gnosis_safe
from operate.utils.gnosis import (
    estimate_transfer_tx_fee,
    get_asset_balance,
    get_owners,
    remove_owner,
    swap_owner,
)
from operate.utils.gnosis import transfer as transfer_from_safe
from operate.utils.gnosis import transfer_erc20_from_safe


logger = setup_logger(name="master_wallet")


# TODO Organize exceptions definition
class InsufficientFundsException(Exception):
    """Insufficient funds exception."""


class MasterWallet(LocalResource):
    """Master wallet."""

    path: Path
    address: str

    safes: t.Dict[Chain, str] = field(default_factory=dict)
    safe_chains: t.List[Chain] = field(default_factory=list)
    ledger_type: LedgerType
    safe_nonce: t.Optional[int] = None

    _key: str
    _mnemonic: str
    _crypto: t.Optional[Crypto] = None
    _password: t.Optional[str] = None
    _crypto_cls: t.Type[Crypto]

    @property
    def password(self) -> str:
        """Password string."""
        if self._password is None:
            raise ValueError("Password not set.")
        return self._password

    @password.setter
    def password(self, value: str) -> None:
        """Set password value."""
        self._password = value

    @property
    def crypto(self) -> Crypto:
        """Load crypto object."""
        if self._crypto is None:
            self._crypto = self._crypto_cls(self.path / self._key, self.password)
        return self._crypto

    @property
    def key_path(self) -> Path:
        """Key path."""
        return self.path / self._key

    @property
    def mnemonic_path(self) -> Path:
        """Mnemonic path."""
        return self.path / self._mnemonic

    @staticmethod
    def ledger_api(
        chain: Chain,
        rpc: t.Optional[str] = None,
    ) -> LedgerApi:
        """Get ledger api object."""
        if not rpc:
            return get_default_ledger_api(chain=chain)
        return make_chain_ledger_api(chain=chain, rpc=rpc)

    def transfer(  # pylint: disable=too-many-arguments
        self,
        to: str,
        amount: int,
        chain: Chain,
        asset: str = ZERO_ADDRESS,
        from_safe: bool = True,
        rpc: t.Optional[str] = None,
    ) -> t.Optional[str]:
        """Transfer funds to the given account."""
        raise NotImplementedError()

    def transfer_from_safe_then_eoa(
        self,
        to: str,
        amount: int,
        chain: Chain,
        asset: str = ZERO_ADDRESS,
        rpc: t.Optional[str] = None,
    ) -> t.List[str]:
        """Transfer assets to the given account using Safe balance first, and EOA balance for leftover."""
        raise NotImplementedError()

    def drain(
        self,
        withdrawal_address: str,
        chain: Chain,
        from_safe: bool = True,
        rpc: t.Optional[str] = None,
    ) -> None:
        """Drain all erc20/native assets to the given account."""
        raise NotImplementedError()

    @classmethod
    def new(cls, password: str, path: Path) -> t.Tuple["MasterWallet", t.List[str]]:
        """Create a new master wallet."""
        raise NotImplementedError()

    def decrypt_mnemonic(self, password: str) -> t.Optional[t.List[str]]:
        """Retrieve the mnemonic"""
        raise NotImplementedError()

    def create_safe(
        self,
        chain: Chain,
        backup_owner: t.Optional[str] = None,
        rpc: t.Optional[str] = None,
    ) -> t.Optional[str]:
        """Create safe."""
        raise NotImplementedError()

    def update_backup_owner(
        self,
        chain: Chain,
        backup_owner: t.Optional[str] = None,
        rpc: t.Optional[str] = None,
    ) -> bool:
        """Update backup owner."""
        raise NotImplementedError()

    def is_password_valid(self, password: str) -> bool:
        """Verifies if the provided password is valid."""
        try:
            self._crypto_cls(self.path / self._key, password)
            return True
        except Exception:  # pylint: disable=broad-except
            return False

    def update_password(self, new_password: str) -> None:
        """Update password."""
        raise NotImplementedError()

    def is_mnemonic_valid(self, mnemonic: str) -> bool:
        """Is mnemonic valid."""
        raise NotImplementedError()

    def update_password_with_mnemonic(self, mnemonic: str, new_password: str) -> None:
        """Updates password using the mnemonic."""
        raise NotImplementedError()

    def get_balance(
        self, chain: Chain, asset: str = ZERO_ADDRESS, from_safe: bool = True
    ) -> int:
        """Get wallet balance on a given chain."""
        if from_safe:
            if chain not in self.safes:
                raise ValueError(f"Wallet does not have a Safe on chain {chain}.")

            address = self.safes[chain]
        else:
            address = self.address

        return get_asset_balance(
            ledger_api=get_default_ledger_api(chain),
            asset_address=asset,
            address=address,
        )

    # TODO move to resource.py if used in more resources similarly
    @property
    def extended_json(self) -> t.Dict:
        """Get JSON representation with extended information (e.g., safe owners)."""
        raise NotImplementedError

    @classmethod
    def migrate_format(cls, path: Path) -> bool:
        """Migrate the JSON file format if needed."""
        raise NotImplementedError


@dataclass
class EthereumMasterWallet(MasterWallet):
    """Master wallet manager."""

    path: Path
    address: str

    safes: t.Dict[Chain, str] = field(default_factory=dict)
    safe_chains: t.List[Chain] = field(default_factory=list)
    ledger_type: LedgerType = LedgerType.ETHEREUM
    safe_nonce: t.Optional[int] = None  # For cross-chain reusability

    _file = ledger_type.config_file
    _key = ledger_type.key_file
    _mnemonic = ledger_type.mnemonic_file
    _crypto_cls = EthereumCrypto

    def _pre_transfer_checks(
        self,
        to: str,
        amount: int,
        chain: Chain,
        from_safe: bool,
        asset: str = ZERO_ADDRESS,
    ) -> str:
        """Checks conditions before transfer. Returns the to address checksummed."""
        if amount <= 0:
            raise ValueError(
                "Transfer amount must be greater than zero, not transferring."
            )

        to = Web3().to_checksum_address(to)
        if from_safe and chain not in self.safes:
            raise ValueError(f"Wallet does not have a Safe on chain {chain}.")

        balance = self.get_balance(chain=chain, asset=asset, from_safe=from_safe)
        if balance < amount:
            source = "Master Safe" if from_safe else " Master EOA"
            source_address = self.safes[chain] if from_safe else self.address
            raise InsufficientFundsException(
                f"Cannot transfer {format_asset_amount(chain, asset, amount)} from {source} {source_address} to {to} on chain {chain.name}. "
                f"Balance: {format_asset_amount(chain, asset, balance)}. Missing: {format_asset_amount(chain, asset, amount - balance)}."
            )

        return to

    def _transfer_from_eoa(
        self, to: str, amount: int, chain: Chain, rpc: t.Optional[str] = None
    ) -> t.Optional[str]:
        """Transfer funds from EOA wallet."""
        balance = self.get_balance(chain=chain, from_safe=False)
        tx_fee = estimate_transfer_tx_fee(
            chain=chain, sender_address=self.address, to=to
        )
        if balance - tx_fee < amount <= balance:
            # we assume that the user wants to drain the EOA
            # we also account for dust here because withdraw call use some EOA balance to drain the safes first
            amount = balance - tx_fee
            if amount <= 0:
                logger.warning(
                    f"Not enough balance to cover gas fees for transfer of {amount} on chain {chain} from EOA {self.address}. "
                    f"Balance is {balance}, estimated fee is {tx_fee}. Not transferring."
                )
                return None

        to = self._pre_transfer_checks(
            to=to, amount=amount, chain=chain, from_safe=False
        )

        ledger_api = t.cast(EthereumApi, self.ledger_api(chain=chain, rpc=rpc))
        tx_helper = TxSettler(
            ledger_api=ledger_api,
            crypto=self.crypto,
            chain_type=ChainProfile.CUSTOM,
            timeout=ON_CHAIN_INTERACT_TIMEOUT,
            retries=ON_CHAIN_INTERACT_RETRIES,
            sleep=ON_CHAIN_INTERACT_SLEEP,
        )

        def _build_tx(  # pylint: disable=unused-argument
            *args: t.Any, **kwargs: t.Any
        ) -> t.Dict:
            """Build transaction"""
            max_priority_fee_per_gas = os.getenv("MAX_PRIORITY_FEE_PER_GAS", None)
            max_fee_per_gas = os.getenv("MAX_FEE_PER_GAS", None)
            tx = ledger_api.get_transfer_transaction(
                sender_address=self.crypto.address,
                destination_address=to,
                amount=amount,
                tx_fee=50000,
                tx_nonce="0x",
                chain_id=chain.id,
                raise_on_try=True,
                max_fee_per_gas=int(max_fee_per_gas) if max_fee_per_gas else None,
                max_priority_fee_per_gas=(
                    int(max_priority_fee_per_gas) if max_priority_fee_per_gas else None
                ),
            )
            return ledger_api.update_with_gas_estimate(
                transaction=tx,
                raise_on_try=True,
            )

        setattr(tx_helper, "build", _build_tx)  # noqa: B010
        tx_receipt = tx_helper.transact(lambda x: x, "", kwargs={})
        tx_hash = tx_receipt.get("transactionHash", "").hex()
        return tx_hash

    def _transfer_from_safe(
        self, to: str, amount: int, chain: Chain, rpc: t.Optional[str] = None
    ) -> t.Optional[str]:
        """Transfer funds from safe wallet."""
        to = self._pre_transfer_checks(
            to=to, amount=amount, chain=chain, from_safe=True
        )

        return transfer_from_safe(
            ledger_api=self.ledger_api(chain=chain, rpc=rpc),
            crypto=self.crypto,
            safe=self.safes[chain],
            to=to,
            amount=amount,
        )

    def _transfer_erc20_from_safe(
        self,
        token: str,
        to: str,
        amount: int,
        chain: Chain,
        rpc: t.Optional[str] = None,
    ) -> t.Optional[str]:
        """Transfer erc20 from safe wallet."""
        to = self._pre_transfer_checks(
            to=to, amount=amount, chain=chain, from_safe=True, asset=token
        )

        return transfer_erc20_from_safe(
            ledger_api=self.ledger_api(chain=chain, rpc=rpc),
            crypto=self.crypto,
            token=token,
            safe=self.safes[chain],
            to=to,
            amount=amount,
        )

    def _transfer_erc20_from_eoa(
        self,
        token: str,
        to: str,
        amount: int,
        chain: Chain,
        rpc: t.Optional[str] = None,
    ) -> t.Optional[str]:
        """Transfer erc20 from EOA wallet."""
        to = self._pre_transfer_checks(
            to=to, amount=amount, chain=chain, from_safe=False, asset=token
        )

        wallet_address = self.address
        ledger_api = t.cast(EthereumApi, self.ledger_api(chain=chain, rpc=rpc))
        tx_settler = TxSettler(
            ledger_api=ledger_api,
            crypto=self.crypto,
            chain_type=ChainProfile.CUSTOM,
            timeout=ON_CHAIN_INTERACT_TIMEOUT,
            retries=ON_CHAIN_INTERACT_RETRIES,
            sleep=ON_CHAIN_INTERACT_SLEEP,
        )

        def _build_transfer_tx(  # pylint: disable=unused-argument
            *args: t.Any, **kargs: t.Any
        ) -> t.Dict:
            # TODO Backport to OpenAEA
            instance = registry_contracts.erc20.get_instance(
                ledger_api=ledger_api,
                contract_address=token,
            )
            tx = instance.functions.transfer(to, amount).build_transaction(
                {
                    "from": wallet_address,
                    "gas": 1,
                    "maxFeePerGas": 1,
                    "maxPriorityFeePerGas": 1,
                    "nonce": ledger_api.api.eth.get_transaction_count(wallet_address),
                }
            )
            update_tx_with_gas_pricing(tx, ledger_api)
            update_tx_with_gas_estimate(tx, ledger_api)
            return tx

        setattr(tx_settler, "build", _build_transfer_tx)  # noqa: B010
        tx_receipt = tx_settler.transact(
            method=lambda: {},
            contract="",
            kwargs={},
            dry_run=False,
        )
        tx_hash = tx_receipt.get("transactionHash", "").hex()
        return tx_hash

    def transfer(  # pylint: disable=too-many-arguments
        self,
        to: str,
        amount: int,
        chain: Chain,
        asset: str = ZERO_ADDRESS,
        from_safe: bool = True,
        rpc: t.Optional[str] = None,
    ) -> t.Optional[str]:
        """Transfer funds to the given account."""
        if from_safe:
            if asset == ZERO_ADDRESS:
                return self._transfer_from_safe(
                    to=to,
                    amount=amount,
                    chain=chain,
                    rpc=rpc,
                )

            return self._transfer_erc20_from_safe(
                token=asset,
                to=to,
                amount=amount,
                chain=chain,
                rpc=rpc,
            )

        if asset == ZERO_ADDRESS:
            return self._transfer_from_eoa(
                to=to,
                amount=amount,
                chain=chain,
                rpc=rpc,
            )

        return self._transfer_erc20_from_eoa(
            token=asset,
            to=to,
            amount=amount,
            chain=chain,
            rpc=rpc,
        )

    def transfer_from_safe_then_eoa(
        self,
        to: str,
        amount: int,
        chain: Chain,
        asset: str = ZERO_ADDRESS,
        rpc: t.Optional[str] = None,
    ) -> t.List[str]:
        """
        Transfer assets to the given account using Safe balance first, and EOA balance for leftover.

        If asset is a zero address, transfer native currency.
        """
        safe_balance = self.get_balance(chain=chain, asset=asset, from_safe=True)
        eoa_balance = self.get_balance(chain=chain, asset=asset, from_safe=False)
        balance = safe_balance + eoa_balance
        if asset == ZERO_ADDRESS:
            # to account for gas fees burned in previous txs
            # in this case we will set the amount = eoa_balance below
            balance += DUST[chain]

        if balance < amount:
            raise InsufficientFundsException(
                f"Cannot transfer {format_asset_amount(chain, asset, amount)} to {to} on chain {chain.name}. "
                f"Balance of Master Safe {self.safes[chain]}: {format_asset_amount(chain, asset, safe_balance)}. "
                f"Balance of Master EOA {self.address}: {format_asset_amount(chain, asset, eoa_balance)}. "
                f"Missing: {format_asset_amount(chain, asset, amount - balance)}."
            )

        tx_hashes = []
        from_safe_amount = min(safe_balance, amount)
        if from_safe_amount > 0:
            tx_hash = self.transfer(
                to=to,
                amount=from_safe_amount,
                chain=chain,
                asset=asset,
                from_safe=True,
                rpc=rpc,
            )
            if tx_hash:
                tx_hashes.append(tx_hash)
        amount -= from_safe_amount

        if amount > 0:
            eoa_balance = self.get_balance(chain=chain, asset=asset, from_safe=False)
            if (
                asset == ZERO_ADDRESS
                and eoa_balance <= amount <= eoa_balance + DUST[chain]
            ):
                # to make the internal function drain the EOA
                amount = eoa_balance

            tx_hash = self.transfer(
                to=to, amount=amount, chain=chain, asset=asset, from_safe=False, rpc=rpc
            )
            if tx_hash:
                tx_hashes.append(tx_hash)

        return tx_hashes

    def drain(
        self,
        withdrawal_address: str,
        chain: Chain,
        from_safe: bool = True,
        rpc: t.Optional[str] = None,
    ) -> None:
        """Drain all erc20/native assets to the given account."""
        assets = [token[chain] for token in ERC20_TOKENS.values()] + [ZERO_ADDRESS]
        for asset in assets:
            balance = self.get_balance(chain=chain, asset=asset, from_safe=from_safe)
            if balance <= 0:
                continue

            self.transfer(
                to=withdrawal_address,
                amount=balance,
                chain=chain,
                asset=asset,
                from_safe=from_safe,
                rpc=rpc,
            )

    @classmethod
    def new(
        cls, password: str, path: Path
    ) -> t.Tuple["EthereumMasterWallet", t.List[str]]:
        """Create a new master wallet."""
        # Backport support on aea

        eoa_wallet_path = path / cls._key
        eoa_mnemonic_path = path / cls._mnemonic

        if eoa_wallet_path.exists():
            raise FileExistsError(f"Wallet file already exists at {eoa_wallet_path}.")

        if eoa_mnemonic_path.exists():
            raise FileExistsError(
                f"Mnemonic file already exists at {eoa_mnemonic_path}."
            )

        # Store private key (Ethereum V3 keystore JSON)
        account = Account()
        account.enable_unaudited_hdwallet_features()
        crypto, mnemonic = account.create_with_mnemonic()
<<<<<<< HEAD
        eoa_wallet_path.parent.mkdir(parents=True, exist_ok=True)
        cls._store_mnemonic(password=password, mnemonic=mnemonic, path=path)
=======
        encrypted_mnemonic = EncryptedData.new(
            path=eoa_mnemonic_path, password=password, plaintext_bytes=mnemonic.encode()
        )
        encrypted_mnemonic.store()
>>>>>>> 0db1e80e
        eoa_wallet_path.write_text(
            data=json.dumps(
                Account.encrypt(
                    private_key=crypto._private_key,  # pylint: disable=protected-access
                    password=password,
                ),
                indent=2,
            ),
            encoding="utf-8",
        )

        # Create wallet
        wallet = EthereumMasterWallet(path=path, address=crypto.address, safe_chains=[])
        wallet.store()
        wallet.password = password
        return wallet, mnemonic.split()

    def decrypt_mnemonic(self, password: str) -> t.Optional[t.List[str]]:
        """Retrieve the mnemonic"""
        eoa_mnemonic_path = self.path / self.ledger_type.mnemonic_file

        if not eoa_mnemonic_path.exists():
            return None

        encrypted_mnemonic = EncryptedData.load(eoa_mnemonic_path)
        mnemonic = encrypted_mnemonic.decrypt(password).decode("utf-8")
        return mnemonic.split()

    def update_password(self, new_password: str) -> None:
        """Updates password."""
        create_backup(self.path / self._key)
        self._crypto = None
        (self.path / self._key).write_text(
            data=json.dumps(
                Account.encrypt(
                    private_key=self.crypto.private_key,  # pylint: disable=protected-access
                    password=new_password,
                ),
                indent=2,
            ),
            encoding="utf-8",
        )
        self.password = new_password

    def is_mnemonic_valid(self, mnemonic: str) -> bool:
        """Verifies if the provided BIP-39 mnemonic is valid."""
        try:
            w3 = Web3()
            w3.eth.account.enable_unaudited_hdwallet_features()
            new_account = w3.eth.account.from_mnemonic(mnemonic)
            keystore_data = json.loads(
                Path(self.path / self._key).read_text(encoding="utf-8")
            )
            stored_address = keystore_data["address"].removeprefix("0x").lower()
            return stored_address == new_account.address.removeprefix("0x").lower()
        except Exception:  # pylint: disable=broad-except
            return False

    def update_password_with_mnemonic(self, mnemonic: str, new_password: str) -> None:
        """Updates password using the mnemonic."""
        if not self.is_mnemonic_valid(mnemonic):
            raise ValueError("The provided mnemonic is not valid")

        path = self.path / EthereumMasterWallet._key
        create_backup(path)

        w3 = Web3()
        w3.eth.account.enable_unaudited_hdwallet_features()
        crypto = Web3().eth.account.from_mnemonic(mnemonic)
        (path).write_text(
            data=json.dumps(
                Account.encrypt(
                    private_key=crypto._private_key,  # pylint: disable=protected-access
                    password=new_password,
                ),
                indent=2,
            ),
            encoding="utf-8",
        )
        self.password = new_password

    def create_safe(
        self,
        chain: Chain,
        backup_owner: t.Optional[str] = None,
        rpc: t.Optional[str] = None,
    ) -> t.Optional[str]:
        """Create safe."""
        if chain in self.safes:
            raise ValueError(f"Wallet already has a Safe on chain {chain}.")

        safe, self.safe_nonce, tx_hash = create_gnosis_safe(
            ledger_api=self.ledger_api(chain=chain, rpc=rpc),
            crypto=self.crypto,
            backup_owner=backup_owner,
            salt_nonce=self.safe_nonce,
        )
        self.safe_chains.append(chain)
        if self.safes is None:
            self.safes = {}
        self.safes[chain] = safe
        self.store()
        return tx_hash

    def update_backup_owner(
        self,
        chain: Chain,
        backup_owner: t.Optional[str] = None,
        rpc: t.Optional[str] = None,
    ) -> bool:
        """Adds a backup owner if not present, or updates it by the provided backup owner. Setting a None backup owner will remove the current one, if any."""
        ledger_api = self.ledger_api(chain=chain, rpc=rpc)
        if chain not in self.safes:
            raise ValueError(f"Wallet does not have a Safe on chain {chain}.")
        safe = t.cast(str, self.safes[chain])
        owners = get_owners(ledger_api=ledger_api, safe=safe)

        if len(owners) > 2:
            raise RuntimeError(
                f"Safe {safe} on chain {chain} has more than 2 owners: {owners}."
            )

        if backup_owner == safe:
            raise ValueError("The Safe address cannot be set as the Safe backup owner.")

        if backup_owner == self.address:
            raise ValueError(
                "The master wallet cannot be set as the Safe backup owner."
            )

        owners.remove(self.address)
        old_backup_owner = owners[0] if owners else None

        if old_backup_owner == backup_owner:
            return False

        if not old_backup_owner and backup_owner:
            add_owner(
                ledger_api=ledger_api,
                safe=safe,
                owner=backup_owner,
                crypto=self.crypto,
            )
            return True
        if old_backup_owner and not backup_owner:
            remove_owner(
                ledger_api=ledger_api,
                safe=safe,
                owner=old_backup_owner,
                crypto=self.crypto,
                threshold=1,
            )
            return True
        if old_backup_owner and backup_owner:
            swap_owner(
                ledger_api=ledger_api,
                safe=safe,
                old_owner=old_backup_owner,
                new_owner=backup_owner,
                crypto=self.crypto,
            )
            return True

        return False

    @property
    def extended_json(self) -> t.Dict:
        """Get JSON representation with extended information (e.g., safe owners)."""
        rpc = None
        wallet_json = self.json

        balances: t.Dict[str, t.Dict[str, t.Dict[str, int]]] = {}
        owner_sets = set()
        for chain, safe in self.safes.items():
            chain_str = chain.value
            ledger_api = self.ledger_api(chain=chain, rpc=rpc)
            owners = get_owners(ledger_api=ledger_api, safe=safe)
            owners.remove(self.address)

            balances[chain_str] = {self.address: {}, safe: {}}

            assets = [token[chain] for token in ERC20_TOKENS.values()] + [ZERO_ADDRESS]
            for asset in assets:
                balances[chain_str][self.address][asset] = self.get_balance(
                    chain=chain, asset=asset, from_safe=False
                )
                balances[chain_str][safe][asset] = self.get_balance(
                    chain=chain, asset=asset, from_safe=True
                )
            wallet_json["safes"][chain.value] = {
                wallet_json["safes"][chain.value]: {
                    "backup_owners": owners,
                    "balances": balances[chain_str][safe],
                }
            }
            owner_sets.add(frozenset(owners))

        wallet_json["balances"] = balances
        wallet_json["extended_json"] = True
        wallet_json["consistent_safe_address"] = len(set(self.safes.values())) == 1
        wallet_json["consistent_backup_owner"] = len(owner_sets) == 1
        wallet_json["consistent_backup_owner_count"] = all(
            len(owner) == 1 for owner in owner_sets
        )
        return wallet_json

    @classmethod
    def load(cls, path: Path) -> "EthereumMasterWallet":
        """Load master wallet."""
        # TODO: This is a complex way to read the 'safes' dictionary.
        # The reason for that is that wallet.safes[chain] would fail
        # (for example in service manager) when passed a ChainType key.

        raw_ethereum_wallet = t.cast(EthereumMasterWallet, super().load(path))  # type: ignore
        safes = {}
        for chain, safe_address in raw_ethereum_wallet.safes.items():
            safes[Chain(chain)] = safe_address

        raw_ethereum_wallet.safes = safes
        return raw_ethereum_wallet

    @classmethod
    def migrate_format(cls, path: Path) -> bool:
        """Migrate the JSON file format if needed."""
        wallet_path = path / cls._file
        with open(wallet_path, "r", encoding="utf-8") as file:
            data = json.load(file)

        migrated = False
        if "safes" not in data:
            safes = {}
            for chain in data["safe_chains"]:
                safes[chain] = data["safe"]
            data.pop("safe")
            data["safes"] = safes
            migrated = True

        old_to_new_chains = [
            "ethereum",
            "goerli",
            "gnosis",
            "solana",
            "optimism",
            "base",
            "mode",
        ]
        safe_chains = []
        for chain in data["safe_chains"]:
            if isinstance(chain, int):
                safe_chains.append(old_to_new_chains[chain])
                migrated = True
            else:
                safe_chains.append(chain)
        data["safe_chains"] = safe_chains

        if isinstance(data["ledger_type"], int):
            old_to_new_ledgers = [ledger_type.value for ledger_type in LedgerType]
            data["ledger_type"] = old_to_new_ledgers[data["ledger_type"]]
            migrated = True

        safes = {}
        for chain, address in data["safes"].items():
            if str(chain).isnumeric():
                safes[old_to_new_chains[int(chain)]] = address
                migrated = True
            else:
                safes[chain] = address
        data["safes"] = safes

        if "optimistic" in data.get("safes", {}):
            data["safes"]["optimism"] = data["safes"].pop("optimistic")
            migrated = True

        if "optimistic" in data.get("safe_chains"):
            data["safe_chains"] = [
                "optimism" if chain == "optimistic" else chain
                for chain in data["safe_chains"]
            ]
            migrated = True

        with open(wallet_path, "w", encoding="utf-8") as file:
            json.dump(data, file, indent=2)

        return migrated


LEDGER_TYPE_TO_WALLET_CLASS = {
    LedgerType.ETHEREUM: EthereumMasterWallet,
}


class MasterWalletManager:
    """Master wallet manager."""

    def __init__(
        self,
        path: Path,
        password: t.Optional[str] = None,
    ) -> None:
        """Initialize master wallet manager."""
        self.path = path
        self._password = password

    @property
    def json(self) -> t.List[t.Dict]:
        """List of wallets"""
        return [wallet.json for wallet in self]

    @property
    def password(self) -> str:
        """Password string."""
        if self._password is None:
            raise ValueError("Password not set.")
        return self._password

    @password.setter
    def password(self, value: str) -> None:
        """Set password value."""
        self._password = value

    def setup(self) -> "MasterWalletManager":
        """Setup wallet manager."""
        self.path.mkdir(exist_ok=True)
        return self

    def create(self, ledger_type: LedgerType) -> t.Tuple[MasterWallet, t.List[str]]:
        """
        Create a master wallet

        :param ledger_type: Ledger type for the wallet.
        :return: Tuple of master wallet and mnemonic
        """
        if ledger_type == LedgerType.ETHEREUM:
            return EthereumMasterWallet.new(password=self.password, path=self.path)
        raise ValueError(f"{ledger_type} is not supported.")

    def exists(self, ledger_type: LedgerType) -> bool:
        """
        Check if a wallet exists or not

        :param ledger_type: Ledger type for the wallet.
        :return: True if wallet exists, False otherwise.
        """
        return (self.path / ledger_type.config_file).exists() and (
            self.path / ledger_type.key_file
        ).exists()

    def load(self, ledger_type: LedgerType) -> MasterWallet:
        """
        Load master wallet

        :param ledger_type: Ledger type for the wallet.
        :return: Master wallet object
        """
        if ledger_type == LedgerType.ETHEREUM:
            wallet = EthereumMasterWallet.load(path=self.path)
        else:
            raise ValueError(f"{ledger_type} is not supported.")
        wallet.password = self.password
        return wallet

    def is_password_valid(self, password: str) -> bool:
        """Verifies if the provided password is valid."""
        for wallet in self:
            if not wallet.is_password_valid(password):
                return False

        return True

    def update_password(self, new_password: str) -> None:
        """Updates password of manager and wallets."""
        for wallet in self:
            wallet.password = self.password
            wallet.update_password(new_password)

        self.password = new_password

    def is_mnemonic_valid(self, mnemonic: str) -> bool:
        """Verifies if the provided BIP-39 mnemonic is valid."""
        for wallet in self:
            if not wallet.is_mnemonic_valid(mnemonic):
                return False
        return True

    def update_password_with_mnemonic(self, mnemonic: str, new_password: str) -> None:
        """Updates password using the mnemonic."""
        for wallet in self:
            wallet.update_password_with_mnemonic(mnemonic, new_password)

        self.password = new_password

    def __iter__(self) -> t.Iterator[MasterWallet]:
        """Iterate over master wallets."""
        for ledger_type in LedgerType:
            if not self.exists(ledger_type=ledger_type):
                continue
            yield LEDGER_TYPE_TO_WALLET_CLASS[ledger_type].load(path=self.path)<|MERGE_RESOLUTION|>--- conflicted
+++ resolved
@@ -586,15 +586,11 @@
         account = Account()
         account.enable_unaudited_hdwallet_features()
         crypto, mnemonic = account.create_with_mnemonic()
-<<<<<<< HEAD
         eoa_wallet_path.parent.mkdir(parents=True, exist_ok=True)
-        cls._store_mnemonic(password=password, mnemonic=mnemonic, path=path)
-=======
         encrypted_mnemonic = EncryptedData.new(
             path=eoa_mnemonic_path, password=password, plaintext_bytes=mnemonic.encode()
         )
         encrypted_mnemonic.store()
->>>>>>> 0db1e80e
         eoa_wallet_path.write_text(
             data=json.dumps(
                 Account.encrypt(
