# -*- coding: utf-8 -*-
# ------------------------------------------------------------------------------
#
#   Copyright 2023 Valory AG
#
#   Licensed under the Apache License, Version 2.0 (the "License");
#   you may not use this file except in compliance with the License.
#   You may obtain a copy of the License at
#
#       http://www.apache.org/licenses/LICENSE-2.0
#
#   Unless required by applicable law or agreed to in writing, software
#   distributed under the License is distributed on an "AS IS" BASIS,
#   WITHOUT WARRANTIES OR CONDITIONS OF ANY KIND, either express or implied.
#   See the License for the specific language governing permissions and
#   limitations under the License.
#
# ------------------------------------------------------------------------------

"""Master key implementation"""

import base64
import json
import os
import typing as t
from dataclasses import dataclass, field
from pathlib import Path

import argon2
from aea.crypto.base import Crypto, LedgerApi
from aea.helpers.logging import setup_logger
from aea_ledger_ethereum.ethereum import EthereumApi, EthereumCrypto
from autonomy.chain.base import registry_contracts
from autonomy.chain.config import ChainType as ChainProfile
from autonomy.chain.tx import TxSettler
from cryptography.fernet import Fernet
from web3 import Account, Web3

from operate.constants import (
    FERNET_KEY_LENGTH,
    ON_CHAIN_INTERACT_RETRIES,
    ON_CHAIN_INTERACT_SLEEP,
    ON_CHAIN_INTERACT_TIMEOUT,
    ZERO_ADDRESS,
)
from operate.ledger import (
    get_default_ledger_api,
    make_chain_ledger_api,
    update_tx_with_gas_estimate,
    update_tx_with_gas_pricing,
)
from operate.ledger.profiles import DUST, ERC20_TOKENS, format_asset_amount
from operate.operate_types import Chain, EncryptedMnemonic, LedgerType
from operate.resource import LocalResource
from operate.utils import create_backup
from operate.utils.gnosis import add_owner
from operate.utils.gnosis import create_safe as create_gnosis_safe
from operate.utils.gnosis import (
    estimate_transfer_tx_fee,
    get_asset_balance,
    get_owners,
    remove_owner,
    swap_owner,
)
from operate.utils.gnosis import transfer as transfer_from_safe
from operate.utils.gnosis import transfer_erc20_from_safe


logger = setup_logger(name="master_wallet")


# TODO Organize exceptions definition
class InsufficientFundsException(Exception):
    """Insufficient funds exception."""


class MasterWallet(LocalResource):
    """Master wallet."""

    path: Path
    address: str

    safes: t.Dict[Chain, str] = field(default_factory=dict)
    safe_chains: t.List[Chain] = field(default_factory=list)
    ledger_type: LedgerType
    safe_nonce: t.Optional[int] = None

    _key: str
    _mnemonic: str
    _crypto: t.Optional[Crypto] = None
    _password: t.Optional[str] = None
    _crypto_cls: t.Type[Crypto]

    @property
    def password(self) -> str:
        """Password string."""
        if self._password is None:
            raise ValueError("Password not set.")
        return self._password

    @password.setter
    def password(self, value: str) -> None:
        """Set password value."""
        self._password = value

    @property
    def crypto(self) -> Crypto:
        """Load crypto object."""
        if self._crypto is None:
            self._crypto = self._crypto_cls(self.path / self._key, self.password)
        return self._crypto

    @property
    def key_path(self) -> Path:
        """Key path."""
        return self.path / self._key

<<<<<<< HEAD
    @staticmethod
=======
    @property
    def mnemonic_path(self) -> Path:
        """Mnemonic path."""
        return self.path / self._mnemonic

>>>>>>> a8ef5f67
    def ledger_api(
        chain: Chain,
        rpc: t.Optional[str] = None,
    ) -> LedgerApi:
        """Get ledger api object."""
        if not rpc:
            return get_default_ledger_api(chain=chain)
        return make_chain_ledger_api(chain=chain, rpc=rpc)

    def transfer(  # pylint: disable=too-many-arguments
        self,
        to: str,
        amount: int,
        chain: Chain,
        asset: str = ZERO_ADDRESS,
        from_safe: bool = True,
        rpc: t.Optional[str] = None,
    ) -> t.Optional[str]:
        """Transfer funds to the given account."""
        raise NotImplementedError()

    def transfer_from_safe_then_eoa(
        self,
        to: str,
        amount: int,
        chain: Chain,
        asset: str = ZERO_ADDRESS,
        rpc: t.Optional[str] = None,
    ) -> t.List[str]:
        """Transfer assets to the given account using Safe balance first, and EOA balance for leftover."""
        raise NotImplementedError()

    def drain(
        self,
        withdrawal_address: str,
        chain: Chain,
        from_safe: bool = True,
        rpc: t.Optional[str] = None,
    ) -> None:
        """Drain all erc20/native assets to the given account."""
        raise NotImplementedError()

    @classmethod
    def new(cls, password: str, path: Path) -> t.Tuple["MasterWallet", t.List[str]]:
        """Create a new master wallet."""
        raise NotImplementedError()

    def decrypt_mnemonic(self, password: str) -> t.Optional[t.List[str]]:
        """Retrieve the mnemonic"""
        raise NotImplementedError()

    def create_safe(
        self,
        chain: Chain,
        backup_owner: t.Optional[str] = None,
        rpc: t.Optional[str] = None,
    ) -> t.Optional[str]:
        """Create safe."""
        raise NotImplementedError()

    def update_backup_owner(
        self,
        chain: Chain,
        backup_owner: t.Optional[str] = None,
        rpc: t.Optional[str] = None,
    ) -> bool:
        """Update backup owner."""
        raise NotImplementedError()

    def is_password_valid(self, password: str) -> bool:
        """Verifies if the provided password is valid."""
        try:
            self._crypto_cls(self.path / self._key, password)
            return True
        except Exception:  # pylint: disable=broad-except
            return False

    def update_password(self, new_password: str) -> None:
        """Update password."""
        raise NotImplementedError()

    def is_mnemonic_valid(self, mnemonic: str) -> bool:
        """Is mnemonic valid."""
        raise NotImplementedError()

    def update_password_with_mnemonic(self, mnemonic: str, new_password: str) -> None:
        """Updates password using the mnemonic."""
        raise NotImplementedError()

    def get_balance(
        self, chain: Chain, asset: str = ZERO_ADDRESS, from_safe: bool = True
    ) -> int:
        """Get wallet balance on a given chain."""
        if from_safe:
            if chain not in self.safes:
                raise ValueError(f"Wallet does not have a Safe on chain {chain}.")

            address = self.safes[chain]
        else:
            address = self.address

        return get_asset_balance(
            ledger_api=get_default_ledger_api(chain),
            asset_address=asset,
            address=address,
        )

    # TODO move to resource.py if used in more resources similarly
    @property
    def extended_json(self) -> t.Dict:
        """Get JSON representation with extended information (e.g., safe owners)."""
        raise NotImplementedError

    @classmethod
    def migrate_format(cls, path: Path) -> bool:
        """Migrate the JSON file format if needed."""
        raise NotImplementedError


@dataclass
class EthereumMasterWallet(MasterWallet):
    """Master wallet manager."""

    path: Path
    address: str

    safes: t.Dict[Chain, str] = field(default_factory=dict)
    safe_chains: t.List[Chain] = field(default_factory=list)
    ledger_type: LedgerType = LedgerType.ETHEREUM
    safe_nonce: t.Optional[int] = None  # For cross-chain reusability

    _file = ledger_type.config_file
    _key = ledger_type.key_file
    _mnemonic = ledger_type.mnemonic_file
    _crypto_cls = EthereumCrypto

    def _pre_transfer_checks(
        self,
        to: str,
        amount: int,
        chain: Chain,
        from_safe: bool,
        asset: str = ZERO_ADDRESS,
    ) -> str:
        """Checks conditions before transfer. Returns the to address checksummed."""
        if amount <= 0:
            raise ValueError(
                "Transfer amount must be greater than zero, not transferring."
            )

        to = Web3().to_checksum_address(to)
        if from_safe and chain not in self.safes:
            raise ValueError(f"Wallet does not have a Safe on chain {chain}.")

        balance = self.get_balance(chain=chain, asset=asset, from_safe=from_safe)
        if balance < amount:
            source = "Master Safe" if from_safe else " Master EOA"
            source_address = self.safes[chain] if from_safe else self.address
            raise InsufficientFundsException(
                f"Cannot transfer {format_asset_amount(chain, asset, amount)} from {source} {source_address} to {to} on chain {chain.name}. "
                f"Balance: {format_asset_amount(chain, asset, balance)}. Missing: {format_asset_amount(chain, asset, amount - balance)}."
            )

        return to

    def _transfer_from_eoa(
        self, to: str, amount: int, chain: Chain, rpc: t.Optional[str] = None
    ) -> t.Optional[str]:
        """Transfer funds from EOA wallet."""
        balance = self.get_balance(chain=chain, from_safe=False)
        tx_fee = estimate_transfer_tx_fee(
            chain=chain, sender_address=self.address, to=to
        )
        if balance - tx_fee < amount <= balance:
            # we assume that the user wants to drain the EOA
            # we also account for dust here because withdraw call use some EOA balance to drain the safes first
            amount = balance - tx_fee
            if amount <= 0:
                logger.warning(
                    f"Not enough balance to cover gas fees for transfer of {amount} on chain {chain} from EOA {self.address}. "
                    f"Balance is {balance}, estimated fee is {tx_fee}. Not transferring."
                )
                return None

        to = self._pre_transfer_checks(
            to=to, amount=amount, chain=chain, from_safe=False
        )

        ledger_api = t.cast(EthereumApi, self.ledger_api(chain=chain, rpc=rpc))
        tx_helper = TxSettler(
            ledger_api=ledger_api,
            crypto=self.crypto,
            chain_type=ChainProfile.CUSTOM,
            timeout=ON_CHAIN_INTERACT_TIMEOUT,
            retries=ON_CHAIN_INTERACT_RETRIES,
            sleep=ON_CHAIN_INTERACT_SLEEP,
        )

        def _build_tx(  # pylint: disable=unused-argument
            *args: t.Any, **kwargs: t.Any
        ) -> t.Dict:
            """Build transaction"""
            max_priority_fee_per_gas = os.getenv("MAX_PRIORITY_FEE_PER_GAS", None)
            max_fee_per_gas = os.getenv("MAX_FEE_PER_GAS", None)
            tx = ledger_api.get_transfer_transaction(
                sender_address=self.crypto.address,
                destination_address=to,
                amount=amount,
                tx_fee=50000,
                tx_nonce="0x",
                chain_id=chain.id,
                raise_on_try=True,
                max_fee_per_gas=int(max_fee_per_gas) if max_fee_per_gas else None,
                max_priority_fee_per_gas=(
                    int(max_priority_fee_per_gas) if max_priority_fee_per_gas else None
                ),
            )
            return ledger_api.update_with_gas_estimate(
                transaction=tx,
                raise_on_try=True,
            )

        setattr(tx_helper, "build", _build_tx)  # noqa: B010
        tx_receipt = tx_helper.transact(lambda x: x, "", kwargs={})
        tx_hash = tx_receipt.get("transactionHash", "").hex()
        return tx_hash

    def _transfer_from_safe(
        self, to: str, amount: int, chain: Chain, rpc: t.Optional[str] = None
    ) -> t.Optional[str]:
        """Transfer funds from safe wallet."""
        to = self._pre_transfer_checks(
            to=to, amount=amount, chain=chain, from_safe=True
        )

        return transfer_from_safe(
            ledger_api=self.ledger_api(chain=chain, rpc=rpc),
            crypto=self.crypto,
            safe=self.safes[chain],
            to=to,
            amount=amount,
        )

    def _transfer_erc20_from_safe(
        self,
        token: str,
        to: str,
        amount: int,
        chain: Chain,
        rpc: t.Optional[str] = None,
    ) -> t.Optional[str]:
        """Transfer erc20 from safe wallet."""
        to = self._pre_transfer_checks(
            to=to, amount=amount, chain=chain, from_safe=True, asset=token
        )

        return transfer_erc20_from_safe(
            ledger_api=self.ledger_api(chain=chain, rpc=rpc),
            crypto=self.crypto,
            token=token,
            safe=self.safes[chain],
            to=to,
            amount=amount,
        )

    def _transfer_erc20_from_eoa(
        self,
        token: str,
        to: str,
        amount: int,
        chain: Chain,
        rpc: t.Optional[str] = None,
    ) -> t.Optional[str]:
        """Transfer erc20 from EOA wallet."""
        to = self._pre_transfer_checks(
            to=to, amount=amount, chain=chain, from_safe=False, asset=token
        )

        wallet_address = self.address
        ledger_api = t.cast(EthereumApi, self.ledger_api(chain=chain, rpc=rpc))
        tx_settler = TxSettler(
            ledger_api=ledger_api,
            crypto=self.crypto,
            chain_type=ChainProfile.CUSTOM,
            timeout=ON_CHAIN_INTERACT_TIMEOUT,
            retries=ON_CHAIN_INTERACT_RETRIES,
            sleep=ON_CHAIN_INTERACT_SLEEP,
        )

        def _build_transfer_tx(  # pylint: disable=unused-argument
            *args: t.Any, **kargs: t.Any
        ) -> t.Dict:
            # TODO Backport to OpenAEA
            instance = registry_contracts.erc20.get_instance(
                ledger_api=ledger_api,
                contract_address=token,
            )
            tx = instance.functions.transfer(to, amount).build_transaction(
                {
                    "from": wallet_address,
                    "gas": 1,
                    "maxFeePerGas": 1,
                    "maxPriorityFeePerGas": 1,
                    "nonce": ledger_api.api.eth.get_transaction_count(wallet_address),
                }
            )
            update_tx_with_gas_pricing(tx, ledger_api)
            update_tx_with_gas_estimate(tx, ledger_api)
            return tx

        setattr(tx_settler, "build", _build_transfer_tx)  # noqa: B010
        tx_receipt = tx_settler.transact(
            method=lambda: {},
            contract="",
            kwargs={},
            dry_run=False,
        )
        tx_hash = tx_receipt.get("transactionHash", "").hex()
        return tx_hash

    def transfer(  # pylint: disable=too-many-arguments
        self,
        to: str,
        amount: int,
        chain: Chain,
        asset: str = ZERO_ADDRESS,
        from_safe: bool = True,
        rpc: t.Optional[str] = None,
    ) -> t.Optional[str]:
        """Transfer funds to the given account."""
        if from_safe:
            if asset == ZERO_ADDRESS:
                return self._transfer_from_safe(
                    to=to,
                    amount=amount,
                    chain=chain,
                    rpc=rpc,
                )

            return self._transfer_erc20_from_safe(
                token=asset,
                to=to,
                amount=amount,
                chain=chain,
                rpc=rpc,
            )

        if asset == ZERO_ADDRESS:
            return self._transfer_from_eoa(
                to=to,
                amount=amount,
                chain=chain,
                rpc=rpc,
            )

        return self._transfer_erc20_from_eoa(
            token=asset,
            to=to,
            amount=amount,
            chain=chain,
            rpc=rpc,
        )

    def transfer_from_safe_then_eoa(
        self,
        to: str,
        amount: int,
        chain: Chain,
        asset: str = ZERO_ADDRESS,
        rpc: t.Optional[str] = None,
    ) -> t.List[str]:
        """
        Transfer assets to the given account using Safe balance first, and EOA balance for leftover.

        If asset is a zero address, transfer native currency.
        """
        safe_balance = self.get_balance(chain=chain, asset=asset, from_safe=True)
        eoa_balance = self.get_balance(chain=chain, asset=asset, from_safe=False)
        balance = safe_balance + eoa_balance
        if asset == ZERO_ADDRESS:
            # to account for gas fees burned in previous txs
            # in this case we will set the amount = eoa_balance below
            balance += DUST[chain]

        if balance < amount:
            raise InsufficientFundsException(
                f"Cannot transfer {format_asset_amount(chain, asset, amount)} to {to} on chain {chain.name}. "
                f"Balance of Master Safe {self.safes[chain]}: {format_asset_amount(chain, asset, safe_balance)}. "
                f"Balance of Master EOA {self.address}: {format_asset_amount(chain, asset, eoa_balance)}. "
                f"Missing: {format_asset_amount(chain, asset, amount - balance)}."
            )

        tx_hashes = []
        from_safe_amount = min(safe_balance, amount)
        if from_safe_amount > 0:
            tx_hash = self.transfer(
                to=to,
                amount=from_safe_amount,
                chain=chain,
                asset=asset,
                from_safe=True,
                rpc=rpc,
            )
            if tx_hash:
                tx_hashes.append(tx_hash)
        amount -= from_safe_amount

        if amount > 0:
            eoa_balance = self.get_balance(chain=chain, asset=asset, from_safe=False)
            if (
                asset == ZERO_ADDRESS
                and eoa_balance <= amount <= eoa_balance + DUST[chain]
            ):
                # to make the internal function drain the EOA
                amount = eoa_balance

            tx_hash = self.transfer(
                to=to, amount=amount, chain=chain, asset=asset, from_safe=False, rpc=rpc
            )
            if tx_hash:
                tx_hashes.append(tx_hash)

        return tx_hashes

    def drain(
        self,
        withdrawal_address: str,
        chain: Chain,
        from_safe: bool = True,
        rpc: t.Optional[str] = None,
    ) -> None:
        """Drain all erc20/native assets to the given account."""
        assets = [token[chain] for token in ERC20_TOKENS.values()] + [ZERO_ADDRESS]
        for asset in assets:
            balance = self.get_balance(chain=chain, asset=asset, from_safe=from_safe)
            if balance <= 0:
                continue

            self.transfer(
                to=withdrawal_address,
                amount=balance,
                chain=chain,
                asset=asset,
                from_safe=from_safe,
                rpc=rpc,
            )

    @classmethod
    def new(
        cls, password: str, path: Path
    ) -> t.Tuple["EthereumMasterWallet", t.List[str]]:
        """Create a new master wallet."""
        # Backport support on aea

        eoa_wallet_path = path / cls._key

        if eoa_wallet_path.exists():
            raise FileExistsError(f"Wallet file already exists at {eoa_wallet_path}.")

        # Store private key (Ethereum V3 keystore JSON)
        account = Account()
        account.enable_unaudited_hdwallet_features()
        crypto, mnemonic = account.create_with_mnemonic()
        eoa_wallet_path.parent.mkdir(parents=True, exist_ok=True)
        cls._store_mnemonic(password=password, mnemonic=mnemonic, path=path)
        eoa_wallet_path.write_text(
            data=json.dumps(
                Account.encrypt(
                    private_key=crypto._private_key,  # pylint: disable=protected-access
                    password=password,
                ),
                indent=2,
            ),
            encoding="utf-8",
        )

        # Create wallet
        wallet = EthereumMasterWallet(path=path, address=crypto.address, safe_chains=[])
        wallet.store()
        wallet.password = password
        return wallet, mnemonic.split()

    @classmethod
    def _store_mnemonic(  # pylint: disable=too-many-locals
        cls, password: str, mnemonic: str, path: Path
    ) -> None:
        eoa_mnemonic_path = path / cls._mnemonic

        if eoa_mnemonic_path.exists():
            raise FileExistsError(
                f"Mnemonic file already exists at {eoa_mnemonic_path}."
            )

        ph = argon2.PasswordHasher()
        salt = os.urandom(ph.salt_len)
        time_cost = ph.time_cost
        memory_cost = ph.memory_cost
        parallelism = ph.parallelism
        hash_len = FERNET_KEY_LENGTH
        argon2_type = argon2.Type.ID
        key = argon2.low_level.hash_secret_raw(
            secret=password.encode(),
            salt=salt,
            time_cost=time_cost,
            memory_cost=memory_cost,
            parallelism=parallelism,
            hash_len=hash_len,
            type=argon2_type,
        )
        fernet_key = base64.urlsafe_b64encode(key)
        fernet = Fernet(fernet_key)
        ciphertext = fernet.encrypt(mnemonic.encode())
        encrypted_mnemonic = EncryptedMnemonic(
            path=eoa_mnemonic_path,
            version=1,
            cipher=fernet.__class__.__qualname__,
            cipherparams={},  # Fernet token (ciphertext variable) already stores them
            ciphertext=ciphertext.hex(),
            kdf=ph.__class__.__qualname__,
            kdfparams={
                "salt": salt.hex(),
                "time_cost": time_cost,
                "memory_cost": memory_cost,
                "parallelism": parallelism,
                "hash_len": hash_len,
                "type": argon2_type.name,
            },
        )
        encrypted_mnemonic.store()

    def decrypt_mnemonic(self, password: str) -> t.Optional[t.List[str]]:
        """Retrieve the mnemonic"""
        eoa_mnemonic_path = self.path / self.ledger_type.mnemonic_file

        if not eoa_mnemonic_path.exists():
            return None

        encrypted_mnemonic = EncryptedMnemonic.load(eoa_mnemonic_path)
        kdfparams = encrypted_mnemonic.kdfparams
        key = argon2.low_level.hash_secret_raw(
            secret=password.encode(),
            salt=bytes.fromhex(kdfparams["salt"]),
            time_cost=kdfparams["time_cost"],
            memory_cost=kdfparams["memory_cost"],
            parallelism=kdfparams["parallelism"],
            hash_len=kdfparams["hash_len"],
            type=argon2.Type[kdfparams["type"]],
        )
        fernet_key = base64.urlsafe_b64encode(key)
        fernet = Fernet(fernet_key)
        ciphertext = bytes.fromhex(encrypted_mnemonic.ciphertext)
        mnemonic = fernet.decrypt(ciphertext).decode("utf-8")
        return mnemonic.split()

    def update_password(self, new_password: str) -> None:
        """Updates password."""
        create_backup(self.path / self._key)
        self._crypto = None
        (self.path / self._key).write_text(
            data=json.dumps(
                Account.encrypt(
                    private_key=self.crypto.private_key,  # pylint: disable=protected-access
                    password=new_password,
                ),
                indent=2,
            ),
            encoding="utf-8",
        )
        self.password = new_password

    def is_mnemonic_valid(self, mnemonic: str) -> bool:
        """Verifies if the provided BIP-39 mnemonic is valid."""
        try:
            w3 = Web3()
            w3.eth.account.enable_unaudited_hdwallet_features()
            new_account = w3.eth.account.from_mnemonic(mnemonic)
            keystore_data = json.loads(
                Path(self.path / self._key).read_text(encoding="utf-8")
            )
            stored_address = keystore_data["address"].removeprefix("0x").lower()
            return stored_address == new_account.address.removeprefix("0x").lower()
        except Exception:  # pylint: disable=broad-except
            return False

    def update_password_with_mnemonic(self, mnemonic: str, new_password: str) -> None:
        """Updates password using the mnemonic."""
        if not self.is_mnemonic_valid(mnemonic):
            raise ValueError("The provided mnemonic is not valid")

        path = self.path / EthereumMasterWallet._key
        create_backup(path)

        w3 = Web3()
        w3.eth.account.enable_unaudited_hdwallet_features()
        crypto = Web3().eth.account.from_mnemonic(mnemonic)
        (path).write_text(
            data=json.dumps(
                Account.encrypt(
                    private_key=crypto._private_key,  # pylint: disable=protected-access
                    password=new_password,
                ),
                indent=2,
            ),
            encoding="utf-8",
        )
        self.password = new_password

    def create_safe(
        self,
        chain: Chain,
        backup_owner: t.Optional[str] = None,
        rpc: t.Optional[str] = None,
    ) -> t.Optional[str]:
        """Create safe."""
        if chain in self.safes:
            raise ValueError(f"Wallet already has a Safe on chain {chain}.")

        safe, self.safe_nonce, tx_hash = create_gnosis_safe(
            ledger_api=self.ledger_api(chain=chain, rpc=rpc),
            crypto=self.crypto,
            backup_owner=backup_owner,
            salt_nonce=self.safe_nonce,
        )
        self.safe_chains.append(chain)
        if self.safes is None:
            self.safes = {}
        self.safes[chain] = safe
        self.store()
        return tx_hash

    def update_backup_owner(
        self,
        chain: Chain,
        backup_owner: t.Optional[str] = None,
        rpc: t.Optional[str] = None,
    ) -> bool:
        """Adds a backup owner if not present, or updates it by the provided backup owner. Setting a None backup owner will remove the current one, if any."""
        ledger_api = self.ledger_api(chain=chain, rpc=rpc)
        if chain not in self.safes:
            raise ValueError(f"Wallet does not have a Safe on chain {chain}.")
        safe = t.cast(str, self.safes[chain])
        owners = get_owners(ledger_api=ledger_api, safe=safe)

        if len(owners) > 2:
            raise RuntimeError(
                f"Safe {safe} on chain {chain} has more than 2 owners: {owners}."
            )

        if backup_owner == safe:
            raise ValueError("The Safe address cannot be set as the Safe backup owner.")

        if backup_owner == self.address:
            raise ValueError(
                "The master wallet cannot be set as the Safe backup owner."
            )

        owners.remove(self.address)
        old_backup_owner = owners[0] if owners else None

        if old_backup_owner == backup_owner:
            return False

        if not old_backup_owner and backup_owner:
            add_owner(
                ledger_api=ledger_api,
                safe=safe,
                owner=backup_owner,
                crypto=self.crypto,
            )
            return True
        if old_backup_owner and not backup_owner:
            remove_owner(
                ledger_api=ledger_api,
                safe=safe,
                owner=old_backup_owner,
                crypto=self.crypto,
                threshold=1,
            )
            return True
        if old_backup_owner and backup_owner:
            swap_owner(
                ledger_api=ledger_api,
                safe=safe,
                old_owner=old_backup_owner,
                new_owner=backup_owner,
                crypto=self.crypto,
            )
            return True

        return False

    @property
    def extended_json(self) -> t.Dict:
        """Get JSON representation with extended information (e.g., safe owners)."""
        rpc = None
        wallet_json = self.json

        balances: t.Dict[str, t.Dict[str, t.Dict[str, int]]] = {}
        owner_sets = set()
        for chain, safe in self.safes.items():
            chain_str = chain.value
            ledger_api = self.ledger_api(chain=chain, rpc=rpc)
            owners = get_owners(ledger_api=ledger_api, safe=safe)
            owners.remove(self.address)

            balances[chain_str] = {self.address: {}, safe: {}}

            assets = [token[chain] for token in ERC20_TOKENS.values()] + [ZERO_ADDRESS]
            for asset in assets:
                balances[chain_str][self.address][asset] = self.get_balance(
                    chain=chain, asset=asset, from_safe=False
                )
                balances[chain_str][safe][asset] = self.get_balance(
                    chain=chain, asset=asset, from_safe=True
                )
            wallet_json["safes"][chain.value] = {
                wallet_json["safes"][chain.value]: {
                    "backup_owners": owners,
                    "balances": balances[chain_str][safe],
                }
            }
            owner_sets.add(frozenset(owners))

        wallet_json["balances"] = balances
        wallet_json["extended_json"] = True
        wallet_json["consistent_safe_address"] = len(set(self.safes.values())) == 1
        wallet_json["consistent_backup_owner"] = len(owner_sets) == 1
        wallet_json["consistent_backup_owner_count"] = all(
            len(owner) == 1 for owner in owner_sets
        )
        return wallet_json

    @classmethod
    def load(cls, path: Path) -> "EthereumMasterWallet":
        """Load master wallet."""
        # TODO: This is a complex way to read the 'safes' dictionary.
        # The reason for that is that wallet.safes[chain] would fail
        # (for example in service manager) when passed a ChainType key.

        raw_ethereum_wallet = t.cast(EthereumMasterWallet, super().load(path))  # type: ignore
        safes = {}
        for chain, safe_address in raw_ethereum_wallet.safes.items():
            safes[Chain(chain)] = safe_address

        raw_ethereum_wallet.safes = safes
        return raw_ethereum_wallet

    @classmethod
    def migrate_format(cls, path: Path) -> bool:
        """Migrate the JSON file format if needed."""
        wallet_path = path / cls._file
        with open(wallet_path, "r", encoding="utf-8") as file:
            data = json.load(file)

        migrated = False
        if "safes" not in data:
            safes = {}
            for chain in data["safe_chains"]:
                safes[chain] = data["safe"]
            data.pop("safe")
            data["safes"] = safes
            migrated = True

        old_to_new_chains = [
            "ethereum",
            "goerli",
            "gnosis",
            "solana",
            "optimism",
            "base",
            "mode",
        ]
        safe_chains = []
        for chain in data["safe_chains"]:
            if isinstance(chain, int):
                safe_chains.append(old_to_new_chains[chain])
                migrated = True
            else:
                safe_chains.append(chain)
        data["safe_chains"] = safe_chains

        if isinstance(data["ledger_type"], int):
            old_to_new_ledgers = [ledger_type.value for ledger_type in LedgerType]
            data["ledger_type"] = old_to_new_ledgers[data["ledger_type"]]
            migrated = True

        safes = {}
        for chain, address in data["safes"].items():
            if str(chain).isnumeric():
                safes[old_to_new_chains[int(chain)]] = address
                migrated = True
            else:
                safes[chain] = address
        data["safes"] = safes

        if "optimistic" in data.get("safes", {}):
            data["safes"]["optimism"] = data["safes"].pop("optimistic")
            migrated = True

        if "optimistic" in data.get("safe_chains"):
            data["safe_chains"] = [
                "optimism" if chain == "optimistic" else chain
                for chain in data["safe_chains"]
            ]
            migrated = True

        with open(wallet_path, "w", encoding="utf-8") as file:
            json.dump(data, file, indent=2)

        return migrated


LEDGER_TYPE_TO_WALLET_CLASS = {
    LedgerType.ETHEREUM: EthereumMasterWallet,
}


class MasterWalletManager:
    """Master wallet manager."""

    def __init__(
        self,
        path: Path,
        password: t.Optional[str] = None,
    ) -> None:
        """Initialize master wallet manager."""
        self.path = path
        self._password = password

    @property
    def json(self) -> t.List[t.Dict]:
        """List of wallets"""
        return [wallet.json for wallet in self]

    @property
    def password(self) -> str:
        """Password string."""
        if self._password is None:
            raise ValueError("Password not set.")
        return self._password

    @password.setter
    def password(self, value: str) -> None:
        """Set password value."""
        self._password = value

    def setup(self) -> "MasterWalletManager":
        """Setup wallet manager."""
        self.path.mkdir(exist_ok=True)
        return self

    def create(self, ledger_type: LedgerType) -> t.Tuple[MasterWallet, t.List[str]]:
        """
        Create a master wallet

        :param ledger_type: Ledger type for the wallet.
        :return: Tuple of master wallet and mnemonic
        """
        if ledger_type == LedgerType.ETHEREUM:
            return EthereumMasterWallet.new(password=self.password, path=self.path)
        raise ValueError(f"{ledger_type} is not supported.")

    def exists(self, ledger_type: LedgerType) -> bool:
        """
        Check if a wallet exists or not

        :param ledger_type: Ledger type for the wallet.
        :return: True if wallet exists, False otherwise.
        """
        return (self.path / ledger_type.config_file).exists() and (
            self.path / ledger_type.key_file
        ).exists()

    def load(self, ledger_type: LedgerType) -> MasterWallet:
        """
        Load master wallet

        :param ledger_type: Ledger type for the wallet.
        :return: Master wallet object
        """
        if ledger_type == LedgerType.ETHEREUM:
            wallet = EthereumMasterWallet.load(path=self.path)
        else:
            raise ValueError(f"{ledger_type} is not supported.")
        wallet.password = self.password
        return wallet

    def is_password_valid(self, password: str) -> bool:
        """Verifies if the provided password is valid."""
        for wallet in self:
            if not wallet.is_password_valid(password):
                return False

        return True

    def update_password(self, new_password: str) -> None:
        """Updates password of manager and wallets."""
        for wallet in self:
            wallet.password = self.password
            wallet.update_password(new_password)

        self.password = new_password

    def is_mnemonic_valid(self, mnemonic: str) -> bool:
        """Verifies if the provided BIP-39 mnemonic is valid."""
        for wallet in self:
            if not wallet.is_mnemonic_valid(mnemonic):
                return False
        return True

    def update_password_with_mnemonic(self, mnemonic: str, new_password: str) -> None:
        """Updates password using the mnemonic."""
        for wallet in self:
            wallet.update_password_with_mnemonic(mnemonic, new_password)

        self.password = new_password

    def __iter__(self) -> t.Iterator[MasterWallet]:
        """Iterate over master wallets."""
        for ledger_type in LedgerType:
            if not self.exists(ledger_type=ledger_type):
                continue
            yield LEDGER_TYPE_TO_WALLET_CLASS[ledger_type].load(path=self.path)<|MERGE_RESOLUTION|>--- conflicted
+++ resolved
@@ -115,15 +115,12 @@
         """Key path."""
         return self.path / self._key
 
-<<<<<<< HEAD
-    @staticmethod
-=======
     @property
     def mnemonic_path(self) -> Path:
         """Mnemonic path."""
         return self.path / self._mnemonic
 
->>>>>>> a8ef5f67
+    @staticmethod
     def ledger_api(
         chain: Chain,
         rpc: t.Optional[str] = None,
