--- conflicted
+++ resolved
@@ -1401,16 +1401,13 @@
 @_operate.command(name="quickstop")
 def qs_stop(
     config: Annotated[str, params.String(help="Quickstart config file path")],
-<<<<<<< HEAD
     use_binary: Annotated[
         bool,
         params.Boolean(help="Will use the released binary to run the service"),
     ] = False,
-=======
     attended: Annotated[
         str, params.String(help="Run in attended/unattended mode (default: true")
     ] = "true",
->>>>>>> 54ad3a8a
 ) -> None:
     """Quickstop."""
     os.environ["ATTENDED"] = attended.lower()
