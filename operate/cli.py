# -*- coding: utf-8 -*-
# ------------------------------------------------------------------------------
#
#   Copyright 2024 Valory AG
#
#   Licensed under the Apache License, Version 2.0 (the "License");
#   you may not use this file except in compliance with the License.
#   You may obtain a copy of the License at
#
#       http://www.apache.org/licenses/LICENSE-2.0
#
#   Unless required by applicable law or agreed to in writing, software
#   distributed under the License is distributed on an "AS IS" BASIS,
#   WITHOUT WARRANTIES OR CONDITIONS OF ANY KIND, either express or implied.
#   See the License for the specific language governing permissions and
#   limitations under the License.
#
# ------------------------------------------------------------------------------

"""Operate app CLI module."""
import asyncio
import atexit
import multiprocessing
import os
import shutil
import signal
import traceback
import typing as t
import uuid
from concurrent.futures import ThreadPoolExecutor
from contextlib import asynccontextmanager, suppress
from http import HTTPStatus
from pathlib import Path
from time import time
from types import FrameType

from aea.helpers.logging import setup_logger
from clea import group, params, run
from fastapi import FastAPI, Request
from fastapi.middleware.cors import CORSMiddleware
from fastapi.responses import JSONResponse
from typing_extensions import Annotated
from uvicorn.config import Config
from uvicorn.server import Server

from operate import __version__, services
from operate.account.user import UserAccount
from operate.bridge.bridge_manager import BridgeManager
from operate.constants import (
    AGENT_RUNNER_PREFIX,
    DEPLOYMENT_DIR,
    KEYS_DIR,
    MIN_PASSWORD_LENGTH,
    MSG_INVALID_MNEMONIC,
    MSG_INVALID_PASSWORD,
    MSG_NEW_PASSWORD_MISSING,
<<<<<<< HEAD
=======
    OPERATE,
>>>>>>> b49aca97
    OPERATE_HOME,
    SERVICES_DIR,
    USER_JSON,
    VERSION_FILE,
    WALLETS_DIR,
    WALLET_RECOVERY_DIR,
    ZERO_ADDRESS,
)
from operate.ledger.profiles import (
    DEFAULT_EOA_TOPUPS,
    DEFAULT_NEW_SAFE_FUNDS,
    ERC20_TOKENS,
)
from operate.migration import MigrationManager
<<<<<<< HEAD
from operate.operate_types import Chain, ChainAmounts, DeploymentStatus, LedgerType
=======
from operate.operate_types import (
    Chain,
    ChainAmounts,
    DeploymentStatus,
    LedgerType,
    Version,
)
>>>>>>> b49aca97
from operate.quickstart.analyse_logs import analyse_logs
from operate.quickstart.claim_staking_rewards import claim_staking_rewards
from operate.quickstart.reset_configs import reset_configs
from operate.quickstart.reset_password import reset_password
from operate.quickstart.reset_staking import reset_staking
from operate.quickstart.run_service import run_service
from operate.quickstart.stop_service import stop_service
from operate.quickstart.terminate_on_chain_service import terminate_service
from operate.services.deployment_runner import stop_deployment_manager
from operate.services.funding_manager import FundingInProgressError, FundingManager
from operate.services.health_checker import HealthChecker
from operate.settings import Settings
from operate.utils import subtract_dicts
from operate.utils.gnosis import get_assets_balances
from operate.utils.single_instance import AppSingleInstance, ParentWatchdog
from operate.wallet.master import InsufficientFundsException, MasterWalletManager
from operate.wallet.wallet_recovery_manager import (
    WalletRecoveryError,
    WalletRecoveryManager,
)


DEFAULT_MAX_RETRIES = 3
USER_NOT_LOGGED_IN_ERROR = JSONResponse(
    content={"error": "User not logged in."}, status_code=HTTPStatus.UNAUTHORIZED
)
USER_LOGGED_IN_ERROR = JSONResponse(
    content={"error": "User must be logged out to perform this operation."},
    status_code=HTTPStatus.FORBIDDEN,
)
ACCOUNT_NOT_FOUND_ERROR = JSONResponse(
    content={"error": "User account not found."},
    status_code=HTTPStatus.NOT_FOUND,
)
TRY_TO_SHUTDOWN_PREVIOUS_INSTANCE = True

logger = setup_logger(name="operate")


def service_not_found_error(service_config_id: str) -> JSONResponse:
    """Service not found error response"""
    return JSONResponse(
        content={"error": f"Service {service_config_id} not found"},
        status_code=HTTPStatus.NOT_FOUND,
    )


class OperateApp:
    """Operate app."""

    def __init__(
        self,
        home: t.Optional[Path] = None,
    ) -> None:
        """Initialize object."""
        self._path = (home or OPERATE_HOME).resolve()
        self._services = self._path / SERVICES_DIR
        self._keys = self._path / KEYS_DIR
        self.setup()
        self._backup_operate_if_new_version()

        services.manage.KeysManager(
            path=self._keys,
            logger=logger,
        )
        self._password: t.Optional[str] = os.environ.get("OPERATE_USER_PASSWORD")
        self.settings = Settings(path=self._path)

        self._wallet_manager = MasterWalletManager(
            path=self._path / WALLETS_DIR,
            password=self.password,
        )
        self._wallet_manager.setup()
        self._funding_manager = FundingManager(
            wallet_manager=self._wallet_manager,
            logger=logger,
        )

        mm = MigrationManager(self._path, logger)
        mm.migrate_user_account()
        mm.migrate_services(self.service_manager())
        mm.migrate_wallets(self.wallet_manager)
        mm.migrate_qs_configs()

    @property
    def password(self) -> t.Optional[str]:
        """Get the password."""
        return self._password

    @password.setter
    def password(self, value: t.Optional[str]) -> None:
        """Set the password."""
        self._password = value
        self._wallet_manager.password = value

<<<<<<< HEAD
=======
    def _backup_operate_if_new_version(self) -> None:
        """Backup .operate directory if this is a new version."""
        current_version = Version(__version__)
        backup_required = False
        version_file = self._path / VERSION_FILE
        if not version_file.exists():
            backup_required = True
            found_version = "0.10.21"  # first version with version file
        else:
            found_version = Version(version_file.read_text())
            if current_version.major > found_version.major or (
                current_version.major == found_version.major
                and current_version.minor > found_version.minor
            ):
                backup_required = True

        if not backup_required:
            return

        backup_path = self._path.parent / f"{OPERATE}_v{found_version}_bak"
        if backup_path.exists():
            logger.info(f"Backup directory {backup_path} already exists.")
            backup_path = (
                self._path.parent / f"{OPERATE}_v{found_version}_bak_{int(time())}"
            )

        logger.info(f"Backing up existing {OPERATE} directory to {backup_path}")
        shutil.copytree(self._path, backup_path)
        version_file.write_text(str(current_version))

        # remove recoverable files from the backup to save space
        service_dir = backup_path / SERVICES_DIR
        for service_path in service_dir.iterdir():
            deployment_dir = service_path / DEPLOYMENT_DIR
            if deployment_dir.exists():
                shutil.rmtree(deployment_dir)

            for agent_runner_path in service_path.glob(f"{AGENT_RUNNER_PREFIX}*"):
                agent_runner_path.unlink()

        logger.info("Backup completed.")

>>>>>>> b49aca97
    def create_user_account(self, password: str) -> UserAccount:
        """Create a user account."""
        self.password = password
        return UserAccount.new(
            password=password,
            path=self._path / USER_JSON,
        )

    def update_password(self, old_password: str, new_password: str) -> None:
        """Updates current password"""

        if not new_password:
            raise ValueError(MSG_NEW_PASSWORD_MISSING)

        if not (
            self.user_account.is_valid(old_password)
            and self.wallet_manager.is_password_valid(old_password)
        ):
            raise ValueError(MSG_INVALID_PASSWORD)

        wallet_manager = self.wallet_manager
        wallet_manager.password = old_password
        wallet_manager.update_password(new_password)
        self.user_account.update(old_password, new_password)

    def update_password_with_mnemonic(self, mnemonic: str, new_password: str) -> None:
        """Updates current password using the mnemonic"""

        if not new_password:
            raise ValueError(MSG_NEW_PASSWORD_MISSING)

        mnemonic = mnemonic.strip().lower()
        if not self.wallet_manager.is_mnemonic_valid(mnemonic):
            raise ValueError(MSG_INVALID_MNEMONIC)

        wallet_manager = self.wallet_manager
        wallet_manager.update_password_with_mnemonic(mnemonic, new_password)
        self.user_account.force_update(new_password)

    def service_manager(
        self, skip_dependency_check: t.Optional[bool] = False
    ) -> services.manage.ServiceManager:
        """Load service manager."""
        return services.manage.ServiceManager(
            path=self._services,
            wallet_manager=self.wallet_manager,
            funding_manager=self.funding_manager,
            logger=logger,
            skip_dependency_check=skip_dependency_check,
        )

    @property
    def funding_manager(self) -> FundingManager:
        """Load funding manager."""
        return self._funding_manager

    @property
    def user_account(self) -> t.Optional[UserAccount]:
        """Load user account."""
        if (self._path / USER_JSON).exists():
            return UserAccount.load(self._path / USER_JSON)
        return None

    @property
    def wallet_manager(self) -> MasterWalletManager:
        """Load wallet manager."""
        return self._wallet_manager

    @property
    def wallet_recoverey_manager(self) -> WalletRecoveryManager:
        """Load wallet recovery manager."""
        manager = WalletRecoveryManager(
            path=self._path / WALLET_RECOVERY_DIR,
            wallet_manager=self.wallet_manager,
            logger=logger,
        )
        return manager

    @property
    def bridge_manager(self) -> BridgeManager:
        """Load bridge manager."""
        manager = BridgeManager(
            path=self._path / "bridge",
            wallet_manager=self.wallet_manager,
            logger=logger,
        )
        return manager

    def setup(self) -> None:
        """Make the root directory."""
        self._path.mkdir(exist_ok=True)
        self._services.mkdir(exist_ok=True)
        self._keys.mkdir(exist_ok=True)

    @property
    def json(self) -> dict:
        """Json representation of the app."""
        return {
            "name": "Operate HTTP server",
            "version": (__version__),
            "home": str(self._path),
        }


def create_app(  # pylint: disable=too-many-locals, unused-argument, too-many-statements
    home: t.Optional[Path] = None,
) -> FastAPI:
    """Create FastAPI object."""
    HEALTH_CHECKER_OFF = os.environ.get("HEALTH_CHECKER_OFF", "0") == "1"
    number_of_fails = int(
        os.environ.get(
            "HEALTH_CHECKER_TRIES", str(HealthChecker.NUMBER_OF_FAILS_DEFAULT)
        )
    )

    if HEALTH_CHECKER_OFF:
        logger.warning("Healthchecker is off!!!")
    operate = OperateApp(home=home)

    funding_job: t.Optional[asyncio.Task] = None
    health_checker = HealthChecker(
        operate.service_manager(), number_of_fails=number_of_fails, logger=logger
    )
    # Create shutdown endpoint
    shutdown_endpoint = uuid.uuid4().hex
    (operate._path / "operate.kill").write_text(  # pylint: disable=protected-access
        shutdown_endpoint
    )
    thread_pool_executor = ThreadPoolExecutor(max_workers=12)

    async def run_in_executor(fn: t.Callable, *args: t.Any) -> t.Any:
        loop = asyncio.get_event_loop()
        future = loop.run_in_executor(thread_pool_executor, fn, *args)
        res = await future
        exception = future.exception()
        if exception is not None:
            raise exception
        return res

    def schedule_healthcheck_job(
        service_config_id: str,
    ) -> None:
        """Schedule a healthcheck job."""
        if not HEALTH_CHECKER_OFF:
            # dont start health checker if it's switched off
            health_checker.start_for_service(service_config_id)

    def schedule_funding_job() -> None:
        """Schedule the funding job."""
        cancel_funding_job()  # cancel previous job if any
        logger.info("Starting the funding job")

        loop = asyncio.get_event_loop()
        nonlocal funding_job
        funding_job = loop.create_task(
            operate.funding_manager.funding_job(
                service_manager=operate.service_manager(),
                loop=loop,
            )
        )

    def cancel_funding_job() -> None:
        """Cancel funding job."""
        nonlocal funding_job
        if funding_job is None:
            return

        status = funding_job.cancel()
        if not status:
            logger.info("Funding job cancellation failed")

    def pause_all_services_on_startup() -> None:
        logger.info("Stopping services on startup...")
        pause_all_services()
        logger.info("Stopping services on startup done.")

    def pause_all_services() -> None:
        service_manager = operate.service_manager()
        if not service_manager.validate_services():
            logger.error(
                "Some services are not valid. Only pausing the valid services."
            )

        service_config_ids = [
            i["service_config_id"] for i in operate.service_manager().json
        ]

        for service_config_id in service_config_ids:
            logger.info(f"Stopping service {service_config_id=}")
            if not operate.service_manager().exists(
                service_config_id=service_config_id
            ):
                continue
            deployment = (
                operate.service_manager()
                .load(service_config_id=service_config_id)
                .deployment
            )
            if deployment.status == DeploymentStatus.DELETED:
                continue
            logger.info(f"stopping service {service_config_id}")
            try:
                deployment.stop(force=True)
            except Exception:  # pylint: disable=broad-except
                logger.exception(
                    f"Deployment {service_config_id} stopping failed. but continue"
                )
            logger.info(f"Cancelling funding job for {service_config_id}")
            health_checker.stop_for_service(service_config_id=service_config_id)

    def pause_all_services_on_exit(signum: int, frame: t.Optional[FrameType]) -> None:
        logger.info("Stopping services on exit...")
        pause_all_services()
        logger.info("Stopping services on exit done.")

    signal.signal(signal.SIGINT, pause_all_services_on_exit)
    signal.signal(signal.SIGTERM, pause_all_services_on_exit)

    # on backend app started we assume there are now started agents, so we force to pause all
    pause_all_services_on_startup()

    # stop all services at  middleware exit
    atexit.register(pause_all_services)

    @asynccontextmanager
    async def lifespan(app: FastAPI):
        async def stop_app():
            logger.info("Stopping services due to parent death...")
            stop_deployment_manager()
            await run_in_executor(pause_all_services)
            app._server.should_exit = True  # pylint: disable=protected-access
            logger.info("App stopped due to parent death.")

        watchdog = ParentWatchdog(on_parent_exit=stop_app)
        watchdog.start()

        yield  # --- app is running ---

        with suppress(Exception):
            cancel_funding_job()

        with suppress(Exception):
            await watchdog.stop()

    app = FastAPI(lifespan=lifespan)

    app.add_middleware(
        CORSMiddleware,
        allow_origins=["*"],
        allow_methods=["GET", "POST", "PUT", "PATCH", "DELETE"],
    )

    @app.middleware("http")
    async def handle_internal_server_error(request: Request, call_next):
        try:
            response = await call_next(request)
        except Exception as e:  # pylint: disable=broad-except
            logger.error(f"Error {str(e)}\n{traceback.format_exc()}")
            return JSONResponse(
                content={"error": str(e)},
                status_code=HTTPStatus.INTERNAL_SERVER_ERROR,
            )
        return response

    @app.get(f"/{shutdown_endpoint}")
    async def _kill_server(request: Request) -> JSONResponse:
        """Kill backend server from inside."""
        os.kill(os.getpid(), signal.SIGINT)
        return JSONResponse(content={})

    @app.get("/shutdown")
    async def _shutdown(request: Request) -> JSONResponse:
        """Kill backend server from inside."""
        logger.info("Stopping services on demand...")
        await run_in_executor(pause_all_services)
        logger.info("Stopping services on demand done.")
        app._server.should_exit = True  # pylint: disable=protected-access
        await asyncio.sleep(0.3)
        return JSONResponse(content={"stopped": True})

    @app.get("/api")
    async def _get_api(request: Request) -> JSONResponse:
        """Get API info."""
        return JSONResponse(content=operate.json)

    @app.get("/api/settings")
    async def _get_settings(request: Request) -> JSONResponse:
        """Get settings."""
        return JSONResponse(content=operate.settings.json)

    @app.get("/api/account")
    async def _get_account(request: Request) -> t.Dict:
        """Get account information."""
        return {"is_setup": operate.user_account is not None}

    @app.post("/api/account")
    async def _setup_account(request: Request) -> t.Dict:
        """Setup account."""
        if operate.user_account is not None:
            return JSONResponse(
                content={"error": "Account already exists."},
                status_code=HTTPStatus.CONFLICT,
            )

        password = (await request.json()).get("password")
        if not password or len(password) < MIN_PASSWORD_LENGTH:
            return JSONResponse(
                content={
                    "error": f"Password must be at least {MIN_PASSWORD_LENGTH} characters long."
                },
                status_code=HTTPStatus.BAD_REQUEST,
            )

        operate.create_user_account(password=password)
        return JSONResponse(content={"error": None})

    @app.put("/api/account")
    async def _update_password(  # pylint: disable=too-many-return-statements
        request: Request,
    ) -> t.Dict:
        """Update password."""
        if operate.user_account is None:
            return ACCOUNT_NOT_FOUND_ERROR

        data = await request.json()
        old_password = data.get("old_password")
        new_password = data.get("new_password")
        mnemonic = data.get("mnemonic")

        if not old_password and not mnemonic:
            return JSONResponse(
                content={
                    "error": "Exactly one of 'old_password' or 'mnemonic' (seed phrase) is required.",
                },
                status_code=HTTPStatus.BAD_REQUEST,
            )

        if old_password and mnemonic:
            return JSONResponse(
                content={
                    "error": "Exactly one of 'old_password' or 'mnemonic' (seed phrase) is required.",
                },
                status_code=HTTPStatus.BAD_REQUEST,
            )

        if not new_password or len(new_password) < MIN_PASSWORD_LENGTH:
            return JSONResponse(
                content={
                    "error": f"New password must be at least {MIN_PASSWORD_LENGTH} characters long."
                },
                status_code=HTTPStatus.BAD_REQUEST,
            )

        try:
            if old_password:
                operate.update_password(old_password, new_password)
                return JSONResponse(
                    content={"error": None, "message": "Password updated successfully."}
                )
            if mnemonic:
                operate.update_password_with_mnemonic(mnemonic, new_password)
                return JSONResponse(
                    content={
                        "error": None,
                        "message": "Password updated successfully using seed phrase.",
                    }
                )

            return JSONResponse(
                content={"error": "Password update failed."},
                status_code=HTTPStatus.BAD_REQUEST,
            )
        except ValueError as e:
            logger.error(f"Password update error: {e}\n{traceback.format_exc()}")
            return JSONResponse(
                content={"error": f"Failed to update password: {str(e)}"},
                status_code=HTTPStatus.BAD_REQUEST,
            )
        except Exception as e:  # pylint: disable=broad-except
            logger.error(f"Password update error: {e}\n{traceback.format_exc()}")
            return JSONResponse(
                content={"error": "Failed to update password. Please check the logs."},
                status_code=HTTPStatus.INTERNAL_SERVER_ERROR,
            )

    @app.post("/api/account/login")
    async def _validate_password(request: Request) -> t.Dict:
        """Validate password."""
        if operate.user_account is None:
            return ACCOUNT_NOT_FOUND_ERROR

        data = await request.json()
        if not operate.user_account.is_valid(password=data["password"]):
            return JSONResponse(
                content={"error": MSG_INVALID_PASSWORD},
                status_code=HTTPStatus.UNAUTHORIZED,
            )

        operate.password = data["password"]
        schedule_funding_job()
        return JSONResponse(
            content={"message": "Login successful."},
            status_code=HTTPStatus.OK,
        )

    @app.get("/api/wallet")
    async def _get_wallets(request: Request) -> t.List[t.Dict]:
        """Get wallets."""
        wallets = []
        for wallet in operate.wallet_manager:
            wallets.append(wallet.json)
        return JSONResponse(content=wallets)

    @app.post("/api/wallet")
    async def _create_wallet(request: Request) -> t.List[t.Dict]:
        """Create wallet"""
        if operate.user_account is None:
            return ACCOUNT_NOT_FOUND_ERROR

        if operate.password is None:
            return USER_NOT_LOGGED_IN_ERROR

        data = await request.json()
        ledger_type = LedgerType(data["ledger_type"])
        manager = operate.wallet_manager
        if manager.exists(ledger_type=ledger_type):
            return JSONResponse(
                content={
                    "wallet": manager.load(ledger_type=ledger_type).json,
                    "mnemonic": None,
                }
            )
        wallet, mnemonic = manager.create(ledger_type=ledger_type)
        return JSONResponse(content={"wallet": wallet.json, "mnemonic": mnemonic})

    @app.post("/api/wallet/private_key")
    async def _get_private_key(request: Request) -> t.List[t.Dict]:
        """Get Master EOA private key."""
        if operate.user_account is None:
            return ACCOUNT_NOT_FOUND_ERROR

        data = await request.json()
        password = data.get("password")
        if operate.password is None:
            return USER_NOT_LOGGED_IN_ERROR
        if operate.password != password:
            return JSONResponse(
                content={"error": MSG_INVALID_PASSWORD},
                status_code=HTTPStatus.UNAUTHORIZED,
            )

        ledger_type = data.get("ledger_type", LedgerType.ETHEREUM.value)
        wallet = operate.wallet_manager.load(ledger_type=LedgerType(ledger_type))
        return JSONResponse(content={"private_key": wallet.crypto.private_key})

    @app.post("/api/wallet/mnemonic")
    async def _get_mnemonic(request: Request) -> t.List[t.Dict]:
        """Get Master EOA mnemonic."""
        if operate.user_account is None:
            return ACCOUNT_NOT_FOUND_ERROR

        data = await request.json()
        password = data.get("password")
        if operate.password is None:
            return USER_NOT_LOGGED_IN_ERROR
        if operate.password != password:
            return JSONResponse(
                content={"error": "Password is not valid."},
                status_code=HTTPStatus.UNAUTHORIZED,
            )

        ledger_type = data.get("ledger_type", LedgerType.ETHEREUM.value)
        wallet = operate.wallet_manager.load(ledger_type=LedgerType(ledger_type))
        try:
            mnemonic = wallet.decrypt_mnemonic(password=password)
            if mnemonic is None:
                return JSONResponse(
                    content={"error": "Mnemonic file does not exist."},
                    status_code=HTTPStatus.NOT_FOUND,
                )
            return JSONResponse(content={"mnemonic": mnemonic})
        except Exception as e:  # pylint: disable=broad-except
            logger.error(f"Failed to retrieve mnemonic: {e}\n{traceback.format_exc()}")
            return JSONResponse(
                content={
                    "error": "Failed to retrieve mnemonic. Please check the logs."
                },
                status_code=HTTPStatus.INTERNAL_SERVER_ERROR,
            )

    @app.get("/api/extended/wallet")
    async def _get_wallet_safe(request: Request) -> t.List[t.Dict]:
        """Get wallets."""
        wallets = []
        for wallet in operate.wallet_manager:
            wallets.append(wallet.extended_json)
        return JSONResponse(content=wallets)

    @app.get("/api/wallet/safe")
    async def _get_safes(request: Request) -> t.List[t.Dict]:
        """Create wallet safe"""
        all_safes = []
        for wallet in operate.wallet_manager:
            safes = []
            if wallet.safes is not None:
                safes = list(wallet.safes.values())
            all_safes.append({wallet.ledger_type: safes})
        return JSONResponse(content=all_safes)

    @app.get("/api/wallet/safe/{chain}")
    async def _get_safe(request: Request) -> t.List[t.Dict]:
        """Get safe address"""
        chain = Chain.from_string(request.path_params["chain"])
        ledger_type = chain.ledger_type
        manager = operate.wallet_manager
        if not manager.exists(ledger_type=ledger_type):
            return JSONResponse(
                content={"error": "No Master EOA found for this chain."},
                status_code=HTTPStatus.NOT_FOUND,
            )
        safes = manager.load(ledger_type=ledger_type).safes
        if safes is None or safes.get(chain) is None:
            return JSONResponse(
                content={"error": "No Master Safe found for this chain."},
                status_code=HTTPStatus.NOT_FOUND,
            )

        return JSONResponse(
            content={
                "safe": safes[chain],
            },
        )

    @app.post("/api/wallet/safe")
    async def _create_safe(  # pylint: disable=too-many-return-statements
        request: Request,
    ) -> t.List[t.Dict]:
        """Create wallet safe"""
        if operate.user_account is None:
            return ACCOUNT_NOT_FOUND_ERROR

        if operate.password is None:
            return USER_NOT_LOGGED_IN_ERROR

        data = await request.json()

        if "initial_funds" in data and "transfer_excess_assets" in data:
            return JSONResponse(
                content={
                    "error": "Only specify one of 'initial_funds' or 'transfer_excess_assets', but not both."
                },
                status_code=HTTPStatus.BAD_REQUEST,
            )

        logger.info(f"POST /api/wallet/safe {data=}")

        chain = Chain(data["chain"])
        ledger_type = chain.ledger_type
        manager = operate.wallet_manager
        if not manager.exists(ledger_type=ledger_type):
            return JSONResponse(
                content={"error": "No Master EOA found for this chain."},
                status_code=HTTPStatus.NOT_FOUND,
            )

        wallet = manager.load(ledger_type=ledger_type)
        if wallet.safes is not None and wallet.safes.get(chain) is not None:
            return JSONResponse(
                content={
                    "safe": wallet.safes.get(chain),
                    "message": "Safe already exists for this chain.",
                }
            )

        ledger_api = wallet.ledger_api(chain=chain)
        safes = t.cast(t.Dict[Chain, str], wallet.safes)

        backup_owner = data.get("backup_owner")
        if backup_owner:
            backup_owner = ledger_api.api.to_checksum_address(backup_owner)

        # A default nonzero balance might be required on the Safe after creation.
        # This is possibly required to estimate gas in protocol transactions.
        initial_funds = data.get("initial_funds", DEFAULT_NEW_SAFE_FUNDS[chain])
        transfer_excess_assets = (
            str(data.get("transfer_excess_assets", "false")).lower() == "true"
        )

        if transfer_excess_assets:
            asset_addresses = {ZERO_ADDRESS} | {
                token[chain] for token in ERC20_TOKENS.values()
            }
            balances = get_assets_balances(
                ledger_api=ledger_api,
                addresses={wallet.address},
                asset_addresses=asset_addresses,
                raise_on_invalid_address=False,
            )[wallet.address]
            initial_funds = subtract_dicts(balances, DEFAULT_EOA_TOPUPS[chain])

        logger.info(f"_create_safe Computed {initial_funds=}")

        try:
            create_tx = wallet.create_safe(  # pylint: disable=no-member
                chain=chain,
                backup_owner=backup_owner,
            )

            safe_address = t.cast(str, safes.get(chain))

            transfer_txs = {}
            for asset, amount in initial_funds.items():
                if amount <= 0:
                    continue

                logger.info(
                    f"_create_safe Transfer to={safe_address} {amount=} {chain} {asset=}"
                )
                tx_hash = wallet.transfer(
                    to=safe_address,
                    amount=int(amount),
                    chain=chain,
                    asset=asset,
                    from_safe=False,
                )
                transfer_txs[asset] = tx_hash

            return JSONResponse(
                content={
                    "create_tx": create_tx,
                    "transfer_txs": transfer_txs,
                    "safe": safes.get(chain),
                    "message": "Safe created successfully",
                },
                status_code=HTTPStatus.CREATED,
            )
        except Exception as e:  # pylint: disable=broad-except
            logger.error(f"Safe creation failed: {e}\n{traceback.format_exc()}")
            return JSONResponse(
                status_code=HTTPStatus.INTERNAL_SERVER_ERROR,
                content={"error": "Failed to create safe. Please check the logs."},
            )

    @app.put("/api/wallet/safe")
    async def _update_safe(request: Request) -> t.List[t.Dict]:
        """Update wallet safe"""
        # TODO: Extract login check as decorator
        if operate.user_account is None:
            return ACCOUNT_NOT_FOUND_ERROR

        if operate.password is None:
            return USER_NOT_LOGGED_IN_ERROR

        data = await request.json()

        if "chain" not in data:
            return JSONResponse(
                content={"error": "'chain' is required."},
                status_code=HTTPStatus.BAD_REQUEST,
            )

        chain = Chain(data["chain"])
        ledger_type = chain.ledger_type
        manager = operate.wallet_manager
        if not manager.exists(ledger_type=ledger_type):
            return JSONResponse(
                content={"error": "No Master EOA found for this chain."},
                status_code=HTTPStatus.BAD_REQUEST,
            )

        wallet = manager.load(ledger_type=ledger_type)
        ledger_api = wallet.ledger_api(chain=chain)

        backup_owner = data.get("backup_owner")
        if backup_owner:
            backup_owner = ledger_api.api.to_checksum_address(backup_owner)

        backup_owner_updated = wallet.update_backup_owner(
            chain=chain,
            backup_owner=backup_owner,
        )
        message = (
            "Backup owner updated successfully"
            if backup_owner_updated
            else "Backup owner is already set to this address"
        )
        return JSONResponse(
            content={
                "wallet": wallet.json,
                "chain": chain.value,
                "backup_owner_updated": backup_owner_updated,
                "message": message,
            }
        )

    @app.post("/api/wallet/withdraw")
    async def _wallet_withdraw(request: Request) -> JSONResponse:
        """Withdraw from Master Safe / master eoa"""

        if operate.password is None:
            return USER_NOT_LOGGED_IN_ERROR

        data = await request.json()
        if not operate.user_account.is_valid(password=data["password"]):
            return JSONResponse(
                content={"error": MSG_INVALID_PASSWORD},
                status_code=HTTPStatus.UNAUTHORIZED,
            )

        try:
            withdraw_assets = data.get("withdraw_assets", {})
            to = data["to"]
            wallet_manager = operate.wallet_manager
            transfer_txs: t.Dict[str, t.Dict[str, t.List[str]]] = {}

            # TODO: Ensure master wallet has enough funding.
            for chain_str, tokens in withdraw_assets.items():
                chain = Chain(chain_str)
                wallet = wallet_manager.load(chain.ledger_type)
                transfer_txs[chain_str] = {}

                # Process ERC20 first
                for asset, amount in tokens.items():
                    if asset != ZERO_ADDRESS:
                        txs = wallet.transfer_from_safe_then_eoa(
                            to=to,
                            amount=int(amount),
                            chain=chain,
                            asset=asset,
                        )
                        transfer_txs[chain_str][asset] = txs

                # Process native last
                if ZERO_ADDRESS in tokens:
                    asset = ZERO_ADDRESS
                    amount = tokens[asset]
                    txs = wallet.transfer_from_safe_then_eoa(
                        to=to,
                        amount=int(amount),
                        chain=chain,
                        asset=asset,
                    )
                    transfer_txs[chain_str][asset] = txs

        except InsufficientFundsException as e:
            logger.error(f"Insufficient funds: {e}\n{traceback.format_exc()}")
            return JSONResponse(
                content={
                    "error": f"Failed to withdraw funds. Insufficient funds: {e}",
                    "transfer_txs": transfer_txs,
                },
                status_code=HTTPStatus.BAD_REQUEST,
            )
        except Exception as e:  # pylint: disable=broad-except
            logger.error(f"Failed to withdraw funds: {e}\n{traceback.format_exc()}")
            return JSONResponse(
                status_code=HTTPStatus.INTERNAL_SERVER_ERROR,
                content={
                    "error": "Failed to withdraw funds. Please check the logs.",
                    "transfer_txs": transfer_txs,
                },
            )

        return JSONResponse(
            content={
                "error": None,
                "message": "Funds withdrawn successfully.",
                "transfer_txs": transfer_txs,
            }
        )

    @app.get("/api/v2/services")
    async def _get_services(request: Request) -> JSONResponse:
        """Get all services."""
        return JSONResponse(content=operate.service_manager().json)

    @app.get("/api/v2/services/validate")
    async def _validate_services(request: Request) -> JSONResponse:
        """Validate all services."""
        service_manager = operate.service_manager()
        service_ids = service_manager.get_all_service_ids()
        _services = [
            service.service_config_id
            for service in service_manager.get_all_services()[0]
        ]

        return JSONResponse(
            content={service_id: service_id in _services for service_id in service_ids}
        )

    @app.get("/api/v2/services/deployment")
    async def _get_services_deployment(request: Request) -> JSONResponse:
        """Get a service deployment."""
        service_manager = operate.service_manager()
        output = {}
        for service in service_manager.get_all_services()[0]:
            deployment_json = service.deployment.json
            deployment_json["healthcheck"] = service.get_latest_healthcheck()
            output[service.service_config_id] = deployment_json

        return JSONResponse(content=output)

    @app.get("/api/v2/service/{service_config_id}")
    async def _get_service(request: Request) -> JSONResponse:
        """Get a service."""
        service_config_id = request.path_params["service_config_id"]

        if not operate.service_manager().exists(service_config_id=service_config_id):
            return service_not_found_error(service_config_id=service_config_id)
        return JSONResponse(
            content=(
                operate.service_manager()
                .load(
                    service_config_id=service_config_id,
                )
                .json
            )
        )

    @app.get("/api/v2/service/{service_config_id}/deployment")
    async def _get_service_deployment(request: Request) -> JSONResponse:
        """Get a service deployment."""
        service_config_id = request.path_params["service_config_id"]

        if not operate.service_manager().exists(service_config_id=service_config_id):
            return service_not_found_error(service_config_id=service_config_id)

        service = operate.service_manager().load(service_config_id=service_config_id)
        deployment_json = service.deployment.json
        deployment_json["healthcheck"] = service.get_latest_healthcheck()
        return JSONResponse(content=deployment_json)

    @app.get("/api/v2/service/{service_config_id}/agent_performance")
    async def _get_agent_performance(request: Request) -> JSONResponse:
        """Get the service refill requirements."""
        service_config_id = request.path_params["service_config_id"]

        if not operate.service_manager().exists(service_config_id=service_config_id):
            return service_not_found_error(service_config_id=service_config_id)

        return JSONResponse(
            content=operate.service_manager()
            .load(service_config_id=service_config_id)
            .get_agent_performance()
        )

    @app.get("/api/v2/service/{service_config_id}/funding_requirements")
    async def _get_funding_requirements(request: Request) -> JSONResponse:
        """Get the service refill requirements."""
        service_config_id = request.path_params["service_config_id"]

        if not operate.service_manager().exists(service_config_id=service_config_id):
            return service_not_found_error(service_config_id=service_config_id)

        return JSONResponse(
            content=operate.service_manager().funding_requirements(
                service_config_id=service_config_id
            )
        )

    # TODO deprecate
    @app.get("/api/v2/service/{service_config_id}/refill_requirements")
    async def _get_refill_requirements(request: Request) -> JSONResponse:
        """Get the service refill requirements."""
        service_config_id = request.path_params["service_config_id"]

        if not operate.service_manager().exists(service_config_id=service_config_id):
            return service_not_found_error(service_config_id=service_config_id)

        return JSONResponse(
            content=operate.service_manager().refill_requirements(
                service_config_id=service_config_id
            )
        )

    @app.post("/api/v2/service")
    async def _create_services_v2(request: Request) -> JSONResponse:
        """Create a service."""
        if operate.password is None:
            return USER_NOT_LOGGED_IN_ERROR
        template = await request.json()
        manager = operate.service_manager()
        output = manager.create(service_template=template)

        return JSONResponse(content=output.json)

    @app.post("/api/v2/service/{service_config_id}")
    async def _deploy_and_run_service(request: Request) -> JSONResponse:
        """Deploy a service."""
        if operate.password is None:
            return USER_NOT_LOGGED_IN_ERROR

        pause_all_services()
        service_config_id = request.path_params["service_config_id"]
        manager = operate.service_manager()

        if not manager.exists(service_config_id=service_config_id):
            return service_not_found_error(service_config_id=service_config_id)

        def _fn() -> None:
            # deploy_service_onchain_from_safe includes stake_service_on_chain_from_safe
            manager.deploy_service_onchain_from_safe(
                service_config_id=service_config_id
            )
            manager.deploy_service_locally(service_config_id=service_config_id)

        await run_in_executor(_fn)
        schedule_healthcheck_job(service_config_id=service_config_id)

        return JSONResponse(
            content=(
                operate.service_manager().load(service_config_id=service_config_id).json
            )
        )

    @app.put("/api/v2/service/{service_config_id}")
    @app.patch("/api/v2/service/{service_config_id}")
    async def _update_service(request: Request) -> JSONResponse:
        """Update a service."""
        if operate.password is None:
            return USER_NOT_LOGGED_IN_ERROR

        service_config_id = request.path_params["service_config_id"]
        manager = operate.service_manager()

        if not manager.exists(service_config_id=service_config_id):
            return service_not_found_error(service_config_id=service_config_id)

        template = await request.json()
        allow_different_service_public_id = template.get(
            "allow_different_service_public_id", False
        )

        if request.method == "PUT":
            partial_update = False
        else:
            partial_update = True

        logger.info(
            f"_update_service {partial_update=} {allow_different_service_public_id=}"
        )

        output = manager.update(
            service_config_id=service_config_id,
            service_template=template,
            allow_different_service_public_id=allow_different_service_public_id,
            partial_update=partial_update,
        )

        return JSONResponse(content=output.json)

    @app.post("/api/v2/service/{service_config_id}/deployment/stop")
    async def _stop_service_locally(request: Request) -> JSONResponse:
        """Stop a service deployment."""

        # No authentication required to stop services.

        service_config_id = request.path_params["service_config_id"]
        manager = operate.service_manager()

        if not manager.exists(service_config_id=service_config_id):
            return service_not_found_error(service_config_id=service_config_id)

        service = operate.service_manager().load(service_config_id=service_config_id)
        service.remove_latest_healthcheck()
        deployment = service.deployment
        health_checker.stop_for_service(service_config_id=service_config_id)

        await run_in_executor(deployment.stop)
        logger.info(f"Cancelling funding job for {service_config_id}")
        return JSONResponse(content=deployment.json)

    # TODO Deprecate
    @app.post("/api/v2/service/{service_config_id}/onchain/withdraw")
    async def _withdraw_onchain(request: Request) -> JSONResponse:
        """Withdraw all the funds from a service."""

        if operate.password is None:
            return USER_NOT_LOGGED_IN_ERROR

        service_config_id = request.path_params["service_config_id"]
        service_manager = operate.service_manager()

        if not service_manager.exists(service_config_id=service_config_id):
            return service_not_found_error(service_config_id=service_config_id)

        withdrawal_address = (await request.json()).get("withdrawal_address")
        if withdrawal_address is None:
            return JSONResponse(
                content={"error": "'withdrawal_address' is required"},
                status_code=HTTPStatus.BAD_REQUEST,
            )

        try:
            pause_all_services()
            service = service_manager.load(service_config_id=service_config_id)

            # terminate the service on chain
            for chain, chain_config in service.chain_configs.items():
                service_manager.terminate_service_on_chain_from_safe(
                    service_config_id=service_config_id,
                    chain=chain,
                )
                service_manager.drain(
                    service_config_id=service_config_id,
                    chain_str=chain,
                    withdrawal_address=withdrawal_address,
                )

                # drain the Master Safe and master signer for the home chain
                chain = Chain(service.home_chain)
                master_wallet = service_manager.wallet_manager.load(
                    ledger_type=chain.ledger_type
                )

                # drain the Master Safe
                logger.info(
                    f"Draining the Master Safe {master_wallet.safes[chain]} on chain {chain.value} (withdrawal address {withdrawal_address})."
                )
                master_wallet.drain(
                    withdrawal_address=withdrawal_address,
                    chain=chain,
                    from_safe=True,
                    rpc=chain_config.ledger_config.rpc,
                )

                # drain the master signer
                logger.info(
                    f"Draining the Master Signer {master_wallet.address} on chain {chain.value} (withdrawal address {withdrawal_address})."
                )
                master_wallet.drain(
                    withdrawal_address=withdrawal_address,
                    chain=chain,
                    from_safe=False,
                    rpc=chain_config.ledger_config.rpc,
                )
        except Exception as e:  # pylint: disable=broad-except
            logger.error(f"Withdrawal failed: {e}\n{traceback.format_exc()}")
            return JSONResponse(
                status_code=HTTPStatus.INTERNAL_SERVER_ERROR,
                content={"error": "Failed to withdraw funds. Please check the logs."},
            )

        return JSONResponse(content={"error": None, "message": "Withdrawal successful"})

    @app.post("/api/v2/service/{service_config_id}/terminate_and_withdraw")
    async def _terminate_and_withdraw(request: Request) -> JSONResponse:
        """Terminate the service and withdraw all the funds to Master Safe"""

        if operate.password is None:
            return USER_NOT_LOGGED_IN_ERROR

        service_config_id = request.path_params["service_config_id"]
        service_manager = operate.service_manager()
        wallet_manager = operate.wallet_manager

        if not service_manager.exists(service_config_id=service_config_id):
            return service_not_found_error(service_config_id=service_config_id)

        try:
            pause_all_services()
            service = service_manager.load(service_config_id=service_config_id)
            for chain in service.chain_configs:
                wallet = wallet_manager.load(Chain(chain).ledger_type)
                master_safe = wallet.safes[Chain(chain)]
                service_manager.terminate_service_on_chain_from_safe(
                    service_config_id=service_config_id,
                    chain=chain,
                )
                service_manager.drain(
                    service_config_id=service_config_id,
                    chain_str=chain,
                    withdrawal_address=master_safe,
                )

        except InsufficientFundsException as e:
            logger.error(
                f"Failed to terminate service and withdraw funds. Insufficient funds: {e}\n{traceback.format_exc()}"
            )
            return JSONResponse(
                content={
                    "error": f"Failed to terminate service and withdraw funds. Insufficient funds: {e}"
                },
                status_code=HTTPStatus.BAD_REQUEST,
            )
        except Exception as e:  # pylint: disable=broad-except
            logger.error(
                f"Terminate service and withdraw funds failed: {e}\n{traceback.format_exc()}"
            )
            return JSONResponse(
                status_code=HTTPStatus.INTERNAL_SERVER_ERROR,
                content={
                    "error": "Failed to terminate service and withdraw funds. Please check the logs."
                },
            )

        return JSONResponse(
            content={
                "error": None,
                "message": "Terminate service and withdraw funds successful",
            }
        )

    @app.post("/api/v2/service/{service_config_id}/fund")
    async def fund_service(  # pylint: disable=too-many-return-statements
        request: Request,
    ) -> JSONResponse:
        """Fund agent or service safe via Master Safe"""

        if operate.password is None:
            return USER_NOT_LOGGED_IN_ERROR

        service_config_id = request.path_params["service_config_id"]
        service_manager = operate.service_manager()

        if not service_manager.exists(service_config_id=service_config_id):
            return service_not_found_error(service_config_id=service_config_id)

        try:
            data = await request.json()
            service_manager.fund_service(
                service_config_id=service_config_id,
                amounts=ChainAmounts(
                    {
                        chain_str: {
                            address: {
                                asset: int(amount) for asset, amount in assets.items()
                            }
                            for address, assets in addresses.items()
                        }
                        for chain_str, addresses in data.items()
                    }
                ),
            )
        except ValueError as e:
            logger.error(
                f"Failed to fund from Master Safe: {e}\n{traceback.format_exc()}"
            )
            return JSONResponse(
                content={"error": str(e)},
                status_code=HTTPStatus.BAD_REQUEST,
            )
        except InsufficientFundsException as e:
            logger.error(
                f"Failed to fund from Master Safe. Insufficient funds: {e}\n{traceback.format_exc()}"
            )
            return JSONResponse(
                content={
                    "error": f"Failed to fund from Master Safe. Insufficient funds: {e}"
                },
                status_code=HTTPStatus.BAD_REQUEST,
            )
        except FundingInProgressError as e:
            logger.error(
                f"Failed to fund from Master Safe: {e}\n{traceback.format_exc()}"
            )
            return JSONResponse(
                content={"error": str(e)},
                status_code=HTTPStatus.CONFLICT,
            )
        except Exception as e:  # pylint: disable=broad-except
            logger.error(
                f"Failed to fund from Master Safe: {e}\n{traceback.format_exc()}"
            )
            return JSONResponse(
                status_code=HTTPStatus.INTERNAL_SERVER_ERROR,
                content={
                    "error": "Failed to fund from Master Safe. Please check the logs."
                },
            )

        return JSONResponse(
            content={"error": None, "message": "Funded from Master Safe successfully"}
        )

    @app.post("/api/bridge/bridge_refill_requirements")
    async def _bridge_refill_requirements(request: Request) -> JSONResponse:
        """Get the bridge refill requirements."""
        if operate.password is None:
            return USER_NOT_LOGGED_IN_ERROR

        try:
            data = await request.json()
            output = operate.bridge_manager.bridge_refill_requirements(
                requests_params=data["bridge_requests"],
                force_update=data.get("force_update", False),
            )

            return JSONResponse(
                content=output,
                status_code=HTTPStatus.OK,
            )
        except ValueError as e:
            logger.error(f"Bridge refill requirements error: {e}")
            return JSONResponse(
                content={"error": "Invalid bridge request parameters."},
                status_code=HTTPStatus.BAD_REQUEST,
            )
        except Exception as e:  # pylint: disable=broad-except
            logger.error(
                f"Bridge refill requirements error: {e}\n{traceback.format_exc()}"
            )
            return JSONResponse(
                content={
                    "error": "Failed to get bridge requirements. Please check the logs."
                },
                status_code=HTTPStatus.INTERNAL_SERVER_ERROR,
            )

    @app.post("/api/bridge/execute")
    async def _bridge_execute(request: Request) -> JSONResponse:
        """Execute bridge transaction."""
        if operate.password is None:
            return USER_NOT_LOGGED_IN_ERROR

        try:
            data = await request.json()
            output = operate.bridge_manager.execute_bundle(bundle_id=data["id"])

            return JSONResponse(
                content=output,
                status_code=HTTPStatus.OK,
            )
        except ValueError as e:
            logger.error(f"Bridge execute error: {e}")
            return JSONResponse(
                content={"error": "Invalid bundle ID or transaction failed."},
                status_code=HTTPStatus.BAD_REQUEST,
            )
        except Exception as e:  # pylint: disable=broad-except
            logger.error(f"Bridge execute error: {e}\n{traceback.format_exc()}")
            return JSONResponse(
                content={
                    "error": "Failed to execute bridge transaction. Please check the logs."
                },
                status_code=HTTPStatus.INTERNAL_SERVER_ERROR,
            )

    @app.get("/api/bridge/last_executed_bundle_id")
    async def _bridge_last_executed_bundle_id(request: Request) -> t.List[t.Dict]:
        """Get last executed bundle id."""
        content = {"id": operate.bridge_manager.last_executed_bundle_id()}
        return JSONResponse(content=content, status_code=HTTPStatus.OK)

    @app.get("/api/bridge/status/{id}")
    async def _bridge_status(request: Request) -> JSONResponse:
        """Get bridge transaction status."""

        quote_bundle_id = request.path_params["id"]

        try:
            output = operate.bridge_manager.get_status_json(bundle_id=quote_bundle_id)

            return JSONResponse(
                content=output,
                status_code=HTTPStatus.OK,
            )
        except ValueError as e:
            logger.error(f"Bridge status error: {e}")
            return JSONResponse(
                content={"error": "Invalid bundle ID."},
                status_code=HTTPStatus.BAD_REQUEST,
            )
        except Exception as e:  # pylint: disable=broad-except
            logger.error(f"Bridge status error: {e}\n{traceback.format_exc()}")
            return JSONResponse(
                content={
                    "error": "Failed to get bridge status. Please check the logs."
                },
                status_code=HTTPStatus.INTERNAL_SERVER_ERROR,
            )

    @app.post("/api/wallet/recovery/initiate")
    async def _wallet_recovery_initiate(request: Request) -> JSONResponse:
        """Initiate wallet recovery."""
        if operate.user_account is None:
            return ACCOUNT_NOT_FOUND_ERROR

        if operate.password:
            return USER_LOGGED_IN_ERROR

        data = await request.json()
        new_password = data.get("new_password")

        if not new_password or len(new_password) < MIN_PASSWORD_LENGTH:
            return JSONResponse(
                content={
                    "error": f"New password must be at least {MIN_PASSWORD_LENGTH} characters long."
                },
                status_code=HTTPStatus.BAD_REQUEST,
            )

        try:
            output = operate.wallet_recoverey_manager.initiate_recovery(
                new_password=new_password
            )
            return JSONResponse(
                content=output,
                status_code=HTTPStatus.OK,
            )
        except (ValueError, WalletRecoveryError) as e:
            logger.error(f"_recovery_initiate error: {e}")
            return JSONResponse(
                content={"error": f"Failed to initiate recovery: {e}"},
                status_code=HTTPStatus.BAD_REQUEST,
            )
        except Exception as e:  # pylint: disable=broad-except
            logger.error(f"_recovery_initiate error: {e}\n{traceback.format_exc()}")
            return JSONResponse(
                content={
                    "error": "Failed to initiate recovery. Please check the logs."
                },
                status_code=HTTPStatus.INTERNAL_SERVER_ERROR,
            )

    @app.post("/api/wallet/recovery/complete")
    async def _wallet_recovery_complete(request: Request) -> JSONResponse:
        """Complete wallet recovery."""
        if operate.user_account is None:
            return ACCOUNT_NOT_FOUND_ERROR

        if operate.password:
            return USER_LOGGED_IN_ERROR

        data = await request.json()
        bundle_id = data.get("id")
        password = data.get("password")
        raise_if_inconsistent_owners = data.get("require_consistent_owners", True)

        try:
            operate.wallet_recoverey_manager.complete_recovery(
                bundle_id=bundle_id,
                password=password,
                raise_if_inconsistent_owners=raise_if_inconsistent_owners,
            )
            return JSONResponse(
                content=operate.wallet_manager.json,
                status_code=HTTPStatus.OK,
            )
        except KeyError as e:
            logger.error(f"_recovery_complete error: {e}")
            return JSONResponse(
                content={"error": f"Failed to complete recovery: {e}"},
                status_code=HTTPStatus.NOT_FOUND,
            )
        except (ValueError, WalletRecoveryError) as e:
            logger.error(f"_recovery_complete error: {e}")
            return JSONResponse(
                content={"error": f"Failed to complete recovery: {e}"},
                status_code=HTTPStatus.BAD_REQUEST,
            )
        except Exception as e:  # pylint: disable=broad-except
            logger.error(f"_recovery_complete error: {e}\n{traceback.format_exc()}")
            return JSONResponse(
                content={
                    "error": "Failed to complete recovery. Please check the logs."
                },
                status_code=HTTPStatus.INTERNAL_SERVER_ERROR,
            )

    return app


@group(name="operate")
def _operate() -> None:
    """Operate - deploy autonomous services."""
    logger.info(f"Operate version: {__version__}")


@_operate.command(name="daemon")
def _daemon(
    host: Annotated[str, params.String(help="HTTP server host string")] = "localhost",
    port: Annotated[int, params.Integer(help="HTTP server port")] = 8000,
    ssl_keyfile: Annotated[str, params.String(help="Path to SSL key file")] = "",
    ssl_certfile: Annotated[
        str, params.String(help="Path to SSL certificate file")
    ] = "",
    home: Annotated[
        t.Optional[Path], params.Directory(long_flag="--home", help="Home directory")
    ] = None,
) -> None:
    """Launch operate daemon."""
    # try automatically shutdown previous instance before creating the app
    if TRY_TO_SHUTDOWN_PREVIOUS_INSTANCE:
        app_single_instance = AppSingleInstance(port)
        app_single_instance.shutdown_previous_instance()

    app = create_app(home=home)

    config_kwargs = {
        "app": app,
        "host": host,
        "port": port,
    }

    # Use SSL certificates if ssl_keyfile and ssl_certfile are provided
    if ssl_keyfile and ssl_certfile:
        logger.info(f"Using SSL certificates: {ssl_certfile}")
        config_kwargs.update(
            {
                "ssl_keyfile": ssl_keyfile,
                "ssl_certfile": ssl_certfile,
                "ssl_version": 2,
            }
        )

    server = Server(Config(**config_kwargs))
    app._server = server  # pylint: disable=protected-access
    server.run()


@_operate.command(name="quickstart")
def qs_start(
    config: Annotated[str, params.String(help="Quickstart config file path")],
    attended: Annotated[
        str, params.String(help="Run in attended/unattended mode (default: true")
    ] = "true",
    build_only: Annotated[
        bool, params.Boolean(help="Only build the service without running it")
    ] = False,
    skip_dependency_check: Annotated[
        bool,
        params.Boolean(help="Will skip the dependencies check for minting the service"),
    ] = False,
) -> None:
    """Quickstart."""
    os.environ["ATTENDED"] = attended.lower()
    operate = OperateApp()
    operate.setup()
    run_service(
        operate=operate,
        config_path=config,
        build_only=build_only,
        skip_dependency_check=skip_dependency_check,
    )


@_operate.command(name="quickstop")
def qs_stop(
    config: Annotated[str, params.String(help="Quickstart config file path")],
    attended: Annotated[
        str, params.String(help="Run in attended/unattended mode (default: true")
    ] = "true",
) -> None:
    """Quickstop."""
    os.environ["ATTENDED"] = attended.lower()
    operate = OperateApp()
    operate.setup()
    stop_service(operate=operate, config_path=config)


@_operate.command(name="terminate")
def qs_terminate(
    config: Annotated[str, params.String(help="Quickstart config file path")],
    attended: Annotated[
        str, params.String(help="Run in attended/unattended mode (default: true")
    ] = "true",
) -> None:
    """Terminate service."""
    os.environ["ATTENDED"] = attended.lower()
    operate = OperateApp()
    operate.setup()
    terminate_service(operate=operate, config_path=config)


@_operate.command(name="claim")
def qs_claim(
    config: Annotated[str, params.String(help="Quickstart config file path")],
    attended: Annotated[
        str, params.String(help="Run in attended/unattended mode (default: true")
    ] = "true",
) -> None:
    """Quickclaim staking rewards."""
    os.environ["ATTENDED"] = attended.lower()
    operate = OperateApp()
    operate.setup()
    claim_staking_rewards(operate=operate, config_path=config)


@_operate.command(name="reset-configs")
def qs_reset_configs(
    config: Annotated[str, params.String(help="Quickstart config file path")],
    attended: Annotated[
        str, params.String(help="Run in attended/unattended mode (default: true")
    ] = "true",
) -> None:
    """Reset configs."""
    os.environ["ATTENDED"] = attended.lower()
    operate = OperateApp()
    operate.setup()
    reset_configs(operate=operate, config_path=config)


@_operate.command(name="reset-staking")
def qs_reset_staking(
    config: Annotated[str, params.String(help="Quickstart config file path")],
    attended: Annotated[
        str, params.String(help="Run in attended/unattended mode (default: true")
    ] = "true",
) -> None:
    """Reset staking."""
    os.environ["ATTENDED"] = attended.lower()
    operate = OperateApp()
    operate.setup()
    reset_staking(operate=operate, config_path=config)


@_operate.command(name="reset-password")
def qs_reset_password(
    attended: Annotated[
        str, params.String(help="Run in attended/unattended mode (default: true")
    ] = "true",
) -> None:
    """Reset password."""
    os.environ["ATTENDED"] = attended.lower()
    operate = OperateApp()
    operate.setup()
    reset_password(operate=operate)


@_operate.command(name="analyse-logs")
def qs_analyse_logs(  # pylint: disable=too-many-arguments
    config: Annotated[str, params.String(help="Quickstart config file path")],
    from_dir: Annotated[
        str,
        params.String(
            help="Path to the logs directory. If not provided, it is auto-detected.",
            default="",
        ),
    ],
    agent: Annotated[
        str,
        params.String(
            help="The agent name to analyze (default: 'aea_0').", default="aea_0"
        ),
    ],
    reset_db: Annotated[
        bool,
        params.Boolean(
            help="Use this flag to disable resetting the log database.", default=False
        ),
    ],
    start_time: Annotated[
        str,
        params.String(help="Start time in `YYYY-MM-DD H:M:S,MS` format.", default=""),
    ],
    end_time: Annotated[
        str, params.String(help="End time in `YYYY-MM-DD H:M:S,MS` format.", default="")
    ],
    log_level: Annotated[
        str,
        params.String(
            help="Logging level. (INFO, DEBUG, WARNING, ERROR, CRITICAL)",
            default="INFO",
        ),
    ],
    period: Annotated[int, params.Integer(help="Period ID.", default="")],
    round: Annotated[  # pylint: disable=redefined-builtin
        str, params.String(help="Round name.", default="")
    ],
    behaviour: Annotated[str, params.String(help="Behaviour name filter.", default="")],
    fsm: Annotated[
        bool, params.Boolean(help="Print only the FSM execution path.", default=False)
    ],
    include_regex: Annotated[
        str, params.String(help="Regex pattern to include in the result.", default="")
    ],
    exclude_regex: Annotated[
        str, params.String(help="Regex pattern to exclude from the result.", default="")
    ],
) -> None:
    """Analyse the logs of an agent."""
    operate = OperateApp()
    operate.setup()
    analyse_logs(
        operate=operate,
        config_path=config,
        from_dir=from_dir,
        agent=agent,
        reset_db=reset_db,
        start_time=start_time,
        end_time=end_time,
        log_level=log_level,
        period=period,
        round=round,
        behaviour=behaviour,
        fsm=fsm,
        include_regex=include_regex,
        exclude_regex=exclude_regex,
    )


def main() -> None:
    """CLI entry point."""
    if "freeze_support" in multiprocessing.__dict__:
        multiprocessing.freeze_support()
    run(cli=_operate)


if __name__ == "__main__":
    main()<|MERGE_RESOLUTION|>--- conflicted
+++ resolved
@@ -54,10 +54,7 @@
     MSG_INVALID_MNEMONIC,
     MSG_INVALID_PASSWORD,
     MSG_NEW_PASSWORD_MISSING,
-<<<<<<< HEAD
-=======
     OPERATE,
->>>>>>> b49aca97
     OPERATE_HOME,
     SERVICES_DIR,
     USER_JSON,
@@ -72,9 +69,6 @@
     ERC20_TOKENS,
 )
 from operate.migration import MigrationManager
-<<<<<<< HEAD
-from operate.operate_types import Chain, ChainAmounts, DeploymentStatus, LedgerType
-=======
 from operate.operate_types import (
     Chain,
     ChainAmounts,
@@ -82,7 +76,6 @@
     LedgerType,
     Version,
 )
->>>>>>> b49aca97
 from operate.quickstart.analyse_logs import analyse_logs
 from operate.quickstart.claim_staking_rewards import claim_staking_rewards
 from operate.quickstart.reset_configs import reset_configs
@@ -178,8 +171,6 @@
         self._password = value
         self._wallet_manager.password = value
 
-<<<<<<< HEAD
-=======
     def _backup_operate_if_new_version(self) -> None:
         """Backup .operate directory if this is a new version."""
         current_version = Version(__version__)
@@ -222,7 +213,6 @@
 
         logger.info("Backup completed.")
 
->>>>>>> b49aca97
     def create_user_account(self, password: str) -> UserAccount:
         """Create a user account."""
         self.password = password
