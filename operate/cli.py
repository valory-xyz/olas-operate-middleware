--- conflicted
+++ resolved
@@ -121,13 +121,9 @@
 
         mm = MigrationManager(self._path, self.logger)
         mm.migrate_user_account()
-<<<<<<< HEAD
         mm.migrate_services(self.service_manager())
         mm.migrate_wallets(self.wallet_manager)
-=======
-        mm.migrate_wallets()
         mm.migrate_qs_configs()
->>>>>>> 0f9af80b
 
     def create_user_account(self, password: str) -> UserAccount:
         """Create a user account."""
