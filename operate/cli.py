--- conflicted
+++ resolved
@@ -78,12 +78,8 @@
 from operate.settings import Settings
 from operate.utils import subtract_dicts
 from operate.utils.gnosis import get_assets_balances
-<<<<<<< HEAD
+from operate.utils.single_instance import AppSingleInstance, ParentWatchdog
 from operate.wallet.master import InsufficientFundsException, MasterWalletManager
-=======
-from operate.utils.single_instance import AppSingleInstance, ParentWatchdog
-from operate.wallet.master import MasterWalletManager
->>>>>>> 0ff1944e
 from operate.wallet.wallet_recovery_manager import (
     WalletRecoveryError,
     WalletRecoveryManager,
@@ -389,26 +385,6 @@
 
     @asynccontextmanager
     async def lifespan(app: FastAPI):
-<<<<<<< HEAD
-        # Load the ML model
-        watchdog_task = set_parent_watchdog(app)
-        yield
-        # Clean up the ML models and release the resources
-
-        with suppress(Exception):
-            cancel_funding_job()
-
-        with suppress(Exception):
-            watchdog_task.cancel()
-
-        with suppress(Exception):
-            await watchdog_task
-
-    app = FastAPI(lifespan=lifespan)
-
-    def set_parent_watchdog(app):
-=======
->>>>>>> 0ff1944e
         async def stop_app():
             logger.info("Stopping services due to parent death...")
             stop_deployment_manager()
@@ -420,6 +396,9 @@
         watchdog.start()
 
         yield  # --- app is running ---
+
+        with suppress(Exception):
+            cancel_funding_job()
 
         with suppress(Exception):
             await watchdog.stop()
