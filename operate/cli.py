# -*- coding: utf-8 -*-
# ------------------------------------------------------------------------------
#
#   Copyright 2024 Valory AG
#
#   Licensed under the Apache License, Version 2.0 (the "License");
#   you may not use this file except in compliance with the License.
#   You may obtain a copy of the License at
#
#       http://www.apache.org/licenses/LICENSE-2.0
#
#   Unless required by applicable law or agreed to in writing, software
#   distributed under the License is distributed on an "AS IS" BASIS,
#   WITHOUT WARRANTIES OR CONDITIONS OF ANY KIND, either express or implied.
#   See the License for the specific language governing permissions and
#   limitations under the License.
#
# ------------------------------------------------------------------------------

"""Operate app CLI module."""
import asyncio
import logging
import os
import signal
import traceback
import typing as t
import uuid
from concurrent.futures import ThreadPoolExecutor
from pathlib import Path
from types import FrameType

from aea.helpers.logging import setup_logger
from clea import group, params, run
from compose.project import ProjectError
from docker.errors import APIError
from fastapi import FastAPI, Request
from fastapi.middleware.cors import CORSMiddleware
from fastapi.responses import JSONResponse
from typing_extensions import Annotated
from uvicorn.config import Config
from uvicorn.server import Server

from operate import services
from operate.account.user import UserAccount
from operate.constants import KEY, KEYS, OPERATE_HOME, SERVICES
from operate.ledger.profiles import DEFAULT_NEW_SAFE_FUNDS_AMOUNT
from operate.operate_types import Chain, DeploymentStatus, LedgerType
from operate.quickstart.analyse_logs import analyse_logs
from operate.quickstart.claim_staking_rewards import claim_staking_rewards
from operate.quickstart.reset_password import reset_password
from operate.quickstart.reset_staking import reset_staking
from operate.quickstart.run_service import run_service
from operate.quickstart.stop_service import stop_service
from operate.quickstart.terminate_on_chain_service import terminate_service
from operate.services.health_checker import HealthChecker
from operate.wallet.master import MasterWalletManager


DEFAULT_HARDHAT_KEY = (
    "0xac0974bec39a17e36ba4a6b4d238ff944bacb478cbed5efcae784d7bf4f2ff80"
).encode()
DEFAULT_MAX_RETRIES = 3
USER_NOT_LOGGED_IN_ERROR = JSONResponse(
    content={"error": "User not logged in!"}, status_code=401
)


def service_not_found_error(service_config_id: str) -> JSONResponse:
    """Service not found error response"""
    return JSONResponse(
        content={"error": f"Service {service_config_id} not found"}, status_code=404
    )


class OperateApp:
    """Operate app."""

    def __init__(
        self,
        home: t.Optional[Path] = None,
        logger: t.Optional[logging.Logger] = None,
    ) -> None:
        """Initialize object."""
        super().__init__()
        self._path = (home or OPERATE_HOME).resolve()
        self._services = self._path / SERVICES
        self._keys = self._path / KEYS
        self._master_key = self._path / KEY
        self.setup()

        self.logger = logger or setup_logger(name="operate")
        self.keys_manager = services.manage.KeysManager(
            path=self._keys,
            logger=self.logger,
        )
        self.password: t.Optional[str] = os.environ.get("OPERATE_USER_PASSWORD")

    def create_user_account(self, password: str) -> UserAccount:
        """Create a user account."""
        self.password = password
        return UserAccount.new(
            password=password,
            path=self._path / "user.json",
        )

<<<<<<< HEAD
    def service_manager(
        self, skip_dependency_check: t.Optional[bool] = False
    ) -> services.manage.ServiceManager:
=======
    def update_password(self, old_password: str, new_password: str) -> None:
        """Updates current password"""

        if not new_password:
            raise ValueError("You must provide a new password.")

        if not (
            self.user_account.is_valid(old_password)
            and self.wallet_manager.is_password_valid(old_password)
        ):
            raise ValueError("Password is not valid.")

        wallet_manager = self.wallet_manager
        wallet_manager.password = old_password
        wallet_manager.update_password(new_password)
        self.user_account.update(old_password, new_password)

    def update_password_with_mnemonic(self, mnemonic: str, new_password: str) -> None:
        """Updates current password using the mnemonic"""

        if not new_password:
            raise ValueError("You must provide a new password.")

        mnemonic = mnemonic.strip().lower()
        if not self.wallet_manager.is_mnemonic_valid(mnemonic):
            raise ValueError("Seed phrase is not valid.")

        wallet_manager = self.wallet_manager
        wallet_manager.update_password_with_mnemonic(mnemonic, new_password)
        self.user_account.force_update(new_password)

    def service_manager(self) -> services.manage.ServiceManager:
>>>>>>> f9062926
        """Load service manager."""
        return services.manage.ServiceManager(
            path=self._services,
            keys_manager=self.keys_manager,
            wallet_manager=self.wallet_manager,
            logger=self.logger,
            skip_dependency_check=skip_dependency_check,
        )

    @property
    def user_account(self) -> t.Optional[UserAccount]:
        """Load user account."""
        return (
            UserAccount.load(self._path / "user.json")
            if (self._path / "user.json").exists()
            else None
        )

    @property
    def wallet_manager(self) -> MasterWalletManager:
        """Load master wallet."""
        manager = MasterWalletManager(
            path=self._path / "wallets",
            password=self.password,
        )
        manager.setup()
        return manager

    def setup(self) -> None:
        """Make the root directory."""
        self._path.mkdir(exist_ok=True)
        self._services.mkdir(exist_ok=True)
        self._keys.mkdir(exist_ok=True)

    @property
    def json(self) -> dict:
        """Json representation of the app."""
        return {
            "name": "Operate HTTP server",
            "version": "0.1.0.rc0",
            "home": str(self._path),
        }


def create_app(  # pylint: disable=too-many-locals, unused-argument, too-many-statements
    home: t.Optional[Path] = None,
) -> FastAPI:
    """Create FastAPI object."""
    HEALTH_CHECKER_OFF = os.environ.get("HEALTH_CHECKER_OFF", "0") == "1"
    number_of_fails = int(
        os.environ.get(
            "HEALTH_CHECKER_TRIES", str(HealthChecker.NUMBER_OF_FAILS_DEFAULT)
        )
    )

    logger = setup_logger(name="operate")
    if HEALTH_CHECKER_OFF:
        logger.warning("Healthchecker is off!!!")
    operate = OperateApp(home=home, logger=logger)

    operate.service_manager().log_directories()
    logger.info("Migrating service configs...")
    operate.service_manager().migrate_service_configs()
    logger.info("Migrating service configs done.")
    operate.service_manager().log_directories()

    logger.info("Migrating wallet configs...")
    operate.wallet_manager.migrate_wallet_configs()
    logger.info("Migrating wallet configs done.")

    funding_jobs: t.Dict[str, asyncio.Task] = {}
    health_checker = HealthChecker(
        operate.service_manager(), number_of_fails=number_of_fails
    )
    # Create shutdown endpoint
    shutdown_endpoint = uuid.uuid4().hex
    (operate._path / "operate.kill").write_text(  # pylint: disable=protected-access
        shutdown_endpoint
    )
    thread_pool_executor = ThreadPoolExecutor()

    async def run_in_executor(fn: t.Callable, *args: t.Any) -> t.Any:
        loop = asyncio.get_event_loop()
        future = loop.run_in_executor(thread_pool_executor, fn, *args)
        res = await future
        exception = future.exception()
        if exception is not None:
            raise exception
        return res

    def schedule_funding_job(
        service_config_id: str,
        from_safe: bool = True,
    ) -> None:
        """Schedule a funding job."""
        logger.info(f"Starting funding job for {service_config_id}")
        if service_config_id in funding_jobs:
            logger.info(f"Cancelling existing funding job for {service_config_id}")
            cancel_funding_job(service_config_id=service_config_id)

        loop = asyncio.get_running_loop()
        funding_jobs[service_config_id] = loop.create_task(
            operate.service_manager().funding_job(
                service_config_id=service_config_id,
                loop=loop,
                from_safe=from_safe,
            )
        )

    def schedule_healthcheck_job(
        service_config_id: str,
    ) -> None:
        """Schedule a healthcheck job."""
        if not HEALTH_CHECKER_OFF:
            # dont start health checker if it's switched off
            health_checker.start_for_service(service_config_id)

    def cancel_funding_job(service_config_id: str) -> None:
        """Cancel funding job."""
        if service_config_id not in funding_jobs:
            return
        status = funding_jobs[service_config_id].cancel()
        if not status:
            logger.info(f"Funding job cancellation for {service_config_id} failed")

    def pause_all_services_on_startup() -> None:
        logger.info("Stopping services on startup...")
        pause_all_services()
        logger.info("Stopping services on startup done.")

    def pause_all_services() -> None:
        service_config_ids = [
            i["service_config_id"] for i in operate.service_manager().json
        ]

        for service_config_id in service_config_ids:
            logger.info(f"Stopping service {service_config_id=}")
            if not operate.service_manager().exists(
                service_config_id=service_config_id
            ):
                continue
            deployment = (
                operate.service_manager()
                .load(service_config_id=service_config_id)
                .deployment
            )
            if deployment.status == DeploymentStatus.DELETED:
                continue
            logger.info(f"stopping service {service_config_id}")
            deployment.stop(force=True)
            logger.info(f"Cancelling funding job for {service_config_id}")
            cancel_funding_job(service_config_id=service_config_id)
            health_checker.stop_for_service(service_config_id=service_config_id)

    def pause_all_services_on_exit(signum: int, frame: t.Optional[FrameType]) -> None:
        logger.info("Stopping services on exit...")
        pause_all_services()
        logger.info("Stopping services on exit done.")

    signal.signal(signal.SIGINT, pause_all_services_on_exit)
    signal.signal(signal.SIGTERM, pause_all_services_on_exit)

    # on backend app started we assume there are now started agents, so we force to pause all
    pause_all_services_on_startup()

    app = FastAPI()

    app.add_middleware(
        CORSMiddleware,
        allow_origins=["*"],
        allow_methods=["GET", "POST", "PUT", "PATCH", "DELETE"],
    )

    def with_retries(f: t.Callable) -> t.Callable:
        """Retries decorator."""

        async def _call(request: Request) -> JSONResponse:
            """Call the endpoint."""
            logger.info(f"Calling `{f.__name__}` with retries enabled")
            retries = 0
            errors = []
            while retries < DEFAULT_MAX_RETRIES:
                try:
                    return await f(request)
                except (APIError, ProjectError) as e:
                    logger.error(f"Error {e}\n{traceback.format_exc()}")
                    error = {"traceback": traceback.format_exc()}
                    if "has active endpoints" in e.explanation:
                        error["error"] = "Service is already running"
                    else:
                        error["error"] = str(e)
                    errors.append(error)
                    return JSONResponse(content={"errors": errors}, status_code=500)
                except Exception as e:  # pylint: disable=broad-except
                    errors.append(
                        {"error": str(e.args[0]), "traceback": traceback.format_exc()}
                    )
                    logger.error(f"Error {str(e.args[0])}\n{traceback.format_exc()}")
                retries += 1
            return JSONResponse(content={"errors": errors}, status_code=500)

        return _call

    @app.get(f"/{shutdown_endpoint}")
    async def _kill_server(request: Request) -> JSONResponse:
        """Kill backend server from inside."""
        os.kill(os.getpid(), signal.SIGINT)

    @app.get("/shutdown")
    async def _shutdown(request: Request) -> JSONResponse:
        """Kill backend server from inside."""
        logger.info("Stopping services on demand...")
        pause_all_services()
        logger.info("Stopping services on demand done.")
        app._server.should_exit = True  # pylint: disable=protected-access
        await asyncio.sleep(0.3)
        return {"stopped": True}

    @app.post("/api/v2/services/stop")
    @app.get("/stop_all_services")
    async def _stop_all_services(request: Request) -> JSONResponse:
        """Kill backend server from inside."""

        # No authentication required to stop services.

        try:
            logger.info("Stopping services on demand...")
            pause_all_services()
            logger.info("Stopping services on demand done.")
            return JSONResponse(content={"message": "Services stopped."})
        except Exception as e:  # pylint: disable=broad-except
            return JSONResponse(
                content={"error": str(e), "traceback": traceback.format_exc()},
                status_code=500,
            )

    @app.get("/api")
    @with_retries
    async def _get_api(request: Request) -> JSONResponse:
        """Get API info."""
        return JSONResponse(content=operate.json)

    @app.get("/api/account")
    @with_retries
    async def _get_account(request: Request) -> t.Dict:
        """Get account information."""
        return {"is_setup": operate.user_account is not None}

    @app.post("/api/account")
    @with_retries
    async def _setup_account(request: Request) -> t.Dict:
        """Setup account."""
        if operate.user_account is not None:
            return JSONResponse(
                content={"error": "Account already exists"},
                status_code=400,
            )

        data = await request.json()
        operate.create_user_account(
            password=data["password"],
        )
        return JSONResponse(content={"error": None})

    @app.put("/api/account")
    @with_retries
    async def _update_password(  # pylint: disable=too-many-return-statements
        request: Request,
    ) -> t.Dict:
        """Update password."""
        if operate.user_account is None:
            return JSONResponse(
                content={"error": "Account does not exist."},
                status_code=400,
            )

        data = await request.json()
        old_password = data.get("old_password")
        new_password = data.get("new_password")
        mnemonic = data.get("mnemonic")

        if not old_password and not mnemonic:
            return JSONResponse(
                content={
                    "error": "You must provide exactly one of 'old_password' or 'mnemonic' (seed phrase).",
                },
                status_code=400,
            )

        if old_password and mnemonic:
            return JSONResponse(
                content={
                    "error": "You must provide exactly one of 'old_password' or 'mnemonic' (seed phrase), but not both.",
                },
                status_code=400,
            )

        try:
            if old_password:
                operate.update_password(old_password, new_password)
                return JSONResponse(
                    content={"error": None, "message": "Password updated."}
                )
            if mnemonic:
                operate.update_password_with_mnemonic(mnemonic, new_password)
                return JSONResponse(
                    content={
                        "error": None,
                        "message": "Password updated using seed phrase.",
                    }
                )

            return JSONResponse(
                content={"error": None, "message": "Password not updated."}
            )
        except ValueError as e:
            return JSONResponse(content={"error": str(e)}, status_code=400)
        except Exception as e:  # pylint: disable=broad-except
            return JSONResponse(
                content={"error": str(e), "traceback": traceback.format_exc()},
                status_code=400,
            )

    @app.post("/api/account/login")
    @with_retries
    async def _validate_password(request: Request) -> t.Dict:
        """Validate password."""
        if operate.user_account is None:
            return JSONResponse(
                content={"error": "Account does not exist"},
                status_code=400,
            )

        data = await request.json()
        if not operate.user_account.is_valid(password=data["password"]):
            return JSONResponse(
                content={"error": "Password is not valid"},
                status_code=401,
            )

        operate.password = data["password"]
        return JSONResponse(
            content={"message": "Login successful"},
            status_code=200,
        )

    @app.get("/api/wallet")
    @with_retries
    async def _get_wallets(request: Request) -> t.List[t.Dict]:
        """Get wallets."""
        wallets = []
        for wallet in operate.wallet_manager:
            wallets.append(wallet.json)
        return JSONResponse(content=wallets)

    @app.get("/api/wallet/{chain}")
    @with_retries
    async def _get_wallet_by_chain(request: Request) -> t.List[t.Dict]:
        """Create wallet safe"""
        ledger_type = Chain.from_string(request.path_params["chain"]).ledger_type
        manager = operate.wallet_manager
        if not manager.exists(ledger_type=ledger_type):
            return JSONResponse(
                content={"error": "Wallet does not exist"},
                status_code=404,
            )
        return JSONResponse(
            content=manager.load(ledger_type=ledger_type).json,
        )

    @app.post("/api/wallet")
    @with_retries
    async def _create_wallet(request: Request) -> t.List[t.Dict]:
        """Create wallet"""
        if operate.user_account is None:
            return JSONResponse(
                content={"error": "Cannot create wallet; User account does not exist!"},
                status_code=400,
            )

        if operate.password is None:
            return JSONResponse(
                content={"error": "You need to login before creating a wallet"},
                status_code=401,
            )

        data = await request.json()
        ledger_type = LedgerType(data["ledger_type"])
        manager = operate.wallet_manager
        if manager.exists(ledger_type=ledger_type):
            return JSONResponse(
                content={
                    "wallet": manager.load(ledger_type=ledger_type).json,
                    "mnemonic": None,
                }
            )
        wallet, mnemonic = manager.create(ledger_type=ledger_type)
        return JSONResponse(content={"wallet": wallet.json, "mnemonic": mnemonic})

    @app.get("/api/extended/wallet")
    @with_retries
    async def _get_wallet_safe(request: Request) -> t.List[t.Dict]:
        """Get wallets."""
        wallets = []
        for wallet in operate.wallet_manager:
            wallets.append(wallet.extended_json)
        return JSONResponse(content=wallets)

    @app.get("/api/wallet/safe")
    @with_retries
    async def _get_safes(request: Request) -> t.List[t.Dict]:
        """Create wallet safe"""
        all_safes = []
        for wallet in operate.wallet_manager:
            safes = []
            if wallet.safes is not None:
                safes = list(wallet.safes.values())
            all_safes.append({wallet.ledger_type: safes})
        return JSONResponse(content=all_safes)

    @app.get("/api/wallet/safe/{chain}")
    @with_retries
    async def _get_safe(request: Request) -> t.List[t.Dict]:
        """Create wallet safe"""
        chain = Chain.from_string(request.path_params["chain"])
        ledger_type = chain.ledger_type
        manager = operate.wallet_manager
        if not manager.exists(ledger_type=ledger_type):
            return JSONResponse(
                content={"error": "Wallet does not exist"},
                status_code=404,
            )
        safes = manager.load(ledger_type=ledger_type).safes
        if safes is None or safes.get(chain) is None:
            return JSONResponse(content={"error": "No safes found"})

        return JSONResponse(
            content={
                "safe": safes[chain],
            },
        )

    @app.post("/api/wallet/safe")
    @with_retries
    async def _create_safe(request: Request) -> t.List[t.Dict]:
        """Create wallet safe"""
        if operate.user_account is None:
            return JSONResponse(
                content={"error": "Cannot create safe; User account does not exist!"},
                status_code=400,
            )

        if operate.password is None:
            return JSONResponse(
                content={"error": "You need to login before creating a safe"},
                status_code=401,
            )

        data = await request.json()
        chain = Chain(data["chain"])
        ledger_type = chain.ledger_type
        manager = operate.wallet_manager
        if not manager.exists(ledger_type=ledger_type):
            return JSONResponse(content={"error": "Wallet does not exist"})

        wallet = manager.load(ledger_type=ledger_type)
        if wallet.safes is not None and wallet.safes.get(chain) is not None:
            return JSONResponse(
                content={
                    "safe": wallet.safes.get(chain),
                    "message": f"Safe already exists {chain=}.",
                }
            )

        ledger_api = wallet.ledger_api(chain=chain)
        safes = t.cast(t.Dict[Chain, str], wallet.safes)

        backup_owner = data.get("backup_owner")
        if backup_owner:
            backup_owner = ledger_api.api.to_checksum_address(backup_owner)

        wallet.create_safe(  # pylint: disable=no-member
            chain=chain,
            backup_owner=backup_owner,
        )
        wallet.transfer(
            to=t.cast(str, safes.get(chain)),
            amount=int(data.get("fund_amount", DEFAULT_NEW_SAFE_FUNDS_AMOUNT[chain])),
            chain=chain,
            from_safe=False,
        )
        return JSONResponse(
            content={"safe": safes.get(chain), "message": "Safe created!"}
        )

    @app.post("/api/wallet/safes")
    @with_retries
    async def _create_safes(request: Request) -> t.List[t.Dict]:
        """Create wallet safes"""
        if operate.user_account is None:
            return JSONResponse(
                content={"error": "Cannot create safe; User account does not exist!"},
                status_code=400,
            )

        if operate.password is None:
            return JSONResponse(
                content={"error": "You need to login before creating a safe"},
                status_code=401,
            )

        data = await request.json()
        chains = [Chain(chain_str) for chain_str in data["chains"]]
        # check that all chains are supported
        for chain in chains:
            ledger_type = chain.ledger_type
            manager = operate.wallet_manager
            if not manager.exists(ledger_type=ledger_type):
                return JSONResponse(
                    content={
                        "error": f"A wallet of type {ledger_type} does not exist for chain {chain}."
                    }
                )

        # mint the safes
        for chain in chains:
            ledger_type = chain.ledger_type
            manager = operate.wallet_manager

            wallet = manager.load(ledger_type=ledger_type)
            if wallet.safes is not None and wallet.safes.get(chain) is not None:
                logger.info(f"Safe already exists for chain {chain}")
                continue

            safes = t.cast(t.Dict[Chain, str], wallet.safes)
            wallet.create_safe(  # pylint: disable=no-member
                chain=chain,
                owner=data.get("backup_owner"),
            )
            wallet.transfer(
                to=t.cast(str, safes.get(chain)),
                amount=int(
                    data.get("fund_amount", DEFAULT_NEW_SAFE_FUNDS_AMOUNT[chain])
                ),
                chain=chain,
                from_safe=False,
            )

        return JSONResponse(content={"safes": safes, "message": "Safes created."})

    @app.put("/api/wallet/safe")
    @with_retries
    async def _update_safe(request: Request) -> t.List[t.Dict]:
        """Update wallet safe"""
        # TODO: Extract login check as decorator
        if operate.user_account is None:
            return JSONResponse(
                content={"error": "Cannot update safe; User account does not exist!"},
                status_code=400,
            )

        if operate.password is None:
            return JSONResponse(
                content={"error": "You need to login before updating a safe."},
                status_code=401,
            )

        data = await request.json()

        if "chain" not in data:
            return JSONResponse(
                content={"error": "You need to specify a chain to updae a safe."},
                status_code=401,
            )

        chain = Chain(data["chain"])
        ledger_type = chain.ledger_type
        manager = operate.wallet_manager
        if not manager.exists(ledger_type=ledger_type):
            return JSONResponse(
                content={"error": "Wallet does not exist"},
                status_code=401,
            )

        wallet = manager.load(ledger_type=ledger_type)
        ledger_api = wallet.ledger_api(chain=chain)

        backup_owner = data.get("backup_owner")
        if backup_owner:
            backup_owner = ledger_api.api.to_checksum_address(backup_owner)

        backup_owner_updated = wallet.update_backup_owner(
            chain=chain,
            backup_owner=backup_owner,  # Optional value, it's fine to provide 'None' (set no backup owner/remove backup owner)
        )
        message = (
            "Backup owner updated."
            if backup_owner_updated
            else "No changes on backup owner. The backup owner provided matches the current one."
        )
        return JSONResponse(
            content={
                "wallet": wallet.json,
                "chain": chain.value,
                "backup_owner_updated": backup_owner_updated,
                "message": message,
            }
        )

    @app.get("/api/v2/services")
    @with_retries
    async def _get_services(request: Request) -> JSONResponse:
        """Get all services."""
        return JSONResponse(content=operate.service_manager().json)

    @app.get("/api/v2/service/{service_config_id}")
    @with_retries
    async def _get_service(request: Request) -> JSONResponse:
        """Get a service."""
        service_config_id = request.path_params["service_config_id"]

        if not operate.service_manager().exists(service_config_id=service_config_id):
            return service_not_found_error(service_config_id=service_config_id)
        return JSONResponse(
            content=(
                operate.service_manager()
                .load(
                    service_config_id=service_config_id,
                )
                .json
            )
        )

    @app.get("/api/v2/service/{service_config_id}/deployment")
    @with_retries
    async def _get_service_deployment(request: Request) -> JSONResponse:
        """Get a service deployment."""
        service_config_id = request.path_params["service_config_id"]

        if not operate.service_manager().exists(service_config_id=service_config_id):
            return service_not_found_error(service_config_id=service_config_id)

        service = operate.service_manager().load(service_config_id=service_config_id)
        deployment_json = service.deployment.json
        deployment_json["healthcheck"] = service.get_latest_healthcheck()
        return JSONResponse(content=deployment_json)

    @app.get("/api/v2/service/{service_config_id}/refill_requirements")
    @with_retries
    async def _get_refill_requirements(request: Request) -> JSONResponse:
        """Get the service balances."""
        service_config_id = request.path_params["service_config_id"]

        if not operate.service_manager().exists(service_config_id=service_config_id):
            return service_not_found_error(service_config_id=service_config_id)

        return JSONResponse(
            content=operate.service_manager().refill_requirements(
                service_config_id=service_config_id
            )
        )

    @app.post("/api/v2/service")
    @with_retries
    async def _create_services_v2(request: Request) -> JSONResponse:
        """Create a service."""
        if operate.password is None:
            return USER_NOT_LOGGED_IN_ERROR
        template = await request.json()
        manager = operate.service_manager()
        output = manager.create(service_template=template)

        return JSONResponse(content=output.json)

    @app.post("/api/v2/service/{service_config_id}")
    @with_retries
    async def _deploy_and_run_service(request: Request) -> JSONResponse:
        """Deploy a service."""
        if operate.password is None:
            return USER_NOT_LOGGED_IN_ERROR

        pause_all_services()
        service_config_id = request.path_params["service_config_id"]
        manager = operate.service_manager()

        if not manager.exists(service_config_id=service_config_id):
            return service_not_found_error(service_config_id=service_config_id)

        def _fn() -> None:
            # deploy_service_onchain_from_safe includes stake_service_on_chain_from_safe
            manager.deploy_service_onchain_from_safe(
                service_config_id=service_config_id
            )
            manager.fund_service(service_config_id=service_config_id)
            manager.deploy_service_locally(service_config_id=service_config_id)

        await run_in_executor(_fn)
        schedule_funding_job(service_config_id=service_config_id)
        schedule_healthcheck_job(service_config_id=service_config_id)

        return JSONResponse(
            content=(
                operate.service_manager().load(service_config_id=service_config_id).json
            )
        )

    @app.put("/api/v2/service/{service_config_id}")
    @app.patch("/api/v2/service/{service_config_id}")
    @with_retries
    async def _update_service(request: Request) -> JSONResponse:
        """Update a service."""
        if operate.password is None:
            return USER_NOT_LOGGED_IN_ERROR

        service_config_id = request.path_params["service_config_id"]
        manager = operate.service_manager()

        if not manager.exists(service_config_id=service_config_id):
            return service_not_found_error(service_config_id=service_config_id)

        template = await request.json()
        allow_different_service_public_id = template.get(
            "allow_different_service_public_id", False
        )

        if request.method == "PUT":
            partial_update = False
        else:
            partial_update = True

        logger.info(
            f"_update_service {partial_update=} {allow_different_service_public_id=}"
        )

        output = manager.update(
            service_config_id=service_config_id,
            service_template=template,
            allow_different_service_public_id=allow_different_service_public_id,
            partial_update=partial_update,
        )

        return JSONResponse(content=output.json)

    @app.put("/api/v2/services")
    @with_retries
    async def _update_all_services(request: Request) -> JSONResponse:
        """Update all services of matching the public id referenced in the hash."""
        if operate.password is None:
            return USER_NOT_LOGGED_IN_ERROR

        manager = operate.service_manager()
        template = await request.json()
        updated_services = manager.update_all_matching(service_template=template)

        return JSONResponse(content=updated_services)

    @app.post("/api/v2/service/{service_config_id}/deployment/stop")
    @with_retries
    async def _stop_service_locally(request: Request) -> JSONResponse:
        """Stop a service deployment."""

        # No authentication required to stop services.

        service_config_id = request.path_params["service_config_id"]
        manager = operate.service_manager()

        if not manager.exists(service_config_id=service_config_id):
            return service_not_found_error(service_config_id=service_config_id)

        service = operate.service_manager().load(service_config_id=service_config_id)
        service.remove_latest_healthcheck()
        deployment = service.deployment
        health_checker.stop_for_service(service_config_id=service_config_id)

        await run_in_executor(deployment.stop)
        logger.info(f"Cancelling funding job for {service_config_id}")
        cancel_funding_job(service_config_id=service_config_id)
        return JSONResponse(content=deployment.json)

    @app.post("/api/v2/service/{service_config_id}/onchain/withdraw")
    @with_retries
    async def _withdraw_onchain(request: Request) -> JSONResponse:
        """Withdraw all the funds from a service."""

        if operate.password is None:
            return USER_NOT_LOGGED_IN_ERROR

        service_config_id = request.path_params["service_config_id"]
        service_manager = operate.service_manager()

        if not service_manager.exists(service_config_id=service_config_id):
            return service_not_found_error(service_config_id=service_config_id)

        withdrawal_address = (await request.json()).get("withdrawal_address")
        if withdrawal_address is None:
            return JSONResponse(
                content={"error": "withdrawal_address is required"},
                status_code=400,
            )

        try:
            pause_all_services()
            service = service_manager.load(service_config_id=service_config_id)

            # terminate the service on chain
            for chain in service.chain_configs:
                service_manager.terminate_service_on_chain_from_safe(
                    service_config_id=service_config_id,
                    chain=chain,
                    withdrawal_address=withdrawal_address,
                )

            # drain the master safe and master signer for the home chain
            chain = Chain(service.home_chain)
            master_wallet = service_manager.wallet_manager.load(
                ledger_type=chain.ledger_type
            )

            # drain the master safe
            logger.info(
                f"Draining the Master Safe {master_wallet.safes[chain]} on chain {chain.value} (withdrawal address {withdrawal_address})."
            )
            master_wallet.drain(
                withdrawal_address=withdrawal_address,
                chain=chain,
                from_safe=True,
            )

            # drain the master signer
            logger.info(
                f"Draining the Master Signer {master_wallet.address} on chain {chain.value} (withdrawal address {withdrawal_address})."
            )
            master_wallet.drain(
                withdrawal_address=withdrawal_address,
                chain=chain,
                from_safe=False,
            )
        except Exception as e:  # pylint: disable=broad-except
            logger.error(traceback.format_exc())
            return JSONResponse(
                status_code=500,
                content={"error": str(e), "traceback": traceback.format_exc()},
            )

        return JSONResponse(content={"error": None})

    return app


@group(name="operate")
def _operate() -> None:
    """Operate - deploy autonomous services."""


@_operate.command(name="daemon")
def _daemon(
    host: Annotated[str, params.String(help="HTTP server host string")] = "localhost",
    port: Annotated[int, params.Integer(help="HTTP server port")] = 8000,
    home: Annotated[
        t.Optional[Path], params.Directory(long_flag="--home", help="Home directory")
    ] = None,
) -> None:
    """Launch operate daemon."""
    app = create_app(home=home)

    server = Server(
        Config(
            app=app,
            host=host,
            port=port,
        )
    )
    app._server = server  # pylint: disable=protected-access
    server.run()


@_operate.command(name="quickstart")
def qs_start(
    config: Annotated[str, params.String(help="Quickstart config file path")],
    attended: Annotated[
        str, params.String(help="Run in attended/unattended mode (default: true")
    ] = "true",
    build_only: Annotated[
        bool, params.Boolean(help="Only build the service without running it")
    ] = False,
    skip_dependency_check: Annotated[
        bool,
        params.Boolean(help="Will skip the dependencies check for minting the service"),
    ] = False,
) -> None:
    """Quickstart."""
    os.environ["ATTENDED"] = attended.lower()
    operate = OperateApp()
    operate.setup()
    run_service(
        operate=operate,
        config_path=config,
        build_only=build_only,
        skip_dependency_check=skip_dependency_check,
    )


@_operate.command(name="quickstop")
def qs_stop(
    config: Annotated[str, params.String(help="Quickstart config file path")],
) -> None:
    """Quickstart."""
    operate = OperateApp()
    operate.setup()
    stop_service(operate=operate, config_path=config)


@_operate.command(name="terminate")
def qs_terminate(
    config: Annotated[str, params.String(help="Quickstart config file path")],
    attended: Annotated[
        str, params.String(help="Run in attended/unattended mode (default: true")
    ] = "true",
) -> None:
    """Terminate service."""
    os.environ["ATTENDED"] = attended.lower()
    operate = OperateApp()
    operate.setup()
    terminate_service(operate=operate, config_path=config)


@_operate.command(name="claim")
def qs_claim(
    config: Annotated[str, params.String(help="Quickstart config file path")],
    attended: Annotated[
        str, params.String(help="Run in attended/unattended mode (default: true")
    ] = "true",
) -> None:
    """Quickclaim staking rewards."""
    os.environ["ATTENDED"] = attended.lower()
    operate = OperateApp()
    operate.setup()
    claim_staking_rewards(operate=operate, config_path=config)


@_operate.command(name="reset-staking")
def qs_reset_staking(
    config: Annotated[str, params.String(help="Quickstart config file path")],
    attended: Annotated[
        str, params.String(help="Run in attended/unattended mode (default: true")
    ] = "true",
) -> None:
    """Reset staking."""
    os.environ["ATTENDED"] = attended.lower()
    operate = OperateApp()
    operate.setup()
    reset_staking(operate=operate, config_path=config)


@_operate.command(name="reset-password")
def qs_reset_password(
    attended: Annotated[
        str, params.String(help="Run in attended/unattended mode (default: true")
    ] = "true",
) -> None:
    """Reset password."""
    os.environ["ATTENDED"] = attended.lower()
    operate = OperateApp()
    operate.setup()
    reset_password(operate=operate)


@_operate.command(name="analyse-logs")
def qs_analyse_logs(  # pylint: disable=too-many-arguments
    config: Annotated[str, params.String(help="Quickstart config file path")],
    from_dir: Annotated[
        str,
        params.String(
            help="Path to the logs directory. If not provided, it is auto-detected.",
            default="",
        ),
    ],
    agent: Annotated[
        str,
        params.String(
            help="The agent name to analyze (default: 'aea_0').", default="aea_0"
        ),
    ],
    reset_db: Annotated[
        bool,
        params.Boolean(
            help="Use this flag to disable resetting the log database.", default=False
        ),
    ],
    start_time: Annotated[
        str,
        params.String(help="Start time in `YYYY-MM-DD H:M:S,MS` format.", default=""),
    ],
    end_time: Annotated[
        str, params.String(help="End time in `YYYY-MM-DD H:M:S,MS` format.", default="")
    ],
    log_level: Annotated[
        str,
        params.String(
            help="Logging level. (INFO, DEBUG, WARNING, ERROR, CRITICAL)",
            default="INFO",
        ),
    ],
    period: Annotated[int, params.Integer(help="Period ID.", default="")],
    round: Annotated[  # pylint: disable=redefined-builtin
        str, params.String(help="Round name.", default="")
    ],
    behaviour: Annotated[str, params.String(help="Behaviour name filter.", default="")],
    fsm: Annotated[
        bool, params.Boolean(help="Print only the FSM execution path.", default=False)
    ],
    include_regex: Annotated[
        str, params.String(help="Regex pattern to include in the result.", default="")
    ],
    exclude_regex: Annotated[
        str, params.String(help="Regex pattern to exclude from the result.", default="")
    ],
) -> None:
    """Analyse the logs of an agent."""
    operate = OperateApp()
    operate.setup()
    analyse_logs(
        operate=operate,
        config_path=config,
        from_dir=from_dir,
        agent=agent,
        reset_db=reset_db,
        start_time=start_time,
        end_time=end_time,
        log_level=log_level,
        period=period,
        round=round,
        behaviour=behaviour,
        fsm=fsm,
        include_regex=include_regex,
        exclude_regex=exclude_regex,
    )


def main() -> None:
    """CLI entry point."""
    run(cli=_operate)


if __name__ == "__main__":
    main()<|MERGE_RESOLUTION|>--- conflicted
+++ resolved
@@ -103,11 +103,6 @@
             path=self._path / "user.json",
         )
 
-<<<<<<< HEAD
-    def service_manager(
-        self, skip_dependency_check: t.Optional[bool] = False
-    ) -> services.manage.ServiceManager:
-=======
     def update_password(self, old_password: str, new_password: str) -> None:
         """Updates current password"""
 
@@ -139,8 +134,7 @@
         wallet_manager.update_password_with_mnemonic(mnemonic, new_password)
         self.user_account.force_update(new_password)
 
-    def service_manager(self) -> services.manage.ServiceManager:
->>>>>>> f9062926
+    def service_manager(self, skip_dependency_check: t.Optional[bool] = False) -> services.manage.ServiceManager:
         """Load service manager."""
         return services.manage.ServiceManager(
             path=self._services,
