# -*- coding: utf-8 -*-
# ------------------------------------------------------------------------------
#
#   Copyright 2024 Valory AG
#
#   Licensed under the Apache License, Version 2.0 (the "License");
#   you may not use this file except in compliance with the License.
#   You may obtain a copy of the License at
#
#       http://www.apache.org/licenses/LICENSE-2.0
#
#   Unless required by applicable law or agreed to in writing, software
#   distributed under the License is distributed on an "AS IS" BASIS,
#   WITHOUT WARRANTIES OR CONDITIONS OF ANY KIND, either express or implied.
#   See the License for the specific language governing permissions and
#   limitations under the License.
#
# ------------------------------------------------------------------------------
"""Quickstop script."""

import json
import warnings
from typing import TYPE_CHECKING, cast

from operate.quickstart.run_service import (
    ask_password_if_needed,
    configure_local_config,
    get_service,
    load_local_config,
)
from operate.quickstart.utils import print_section, print_title


if TYPE_CHECKING:
    from operate.cli import OperateApp

warnings.filterwarnings("ignore", category=UserWarning)


def stop_service(operate: "OperateApp", config_path: str) -> None:
    """Stop service."""

    with open(config_path, "r") as config_file:
        template = json.load(config_file)

    print_title(f"Stop {template['name']} Quickstart")

    # check if agent was started before
    config = load_local_config(
        operate=operate, service_name=cast(str, template["name"])
    )
    if not config.path.exists():
        print("No previous agent setup found. Exiting.")
        return

    ask_password_if_needed(operate)
    configure_local_config(template, operate)
    manager = operate.service_manager()
    service = get_service(manager, template)
    if service.binary_path is None:
        use_docker = True
    else:
        use_docker = False

    manager.stop_service_locally(
<<<<<<< HEAD
        service_config_id=service.service_config_id,
        delete=True,
        use_docker=use_docker,
        custom_binary=service.binary_path,
=======
        service_config_id=service.service_config_id, use_docker=True, force=True
>>>>>>> 2376b91f
    )

    print()
    print_section(f"{template['name']} service stopped")<|MERGE_RESOLUTION|>--- conflicted
+++ resolved
@@ -63,14 +63,7 @@
         use_docker = False
 
     manager.stop_service_locally(
-<<<<<<< HEAD
-        service_config_id=service.service_config_id,
-        delete=True,
-        use_docker=use_docker,
-        custom_binary=service.binary_path,
-=======
         service_config_id=service.service_config_id, use_docker=True, force=True
->>>>>>> 2376b91f
     )
 
     print()
