--- conflicted
+++ resolved
@@ -101,17 +101,13 @@
     },
     Chain.ETHEREUM: {},
     Chain.BASE: {
-<<<<<<< HEAD
-        "meme_base_alpha_2": 43,
-        "agents_fun_1": 43,
-        "agents_fun_2": 43,
-        "agents_fun_3": 43,
-=======
         "meme_base_alpha_2": "memeooorr",
         "marketplace_supply_alpha": "mech",
         "marketplace_demand_alpha_1": "mech",
         "marketplace_demand_alpha_2": "mech",
->>>>>>> 2dc988de
+        "agents_fun_1": "memeooorr",
+        "agents_fun_2": "memeooorr",
+        "agents_fun_3": "memeooorr",
     },
     Chain.CELO: {},
     Chain.MODE: {
