--- conflicted
+++ resolved
@@ -662,13 +662,8 @@
     ask_password_if_needed(operate, config)
 
     # reload manger and config after setting operate.password
-<<<<<<< HEAD
     manager = operate.service_manager(skip_dependency_check=skip_dependency_check)
-    config = load_local_config()
-=======
-    manager = operate.service_manager()
     config = load_local_config(operate=operate, service_name=t.cast(str, service.name))
->>>>>>> f9062926
     ensure_enough_funds(operate, service)
 
     print_box("PLEASE, DO NOT INTERRUPT THIS PROCESS.")
