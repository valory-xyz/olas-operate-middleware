--- conflicted
+++ resolved
@@ -34,17 +34,12 @@
 from web3.exceptions import Web3Exception
 
 from operate.account.user import UserAccount
-<<<<<<< HEAD
 from operate.constants import (
     DEFAULT_TIMEOUT,
     IPFS_ADDRESS,
     NO_STAKING_PROGRAM_ID,
-    OPERATE_HOME,
     USER_JSON,
 )
-=======
-from operate.constants import IPFS_ADDRESS, NO_STAKING_PROGRAM_ID, USER_JSON
->>>>>>> f4bee1b1
 from operate.data import DATA_DIR
 from operate.data.contracts.staking_token.contract import StakingTokenContract
 from operate.ledger.profiles import STAKING, get_staking_contract
