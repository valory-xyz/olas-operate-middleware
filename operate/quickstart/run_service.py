# -*- coding: utf-8 -*-
# ------------------------------------------------------------------------------
#
#   Copyright 2024 Valory AG
#
#   Licensed under the Apache License, Version 2.0 (the "License");
#   you may not use this file except in compliance with the License.
#   You may obtain a copy of the License at
#
#       http://www.apache.org/licenses/LICENSE-2.0
#
#   Unless required by applicable law or agreed to in writing, software
#   distributed under the License is distributed on an "AS IS" BASIS,
#   WITHOUT WARRANTIES OR CONDITIONS OF ANY KIND, either express or implied.
#   See the License for the specific language governing permissions and
#   limitations under the License.
#
# ------------------------------------------------------------------------------
"""Agent Quickstart script."""

import json
import os
import shutil
import textwrap
import time
import typing as t
import warnings
from http import HTTPStatus

import requests
from aea.crypto.registries import make_ledger_api
from aea_ledger_ethereum import LedgerApi
from halo import Halo  # type: ignore[import]
from web3.exceptions import Web3Exception

from operate.account.user import UserAccount
from operate.constants import IPFS_ADDRESS, NO_STAKING_PROGRAM_ID, OPERATE_HOME
from operate.data import DATA_DIR
from operate.data.contracts.staking_token.contract import StakingTokenContract
<<<<<<< HEAD
from operate.ledger.profiles import (
    DEFAULT_PRIORITY_MECH_ADDRESS,
    DEFAULT_PRIORITY_MECH_SERVICE_ID,
    STAKING,
    get_staking_contract,
    get_staking_program_mech_type,
)
=======
from operate.ledger.profiles import NO_STAKING_PROGRAM_ID, STAKING, get_staking_contract
>>>>>>> 31280f7d
from operate.operate_types import (
    Chain,
    LedgerType,
    ServiceEnvProvisionType,
    ServiceTemplate,
)
from operate.quickstart.utils import (
    CHAIN_TO_METADATA,
    QuickstartConfig,
    ask_or_get_from_env,
    check_rpc,
    print_box,
    print_section,
    print_title,
    wei_to_token,
)
from operate.services.manage import ServiceManager
from operate.services.service import Service
from operate.utils.gnosis import get_asset_balance
from operate.wallet.master import MasterWallet


warnings.filterwarnings("ignore", category=UserWarning)


if t.TYPE_CHECKING:
    from operate.cli import OperateApp

NO_STAKING_PROGRAM_METADATA = {
    "name": "No staking",
    "description": "Your agent will still work as expected, but it will not be staked within any staking program.",
}
CUSTOM_PROGRAM_ID = "custom_staking"
QS_STAKING_PROGRAMS: t.Dict[Chain, t.Dict[str, str]] = {
    Chain.GNOSIS: {
        "quickstart_beta_hobbyist": "trader",
        "quickstart_beta_hobbyist_2": "trader",
        "quickstart_beta_expert": "trader",
        "quickstart_beta_expert_2": "trader",
        "quickstart_beta_expert_3": "trader",
        "quickstart_beta_expert_4": "trader",
        "quickstart_beta_expert_5": "trader",
        "quickstart_beta_expert_6": "trader",
        "quickstart_beta_expert_7": "trader",
        "quickstart_beta_expert_8": "trader",
        "quickstart_beta_expert_9": "trader",
        "quickstart_beta_expert_10": "trader",
        "quickstart_beta_expert_11": "trader",
        "quickstart_beta_expert_12": "trader",
        "quickstart_beta_expert_15_mech_marketplace": "trader",
        "quickstart_beta_expert_16_mech_marketplace": "trader",
        "quickstart_beta_expert_17_mech_marketplace": "trader",
        "quickstart_beta_expert_18_mech_marketplace": "trader",
        "quickstart_beta_mech_marketplace_expert_3": "trader",
        "quickstart_beta_mech_marketplace_expert_4": "trader",
        "quickstart_beta_mech_marketplace_expert_5": "trader",
        "quickstart_beta_mech_marketplace_expert_6": "trader",
        "quickstart_beta_mech_marketplace_expert_7": "trader",
        "quickstart_beta_mech_marketplace_expert_8": "trader",
        "mech_marketplace": "mech",
        "marketplace_supply_alpha": "mech",
    },
    Chain.OPTIMISTIC: {
        "optimus_alpha_2": "optimus",
        "optimus_alpha_3": "optimus",
        "optimus_alpha_4": "optimus",
    },
    Chain.ETHEREUM: {},
    Chain.BASE: {
        "meme_base_alpha_2": "memeooorr",
        "marketplace_supply_alpha": "mech",
        "agents_fun_1": "memeooorr",
        "agents_fun_2": "memeooorr",
        "agents_fun_3": "memeooorr",
    },
    Chain.CELO: {},
    Chain.MODE: {
        "optimus_alpha": "modius",
    },
}


def ask_confirm_password() -> str:
    """Ask for password confirmation."""
    while True:
        password = ask_or_get_from_env(
            "Please input your password (or press enter): ", True, "OPERATE_PASSWORD"
        )
        confirm_password = ask_or_get_from_env(
            "Please confirm your password: ", True, "OPERATE_PASSWORD"
        )

        if password == confirm_password:
            return password
        else:
            print("Passwords do not match!")


def load_local_config(operate: "OperateApp", service_name: str) -> QuickstartConfig:
    """Load the local quickstart configuration."""
    old_path = OPERATE_HOME / "local_config.json"
    if old_path.exists():  # Migrate to new naming scheme
        config = t.cast(QuickstartConfig, QuickstartConfig.load(old_path))
        service_manager = operate.service_manager()
        services = service_manager.json
        if config.staking_program_id == NO_STAKING_PROGRAM_ID:
            for service in services:
                if service["name"] == service_name:
                    config.path = (
                        config.path.parent / f"{service_name}-quickstart-config.json"
                    )
                    shutil.move(old_path, config.path)
                    break
        else:
            for staking_program, _agent_keyword in QS_STAKING_PROGRAMS[
                Chain.from_string(config.principal_chain)
            ].items():
                if staking_program == config.staking_program_id:
                    break
            else:
                raise ValueError(
                    f"Staking program {config.staking_program_id} not found in {QS_STAKING_PROGRAMS[Chain.from_string(config.principal_chain)].keys()}.\n"
                    "Please resolve manually!"
                )

            for service in services:
                if _agent_keyword in service["name"].lower():
                    config.path = (
                        config.path.parent / f"{service['name']}-quickstart-config.json"
                    )
                    shutil.move(old_path, config.path)
                    break

    for qs_config in OPERATE_HOME.glob("*-quickstart-config.json"):
        if f"{service_name}-quickstart-config.json" == qs_config.name:
            config = t.cast(QuickstartConfig, QuickstartConfig.load(qs_config))
            break
    else:
        config = QuickstartConfig(
            OPERATE_HOME / f"{service_name}-quickstart-config.json"
        )

    return config


def configure_local_config(
    template: ServiceTemplate, operate: "OperateApp"
) -> QuickstartConfig:
    """Configure local quickstart configuration."""
    config = load_local_config(operate=operate, service_name=template["name"])

    if config.rpc is None:
        config.rpc = {}

    for chain in template["configurations"]:
        while not check_rpc(config.rpc.get(chain)):
            config.rpc[chain] = ask_or_get_from_env(
                f"Enter a {CHAIN_TO_METADATA[chain]['name']} RPC that supports eth_newFilter [hidden input]: ",
                True,
                f"{chain.upper()}_LEDGER_RPC",
            )
        os.environ[f"{chain.upper()}_LEDGER_RPC"] = config.rpc[chain]

    config.principal_chain = template["home_chain"]

    home_chain = Chain.from_string(config.principal_chain)
    staking_ctr = t.cast(
        StakingTokenContract,
        StakingTokenContract.from_dir(
            directory=str(DATA_DIR / "contracts" / "staking_token")
        ),
    )
    ledger_api = make_ledger_api(
        LedgerType.ETHEREUM.lower(),
        address=config.rpc[config.principal_chain],  # type: ignore[index]
        chain_id=home_chain.id,
    )

    if config.staking_program_id is None:
        print_section("Please, select your staking program preference")
        available_choices = {}
        ids = (
            [NO_STAKING_PROGRAM_ID]
            + [
                id
                for id in STAKING[home_chain]
                if id in QS_STAKING_PROGRAMS[home_chain]
                and QS_STAKING_PROGRAMS[home_chain][id] in template["name"].lower()
            ]
            + [CUSTOM_PROGRAM_ID]
        )

        for index, program_id in enumerate(ids):
            if program_id == NO_STAKING_PROGRAM_ID:
                metadata = NO_STAKING_PROGRAM_METADATA
            elif program_id == CUSTOM_PROGRAM_ID:
                metadata = {
                    "name": "Custom Staking contract",
                    "description": "If you choose this option, you will be asked to provide the staking contract address.",
                }
            else:
                instance = staking_ctr.get_instance(
                    ledger_api=ledger_api,
                    contract_address=STAKING[home_chain][program_id],
                )
                try:
                    metadata_hash = instance.functions.metadataHash().call().hex()
                    ipfs_address = IPFS_ADDRESS.format(hash=metadata_hash)
                    response = requests.get(ipfs_address)
                    if response.status_code != HTTPStatus.OK:
                        raise requests.RequestException(
                            f"Failed to fetch data from {ipfs_address}: {response.status_code}"
                        )
                    metadata = response.json()
                except (Web3Exception, requests.RequestException):
                    metadata = {
                        "name": program_id,
                        "description": program_id,
                        "available_staking_slots": "?",
                    }

                # Add staking slots count to successful response
                try:
                    max_services = instance.functions.maxNumServices().call()
                    current_services = instance.functions.getServiceIds().call()
                    metadata["available_staking_slots"] = max_services - len(
                        current_services
                    )
                except Web3Exception:
                    metadata["available_staking_slots"] = "?"

            name = metadata["name"]
            description = metadata["description"]
            if "available_staking_slots" in metadata:
                available_slots_str = (
                    f"(available slots : {metadata['available_staking_slots']})"
                )
            else:
                available_slots_str = ""

            wrapped_description = textwrap.fill(
                description, width=80, initial_indent="   ", subsequent_indent="   "
            )
            print(
                f"{index + 1}) {name}\t{available_slots_str}\n{wrapped_description}\n"
            )
            if available_slots_str or program_id in (
                NO_STAKING_PROGRAM_ID,
                CUSTOM_PROGRAM_ID,
            ):
                available_choices[index + 1] = {
                    "program_id": program_id,
                    "slots": available_slots_str,
                    "name": name,
                }

        while True:
            try:
                input_value = ask_or_get_from_env(
                    f"Enter your choice (1 - {len(ids)}): ", False, "STAKING_PROGRAM"
                )
                try:
                    choice = int(input_value)
                    if choice not in available_choices:
                        print("\nPlease select a program with available slots:")
                        for idx, prog in available_choices.items():
                            print(f"{idx}) {prog['name']} : {prog['slots']}")
                        continue
                    selected_program = available_choices[choice]
                    config.staking_program_id = selected_program["program_id"]
                    print(f"Selected staking program: {selected_program['name']}")
                    break
                except ValueError:
                    if input_value in ids:
                        config.staking_program_id = input_value
                        break
                    else:
                        raise ValueError(f"STAKING_PROGRAM must be one of {ids}")
            except Exception as e:
                print(f"Error in getting input: {str(e)}")
                raise

        if config.staking_program_id == CUSTOM_PROGRAM_ID:
            while True:
                try:
                    config.staking_program_id = ask_or_get_from_env(
                        "Enter the staking contract address: ",
                        False,
                        "STAKING_CONTRACT_ADDRESS",
                    )
                    instance = staking_ctr.get_instance(
                        ledger_api=ledger_api,
                        contract_address=config.staking_program_id,
                    )
                    max_services = instance.functions.maxNumServices().call()
                    current_services = instance.functions.getServiceIds().call()
                    available_slots = max_services - len(current_services)
                    if available_slots > 0:
                        print(f"Found {available_slots} available staking slots.")
                        break
                    else:
                        print(
                            "No available staking slots found. Please enter another address."
                        )
                except Exception:
                    print("This address is not a valid staking contract address.")

    # set chain configs in the service template
    for chain in template["configurations"]:
        if chain == config.principal_chain:
            staking_contract_address = get_staking_contract(
                chain, config.staking_program_id
            )
            if staking_contract_address is None:
                min_staking_deposit = 1
            else:
                instance = staking_ctr.get_instance(
                    ledger_api=ledger_api,
                    contract_address=staking_contract_address,
                )
                min_staking_deposit = int(instance.functions.minStakingDeposit().call())

            template["configurations"][chain] |= {
                "staking_program_id": config.staking_program_id,
                "rpc": config.rpc[chain],
                "cost_of_bond": min_staking_deposit,
            }
        else:
            template["configurations"][chain] |= {
                "staking_program_id": NO_STAKING_PROGRAM_ID,
                "rpc": config.rpc[chain],
                "cost_of_bond": 1,
            }

    if config.user_provided_args is None:
        config.user_provided_args = {}

    if any(
        (
            env_var_data["provision_type"] == ServiceEnvProvisionType.USER
            and env_var_name not in config.user_provided_args
        )
        for env_var_name, env_var_data in template["env_variables"].items()
    ):
        print_section("Please enter the arguments that will be used by the service.")

    service_manager = operate.service_manager()
    mech_configs = service_manager.get_mech_configs(
        chain=config.principal_chain,
        ledger_api=ledger_api,
        staking_program_id=config.staking_program_id,
    )

    for env_var_name, env_var_data in template["env_variables"].items():
        if env_var_data["provision_type"] == ServiceEnvProvisionType.USER:
            # PRIORITY_MECH_ADDRESS and PRIORITY_MECH_SERVICE_ID are given dynamic default values
            if env_var_name == "PRIORITY_MECH_ADDRESS":
                env_var_data["value"] = mech_configs.priority_mech_address
                if (
                    env_var_name in config.user_provided_args
                    and env_var_data["value"] != config.user_provided_args[env_var_name]
                ):
                    del config.user_provided_args[env_var_name]

            if env_var_name == "PRIORITY_MECH_SERVICE_ID":
                env_var_data["value"] = mech_configs.priority_mech_service_id
                if (
                    env_var_name in config.user_provided_args
                    and env_var_data["value"] != config.user_provided_args[env_var_name]
                ):
                    del config.user_provided_args[env_var_name]

            if env_var_name not in config.user_provided_args:
                print(f"Description: {env_var_data['description']}")
                if env_var_data["value"]:
                    print(f"Default: {env_var_data['value']}")

                user_provided_arg = ask_or_get_from_env(
                    f"Please enter {env_var_data['name']}: ", False, env_var_name
                )
                config.user_provided_args[env_var_name] = env_var_data["value"]
                if user_provided_arg:
                    config.user_provided_args[env_var_name] = user_provided_arg

                print()

            template["env_variables"][env_var_name][
                "value"
            ] = config.user_provided_args[env_var_name]

        # TODO: Handle it in a more generic way
        if (
            template["env_variables"][env_var_name]["provision_type"]
            == ServiceEnvProvisionType.COMPUTED
            and "SUBGRAPH_API_KEY" in config.user_provided_args
            and "{SUBGRAPH_API_KEY}" in template["env_variables"][env_var_name]["value"]
        ):
            template["env_variables"][env_var_name]["value"] = template[
                "env_variables"
            ][env_var_name]["value"].format(
                SUBGRAPH_API_KEY=config.user_provided_args["SUBGRAPH_API_KEY"],
            )

    config.store()
    return config


def ask_password_if_needed(operate: "OperateApp") -> None:
    """Ask password if needed."""
    if operate.user_account is None:
        print_section("Set up local user account")
        print("Creating a new local user account...")
        password = ask_confirm_password()
        UserAccount.new(
            password=password,
            path=operate._path / "user.json",
        )
    else:
        _password = None
        while _password is None:
            _password = ask_or_get_from_env(
                "\nEnter local user account password [hidden input]: ",
                True,
                "OPERATE_PASSWORD",
            )
            if operate.user_account.is_valid(password=_password):
                break
            _password = None
            print("Invalid password!")

        password = _password

    operate.password = password


def get_service(manager: ServiceManager, template: ServiceTemplate) -> Service:
    """Get service."""
    for service in manager.json:
        if service["name"] == template["name"]:
            old_hash = service["hash"]
            if old_hash == template["hash"]:
                print(f'Loading service {template["hash"]}')
                service = manager.load(
                    service_config_id=service["service_config_id"],
                )
            else:
                print(f"Updating service from {old_hash} to " + template["hash"])
                service = manager.update(
                    service_config_id=service["service_config_id"],
                    service_template=template,
                )

            service.env_variables = template["env_variables"]
            service.update_user_params_from_template(service_template=template)
            service.store()
            break
    else:
        print(f'Creating service {template["hash"]}')
        service = manager.load_or_create(
            hash=template["hash"],
            service_template=template,
        )

    return service


def ask_funds_in_address(
    ledger_api: LedgerApi,
    required_balance: int,
    asset_address: str,
    recipient_name: str,
    recipient_address: str,
    chain: str,
) -> None:
    """Ask for funds in address."""
    if required_balance == 0:
        return

    current_balance = get_asset_balance(ledger_api, asset_address, recipient_address)
    print(
        f"[{chain}] Please transfer at least {wei_to_token(required_balance, chain, asset_address)} "
        f"to the {recipient_name} {recipient_address} "
    )
    spinner = Halo(
        text=f"[{chain}] Waiting for at least {wei_to_token(required_balance, chain, asset_address)}...",
        spinner="dots",
    )
    spinner.start()

    while True:
        time.sleep(1)
        updated_balance = get_asset_balance(
            ledger_api, asset_address, recipient_address
        )
        if updated_balance >= current_balance + required_balance:
            break

        remaining_requirement = current_balance + required_balance - updated_balance
        spinner.text = f"[{chain}] Waiting for at least {wei_to_token(remaining_requirement, chain, asset_address)}..."

    spinner.succeed(
        f"[{chain}] {recipient_name} updated balance: {wei_to_token(updated_balance, chain, asset_address)}."
    )


def _ask_funds_from_requirements(
    manager: ServiceManager,
    wallet: MasterWallet,
    service: Service,
) -> bool:
    """Ask for funds from requirements."""
    spinner = Halo(text="Calculating funds requirements...", spinner="dots")
    spinner.start()
    requirements = manager.refill_requirements(
        service_config_id=service.service_config_id
    )
    spinner.stop()

    wallet_names = (
        {
            wallet.crypto.address: "Master EOA",
            "master_safe": "Master Safe",
            "service_safe": "Service Safe",
        }
        | {safe_address: "Master Safe" for safe_address in wallet.safes.values()}
        | {
            chain_config.chain_data.multisig: "Service Safe"
            for chain_config in service.chain_configs.values()
        }
        | {address: "Agent EOA" for address in service.agent_addresses}
    )

    if not requirements["is_refill_required"] and requirements["allow_start_agent"]:
        for chain_name, balances in requirements["balances"].items():
            ledger_api = wallet.ledger_api(
                chain=Chain(chain_name),
                rpc=service.chain_configs[chain_name].ledger_config.rpc,
            )
            for wallet_address, asset_balances in balances.items():
                for asset_address, balance in asset_balances.items():
                    print(
                        f"[{chain_name}] {wallet_names[wallet_address]} has {wei_to_token(balance, chain_name, asset_address)}"
                    )

        return True

    for chain_name, chain_requirements in requirements["refill_requirements"].items():
        chain = Chain(chain_name)
        ledger_api = wallet.ledger_api(
            chain=chain,
            rpc=service.chain_configs[chain_name].ledger_config.rpc,
        )
        for wallet_address, requirements in chain_requirements.items():
            if wallet_address in ("master_safe", "service_safe"):
                continue  # we can't ask funds in placeholder addresses

            for asset_address, requirement in requirements.items():
                ask_funds_in_address(
                    ledger_api=ledger_api,
                    chain=chain_name,
                    asset_address=asset_address,
                    required_balance=requirement,
                    recipient_address=wallet_address,
                    recipient_name=wallet_names[wallet_address],
                )

    return False


def _maybe_create_master_eoa(operate: "OperateApp") -> None:
    """Maybe create the Master EOA."""
    if not operate.wallet_manager.exists(ledger_type=LedgerType.ETHEREUM):
        print("Creating the Master EOA...")
        wallet, mnemonic = operate.wallet_manager.create(
            ledger_type=LedgerType.ETHEREUM
        )
        wallet.password = operate.password
        print_box(
            f"Please save the mnemonic phrase for the Master EOA:\n{', '.join(mnemonic)}",
            0,
            "-",
        )
        ask_or_get_from_env(
            "Press enter to continue...", False, "CONTINUE", raise_if_missing=False
        )


def ensure_enough_funds(operate: "OperateApp", service: Service) -> None:
    """Ensure enough funds."""
    _maybe_create_master_eoa(operate)
    wallet = operate.wallet_manager.load(ledger_type=LedgerType.ETHEREUM)
    manager = operate.service_manager()

    backup_owner = None
    while not _ask_funds_from_requirements(manager, wallet, service):
        for chain_name, chain_config in service.chain_configs.items():
            chain = Chain.from_string(chain_name)
            if wallet.safes.get(chain) is None:
                print(f"[{chain_name}] Creating Master Safe")
                if backup_owner is None:
                    backup_owner = ask_or_get_from_env(
                        "Please input your backup owner (leave empty to skip): ",
                        False,
                        "BACKUP_OWNER",
                        raise_if_missing=False,
                    )

                wallet.create_safe(
                    chain=chain,
                    rpc=chain_config.ledger_config.rpc,
                    backup_owner=None if backup_owner == "" else backup_owner,
                )


def run_service(
    operate: "OperateApp",
    config_path: str,
    build_only: bool = False,
    skip_dependency_check: bool = False,
) -> None:
    """Run service."""

    with open(config_path, "r") as config_file:
        template = json.load(config_file)

    print_title(f"{template['name']} quickstart")

<<<<<<< HEAD
=======
    operate.service_manager().migrate_service_configs()
    operate.wallet_manager.migrate_wallet_configs()
    ask_password_if_needed(operate)
    _maybe_create_master_eoa(operate)

>>>>>>> 31280f7d
    config = configure_local_config(template, operate)
    manager = operate.service_manager()
    service = get_service(manager, template)

    # reload manger and config after setting operate.password
    manager = operate.service_manager(skip_dependency_check=skip_dependency_check)
    config = load_local_config(operate=operate, service_name=t.cast(str, service.name))
    ensure_enough_funds(operate, service)

    print_box("PLEASE, DO NOT INTERRUPT THIS PROCESS.")
    print_section(f"Deploying on-chain service on {config.principal_chain}...")
    print(
        "Cancelling the on-chain service update prematurely could lead to an inconsistent state of the Safe or the on-chain service state, which may require manual intervention to resolve.\n"
    )
    manager.deploy_service_onchain_from_safe(
        service_config_id=service.service_config_id
    )

    print_section("Funding the service")
    manager.fund_service(service_config_id=service.service_config_id)

    print_section("Deploying the service")
    manager.deploy_service_locally(
        service_config_id=service.service_config_id,
        use_docker=True,
        use_kubernetes=True,
        build_only=build_only,
    )
    if build_only:
        print_section(f"Built the {template['name']}")
    else:
        print_section(f"Starting the {template['name']}")<|MERGE_RESOLUTION|>--- conflicted
+++ resolved
@@ -37,17 +37,7 @@
 from operate.constants import IPFS_ADDRESS, NO_STAKING_PROGRAM_ID, OPERATE_HOME
 from operate.data import DATA_DIR
 from operate.data.contracts.staking_token.contract import StakingTokenContract
-<<<<<<< HEAD
-from operate.ledger.profiles import (
-    DEFAULT_PRIORITY_MECH_ADDRESS,
-    DEFAULT_PRIORITY_MECH_SERVICE_ID,
-    STAKING,
-    get_staking_contract,
-    get_staking_program_mech_type,
-)
-=======
 from operate.ledger.profiles import NO_STAKING_PROGRAM_ID, STAKING, get_staking_contract
->>>>>>> 31280f7d
 from operate.operate_types import (
     Chain,
     LedgerType,
@@ -675,14 +665,11 @@
 
     print_title(f"{template['name']} quickstart")
 
-<<<<<<< HEAD
-=======
     operate.service_manager().migrate_service_configs()
     operate.wallet_manager.migrate_wallet_configs()
     ask_password_if_needed(operate)
     _maybe_create_master_eoa(operate)
 
->>>>>>> 31280f7d
     config = configure_local_config(template, operate)
     manager = operate.service_manager()
     service = get_service(manager, template)
