--- conflicted
+++ resolved
@@ -70,17 +70,14 @@
         "pearl_alpha": "0xEE9F19b5DF06c7E8Bfc7B28745dcf944C504198A",
         "pearl_beta": "0xeF44Fb0842DDeF59D37f85D61A1eF492bbA6135d",
         "pearl_beta_2": "0x1c2F82413666d2a3fD8bC337b0268e62dDF67434",
-<<<<<<< HEAD
+        "pearl_beta_mech_marketplace": "0xDaF34eC46298b53a3d24CBCb431E84eBd23927dA",
+    }
     },
     ChainType.OPTIMISM: {
         "optimus_alpha": "0x88996bbdE7f982D93214881756840cE2c77C4992",
     },
     ChainType.ETHEREUM: {},
     ChainType.BASE: {},
-=======
-        "pearl_beta_mech_marketplace": "0xDaF34eC46298b53a3d24CBCb431E84eBd23927dA",
-    }
->>>>>>> 885f3f52
 }
 
 OLAS = {
