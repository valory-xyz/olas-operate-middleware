# -*- coding: utf-8 -*-
# ------------------------------------------------------------------------------
#
#   Copyright 2023 Valory AG
#
#   Licensed under the Apache License, Version 2.0 (the "License");
#   you may not use this file except in compliance with the License.
#   You may obtain a copy of the License at
#
#       http://www.apache.org/licenses/LICENSE-2.0
#
#   Unless required by applicable law or agreed to in writing, software
#   distributed under the License is distributed on an "AS IS" BASIS,
#   WITHOUT WARRANTIES OR CONDITIONS OF ANY KIND, either express or implied.
#   See the License for the specific language governing permissions and
#   limitations under the License.
#
# ------------------------------------------------------------------------------

"""Ledger helpers."""

import os
import typing as t
<<<<<<< HEAD
from copy import deepcopy

from aea.crypto.base import LedgerApi
from aea.crypto.registries import make_ledger_api
from aea_ledger_ethereum import DEFAULT_GAS_PRICE_STRATEGIES, EIP1559, GWEI, to_wei
from web3.middleware import geth_poa_middleware
=======
from math import ceil

from aea.crypto.base import LedgerApi
>>>>>>> a2e535b8

from operate.operate_types import Chain


CHAINS = [
    Chain.ARBITRUM_ONE,
    Chain.BASE,
    Chain.CELO,
    Chain.ETHEREUM,
    Chain.GNOSIS,
    Chain.MODE,
    Chain.OPTIMISM,
    Chain.POLYGON,
    Chain.SOLANA,
]

ARBITRUM_ONE_RPC = os.environ.get("ARBITRUM_ONE_RPC", "https://arb1.arbitrum.io/rpc")
BASE_RPC = os.environ.get("BASE_RPC", "https://mainnet.base.org")
CELO_RPC = os.environ.get("CELO_RPC", "https://forno.celo.org")
ETHEREUM_RPC = os.environ.get("ETHEREUM_RPC", "https://ethereum.publicnode.com")
GNOSIS_RPC = os.environ.get("GNOSIS_RPC", "https://gnosis-rpc.publicnode.com")
MODE_RPC = os.environ.get("MODE_RPC", "https://mainnet.mode.network")
OPTIMISM_RPC = os.environ.get("OPTIMISM_RPC", "https://mainnet.optimism.io")
POLYGON_RPC = os.environ.get("POLYGON_RPC", "https://polygon-rpc.com")
SOLANA_RPC = os.environ.get("SOLANA_RPC", "https://api.mainnet-beta.solana.com")


DEFAULT_RPCS = {
    Chain.ARBITRUM_ONE: ARBITRUM_ONE_RPC,
    Chain.BASE: BASE_RPC,
    Chain.CELO: CELO_RPC,
    Chain.ETHEREUM: ETHEREUM_RPC,
    Chain.GNOSIS: GNOSIS_RPC,
    Chain.MODE: MODE_RPC,
    Chain.OPTIMISM: OPTIMISM_RPC,
    Chain.POLYGON: POLYGON_RPC,
    Chain.SOLANA: SOLANA_RPC,
}

# Base currency for each chain
CURRENCY_DENOMS = {
    Chain.ARBITRUM_ONE: "ETH",
    Chain.BASE: "ETH",
    Chain.CELO: "CELO",
    Chain.ETHEREUM: "ETH",
    Chain.GNOSIS: "xDAI",
    Chain.MODE: "ETH",
    Chain.OPTIMISM: "ETH",
    Chain.POLYGON: "POL",
    Chain.SOLANA: "SOL",
}

# Smallest denomination for each chain
CURRENCY_SMALLEST_UNITS = {
    Chain.ARBITRUM_ONE: "Wei",
    Chain.BASE: "Wei",
    Chain.CELO: "Wei",
    Chain.ETHEREUM: "Wei",
    Chain.GNOSIS: "Wei",
    Chain.MODE: "Wei",
    Chain.OPTIMISM: "Wei",
    Chain.POLYGON: "Wei",
    Chain.SOLANA: "Lamport",
}


def get_default_rpc(chain: Chain) -> str:
    """Get default RPC chain type."""
    return DEFAULT_RPCS[chain]


def get_currency_denom(chain: Chain) -> str:
    """Get currency denom by chain type."""
    return CURRENCY_DENOMS.get(chain, "NATIVE")


def get_currency_smallest_unit(chain: Chain) -> str:
    """Get currency denom by chain type."""
    return CURRENCY_SMALLEST_UNITS.get(chain, "Wei")


<<<<<<< HEAD
DEFAULT_LEDGER_APIS: t.Dict[Chain, LedgerApi] = {}


def make_chain_ledger_api(
    chain: Chain,
    rpc: t.Optional[str] = None,
) -> LedgerApi:
    """Get default RPC chain type."""

    if chain not in DEFAULT_LEDGER_APIS:
        if chain == Chain.SOLANA:  # TODO: Complete when Solana is supported
            raise NotImplementedError("Solana not yet supported.")

        gas_price_strategies = deepcopy(DEFAULT_GAS_PRICE_STRATEGIES)
        if chain in (Chain.BASE, Chain.MODE, Chain.OPTIMISM):
            gas_price_strategies[EIP1559]["fallback_estimate"]["maxFeePerGas"] = to_wei(
                5, GWEI
            )

        ledger_api = make_ledger_api(
            chain.ledger_type.name.lower(),
            address=rpc or get_default_rpc(chain=chain),
            chain_id=chain.id,
            gas_price_strategies=gas_price_strategies,
            poa_chain=chain == Chain.POLYGON,
        )

        if chain == Chain.OPTIMISM:
            ledger_api.api.middleware_onion.inject(geth_poa_middleware, layer=0)

        DEFAULT_LEDGER_APIS[chain] = ledger_api

    return DEFAULT_LEDGER_APIS[chain]


def get_default_ledger_api(chain: Chain) -> LedgerApi:
    """Get default RPC chain type."""
    if chain not in DEFAULT_LEDGER_APIS:
        DEFAULT_LEDGER_APIS[chain] = make_chain_ledger_api(
            chain=chain, rpc=get_default_rpc(chain=chain)
        )
    return DEFAULT_LEDGER_APIS[chain]
=======
GAS_ESTIMATE_FALLBACK_ADDRESSES = [
    "0x000000000000000000000000000000000000dEaD",
    "0xEeeeeEeeeEeEeeEeEeEeeEEEeeeeEeeeeeeeEEeE",  # nosec
]
GAS_ESTIMATE_BUFFER = 1.10


# TODO backport to open aea/autonomy
# TODO This gas pricing management should be done at a lower level in the library
def update_tx_with_gas_pricing(tx: t.Dict, ledger_api: LedgerApi) -> None:
    """Update transaction with gas pricing."""
    tx.pop("maxFeePerGas", None)
    tx.pop("gasPrice", None)
    tx.pop("maxPriorityFeePerGas", None)

    gas_pricing = ledger_api.try_get_gas_pricing()
    if gas_pricing is None:
        raise RuntimeError("Unable to retrieve gas pricing.")

    if "maxFeePerGas" in gas_pricing and "maxPriorityFeePerGas" in gas_pricing:
        tx["maxFeePerGas"] = gas_pricing["maxFeePerGas"]
        tx["maxPriorityFeePerGas"] = gas_pricing["maxPriorityFeePerGas"]
    elif "gasPrice" in gas_pricing:
        tx["gasPrice"] = gas_pricing["gasPrice"]
    else:
        raise RuntimeError("Retrieved invalid gas pricing.")


# TODO backport to open aea/autonomy
# TODO This gas management should be done at a lower level in the library
def update_tx_with_gas_estimate(tx: t.Dict, ledger_api: LedgerApi) -> None:
    """Update transaction with gas estimate."""
    print(f"[PROVIDER] Trying to update transaction gas {tx['from']=} {tx['gas']=}.")
    original_from = tx["from"]
    original_gas = tx.get("gas", 1)

    for address in [original_from] + GAS_ESTIMATE_FALLBACK_ADDRESSES:
        tx["from"] = address
        tx["gas"] = 1
        ledger_api.update_with_gas_estimate(tx)
        if tx["gas"] > 1:
            print(f"[PROVIDER] Gas estimated successfully {tx['from']=} {tx['gas']=}.")
            break

    tx["from"] = original_from
    if tx["gas"] == 1:
        tx["gas"] = original_gas
        print(f"[PROVIDER] Unable to estimate gas. Restored {tx['gas']=}.")
    tx["gas"] = ceil(tx["gas"] * GAS_ESTIMATE_BUFFER)
>>>>>>> a2e535b8
<|MERGE_RESOLUTION|>--- conflicted
+++ resolved
@@ -21,18 +21,16 @@
 
 import os
 import typing as t
-<<<<<<< HEAD
 from copy import deepcopy
 
 from aea.crypto.base import LedgerApi
 from aea.crypto.registries import make_ledger_api
 from aea_ledger_ethereum import DEFAULT_GAS_PRICE_STRATEGIES, EIP1559, GWEI, to_wei
 from web3.middleware import geth_poa_middleware
-=======
+import typing as t
 from math import ceil
 
 from aea.crypto.base import LedgerApi
->>>>>>> a2e535b8
 
 from operate.operate_types import Chain
 
@@ -114,7 +112,6 @@
     return CURRENCY_SMALLEST_UNITS.get(chain, "Wei")
 
 
-<<<<<<< HEAD
 DEFAULT_LEDGER_APIS: t.Dict[Chain, LedgerApi] = {}
 
 
@@ -157,7 +154,8 @@
             chain=chain, rpc=get_default_rpc(chain=chain)
         )
     return DEFAULT_LEDGER_APIS[chain]
-=======
+
+
 GAS_ESTIMATE_FALLBACK_ADDRESSES = [
     "0x000000000000000000000000000000000000dEaD",
     "0xEeeeeEeeeEeEeeEeEeEeeEEEeeeeEeeeeeeeEEeE",  # nosec
@@ -206,5 +204,4 @@
     if tx["gas"] == 1:
         tx["gas"] = original_gas
         print(f"[PROVIDER] Unable to estimate gas. Restored {tx['gas']=}.")
-    tx["gas"] = ceil(tx["gas"] * GAS_ESTIMATE_BUFFER)
->>>>>>> a2e535b8
+    tx["gas"] = ceil(tx["gas"] * GAS_ESTIMATE_BUFFER)