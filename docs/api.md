--- conflicted
+++ resolved
@@ -826,9 +826,9 @@
 [
   {
     "name": "My Service",
-<<<<<<< HEAD
     "version": 9,
     "service_config_id": "service_123",
+    "service_public_id": "valory/service_123:0.1.0",
     "package_path": "package",
     "hash": "bafybei...",
     "hash_history": {
@@ -840,16 +840,6 @@
         "owner": "org",
         "name": "repo",
         "release_tag": "v0.0.100"
-=======
-    "description": "Service description",
-    "service_public_id": "valory/service_123:0.1.0",
-    "hash": "bafybeic...",
-    "keys": [
-      {
-        "ledger": "ethereum",
-        "address": "0x...",
-        "private_key": "0x..."
->>>>>>> 54ad3a8a
       }
     },
     "agent_addresses": [
@@ -967,9 +957,9 @@
 ```json
 {
   "name": "My Service",
-<<<<<<< HEAD
   "version": 9,
   "service_config_id": "service_123",
+  "service_public_id": "valory/service_123:0.1.0",
   "package_path": "package",
   "hash": "bafybei...",
   "hash_history": {
@@ -981,16 +971,6 @@
       "owner": "org",
       "name": "repo",
       "release_tag": "v0.0.100"
-=======
-  "description": "Service description",
-  "service_public_id": "valory/service_123:0.1.0",
-  "hash": "bafybeic...",
-  "keys": [
-    {
-      "ledger": "ethereum",
-      "address": "0x...",
-      "private_key": "0x..."
->>>>>>> 54ad3a8a
     }
   },
   "agent_addresses": [
@@ -1217,9 +1197,9 @@
 ```json
 {
   "name": "My Service",
-<<<<<<< HEAD
   "version": 9,
   "service_config_id": "service_123",
+  "service_public_id": "valory/service_123:0.1.0",
   "package_path": "package",
   "hash": "bafybei...",
   "hash_history": {
@@ -1231,16 +1211,6 @@
       "owner": "org",
       "name": "repo",
       "release_tag": "v0.0.100"
-=======
-  "description": "Service description",
-  "hash": "bafybeic...",
-  "service_public_id": "valory/service_123:0.1.0",
-  "keys": [
-    {
-      "ledger": "ethereum",
-      "address": "0x...",
-      "private_key": "0x..."
->>>>>>> 54ad3a8a
     }
   },
   "agent_addresses": [
@@ -1293,9 +1263,9 @@
 ```json
 {
   "name": "My Service",
-<<<<<<< HEAD
   "version": 9,
   "service_config_id": "service_123",
+  "service_public_id": "valory/service_123:0.1.0",
   "package_path": "package",
   "hash": "bafybei...",
   "hash_history": {
@@ -1307,16 +1277,6 @@
       "owner": "org",
       "name": "repo",
       "release_tag": "v0.0.100"
-=======
-  "description": "Service description",
-  "hash": "bafybeic...",
-  "service_public_id": "valory/service_123:0.1.0",
-  "keys": [
-    {
-      "ledger": "ethereum",
-      "address": "0x...",
-      "private_key": "0x..."
->>>>>>> 54ad3a8a
     }
   },
   "agent_addresses": [
@@ -1380,7 +1340,6 @@
 
 ```json
 {
-<<<<<<< HEAD
   "name": "My Service",
   "version": 9,
   "service_config_id": "service_123",
@@ -1395,17 +1354,6 @@
       "owner": "org",
       "name": "repo",
       "release_tag": "v0.0.100"
-=======
-  "name": "Updated Service Name",
-  "description": "Updated description",
-  "hash": "bafybeic...",
-  "service_public_id": "valory/service_123:0.1.0",
-  "keys": [
-    {
-      "ledger": "ethereum",
-      "address": "0x...",
-      "private_key": "0x..."
->>>>>>> 54ad3a8a
     }
   },
   "agent_addresses": [
@@ -1461,7 +1409,6 @@
   "name": "My Service",
   "version": 9,
   "service_config_id": "service_123",
-<<<<<<< HEAD
   "package_path": "package",
   "hash": "bafybei...",
   "hash_history": {
@@ -1473,17 +1420,6 @@
       "owner": "org",
       "name": "repo",
       "release_tag": "v0.0.100"
-=======
-  "name": "Updated Service Name",
-  "description": "Updated description",
-  "hash": "bafybeic...",
-  "service_public_id": "valory/service_123:0.1.0",
-  "keys": [
-    {
-      "ledger": "ethereum",
-      "address": "0x...",
-      "private_key": "0x..."
->>>>>>> 54ad3a8a
     }
   },
   "agent_addresses": [
@@ -1556,9 +1492,9 @@
 ```json
 {
   "name": "My Service",
-<<<<<<< HEAD
   "version": 9,
   "service_config_id": "service_123",
+  "service_public_id": "valory/service_123:0.1.0",
   "package_path": "package",
   "hash": "bafybei...",
   "hash_history": {
@@ -1570,16 +1506,6 @@
       "owner": "org",
       "name": "repo",
       "release_tag": "v0.0.100"
-=======
-  "description": "Service description",
-  "hash": "bafybeic...",
-  "service_public_id": "valory/service_123:0.1.0",
-  "keys": [
-    {
-      "ledger": "ethereum",
-      "address": "0x...",
-      "private_key": "0x..."
->>>>>>> 54ad3a8a
     }
   },
   "agent_addresses": [
