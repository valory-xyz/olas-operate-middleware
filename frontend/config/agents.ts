import { ethers } from 'ethers';
import { formatUnits } from 'ethers/lib/utils';

import { MiddlewareChain } from '@/client';
import {
  MEMEOOORR_BASE_TEMPLATE,
  PREDICT_AGENT_TEMPLATE,
} from '@/constants/serviceTemplates';
import { AgentType } from '@/enums/Agent';
import { EvmChainId } from '@/enums/Chain';
import { TokenSymbol } from '@/enums/Token';
import { WalletOwnerType, WalletType } from '@/enums/Wallet';
import { MemeooorBaseService } from '@/service/agents/Memeooor';
import { ModiusService } from '@/service/agents/Modius';
import { PredictTraderService } from '@/service/agents/PredictTrader';
// import { OptimusService } from '@/service/agents/Optimus';
import { AgentConfig } from '@/types/Agent';
import { formatEther } from '@/utils/numberFormatters';

<<<<<<< HEAD
import { CHAIN_CONFIG } from './chains';
=======
import { MODE_TOKEN_CONFIG } from './tokens';
>>>>>>> f3b2becf

// TODO: complete this config
// TODO: add funding requirements

const traderFundRequirements =
  PREDICT_AGENT_TEMPLATE.configurations[MiddlewareChain.GNOSIS]
    .fund_requirements;

const memeooorrRequirements =
  MEMEOOORR_BASE_TEMPLATE.configurations[MiddlewareChain.BASE]
    .fund_requirements;

const modiusFundRequirements = SERVICE_TEMPLATES.find(
  (template) => template.agentType === AgentType.Modius,
)?.configurations[MiddlewareChain.MODE].fund_requirements;

export const AGENT_CONFIG: {
  [key in AgentType]: AgentConfig;
} = {
  [AgentType.PredictTrader]: {
    name: 'Predict Trader',
    evmHomeChainId: EvmChainId.Gnosis,
    middlewareHomeChainId: MiddlewareChain.GNOSIS,
    requiresAgentSafesOn: [EvmChainId.Gnosis],
    operatingThresholds: {
      [WalletOwnerType.Master]: {
        [WalletType.Safe]: {
          [TokenSymbol.XDAI]: Number(
            formatEther(
<<<<<<< HEAD
              `${traderFundRequirements.agent + traderFundRequirements.safe}`,
=======
              `${
                (traderFundRequirements?.[ethers.constants.AddressZero]
                  ?.agent ?? 0) +
                (traderFundRequirements?.[ethers.constants.AddressZero]?.safe ??
                  0)
              }`,
>>>>>>> f3b2becf
            ),
          ),
        },
        [WalletType.EOA]: {
          [TokenSymbol.XDAI]: 0.1, // TODO: should come from the template
        },
      },
      [WalletOwnerType.Agent]: {
        [WalletType.Safe]: {
          [TokenSymbol.XDAI]: Number(
            formatEther(`${traderFundRequirements.agent}`),
          ),
        },
        [WalletType.EOA]: {
          [TokenSymbol.XDAI]: 0.1, // TODO: should come from the template
        },
      },
    },
    requiresMasterSafesOn: [EvmChainId.Gnosis],
    serviceApi: PredictTraderService,
    displayName: 'Prediction agent',
    description: 'Participates in prediction markets.',
<<<<<<< HEAD
    eoaFunding: {
      [EvmChainId.Gnosis]: {
        chainConfig: CHAIN_CONFIG[EvmChainId.Gnosis],
      },
    },
=======
    isAgentEnabled: true,
>>>>>>> f3b2becf
  },
  [AgentType.Memeooorr]: {
    name: 'Agents.fun agent',
    evmHomeChainId: EvmChainId.Base,
    middlewareHomeChainId: MiddlewareChain.BASE,
    requiresAgentSafesOn: [EvmChainId.Base],
    operatingThresholds: {
      [WalletOwnerType.Master]: {
        [WalletType.Safe]: {
          [TokenSymbol.ETH]: Number(
            formatEther(`${memeooorrRequirements.safe}`),
          ),
        },
        [WalletType.EOA]: {
          [TokenSymbol.ETH]: 0.0125, // TODO: should come from the template
        },
      },
      [WalletOwnerType.Agent]: {
        [WalletType.Safe]: {
          [TokenSymbol.ETH]: Number(
            formatEther(`${memeooorrRequirements.agent}`),
          ),
        },
        [WalletType.EOA]: {
          [TokenSymbol.ETH]: 0.00625, // TODO: should come from the template
        },
      },
    },
    requiresMasterSafesOn: [EvmChainId.Base],
    serviceApi: MemeooorBaseService,
    displayName: 'Agents.fun agent',
    description:
      'Autonomously post to Twitter, create and trade memecoins, and interact with other agents.',
<<<<<<< HEAD
    eoaFunding: {
      [EvmChainId.Base]: {
        chainConfig: CHAIN_CONFIG[EvmChainId.Base],
      },
    },
=======
    isAgentEnabled: true,
  },
  [AgentType.Modius]: {
    name: 'Modius agent',
    evmHomeChainId: EvmChainId.Mode,
    middlewareHomeChainId: MiddlewareChain.MODE,
    requiresAgentSafesOn: [EvmChainId.Mode],
    agentSafeFundingRequirements: {
      [EvmChainId.Mode]: 0.0005,
    },
    additionalRequirements: {
      [EvmChainId.Mode]: {
        [TokenSymbol.USDC]: Number(
          formatUnits(
            modiusFundRequirements?.[
              MODE_TOKEN_CONFIG[TokenSymbol.USDC].address as string
            ]?.safe ?? 0,
            MODE_TOKEN_CONFIG[TokenSymbol.USDC].decimals,
          ),
        ),
      },
    },
    operatingThresholds: {
      [WalletOwnerType.Master]: {
        [WalletType.EOA]: {
          [TokenSymbol.ETH]: 0.0002,
        },
        [WalletType.Safe]: {
          [TokenSymbol.ETH]: 0.0055,
        },
      },
      [WalletOwnerType.Agent]: {
        [WalletType.EOA]: {
          [TokenSymbol.ETH]: 0.0005,
        },
        [WalletType.Safe]: {
          [TokenSymbol.ETH]: 0.005,
        },
      },
    },
    requiresMasterSafesOn: [EvmChainId.Mode],
    serviceApi: ModiusService,
    displayName: 'Modius agent',
    description:
      'Invests crypto assets on your behalf and grows your portfolio.',
    isAgentEnabled: false,
>>>>>>> f3b2becf
  },
};<|MERGE_RESOLUTION|>--- conflicted
+++ resolved
@@ -4,6 +4,7 @@
 import { MiddlewareChain } from '@/client';
 import {
   MEMEOOORR_BASE_TEMPLATE,
+  MODIUS_BASE_TEMPLATE,
   PREDICT_AGENT_TEMPLATE,
 } from '@/constants/serviceTemplates';
 import { AgentType } from '@/enums/Agent';
@@ -13,18 +14,11 @@
 import { MemeooorBaseService } from '@/service/agents/Memeooor';
 import { ModiusService } from '@/service/agents/Modius';
 import { PredictTraderService } from '@/service/agents/PredictTrader';
-// import { OptimusService } from '@/service/agents/Optimus';
 import { AgentConfig } from '@/types/Agent';
 import { formatEther } from '@/utils/numberFormatters';
 
-<<<<<<< HEAD
 import { CHAIN_CONFIG } from './chains';
-=======
 import { MODE_TOKEN_CONFIG } from './tokens';
->>>>>>> f3b2becf
-
-// TODO: complete this config
-// TODO: add funding requirements
 
 const traderFundRequirements =
   PREDICT_AGENT_TEMPLATE.configurations[MiddlewareChain.GNOSIS]
@@ -34,9 +28,8 @@
   MEMEOOORR_BASE_TEMPLATE.configurations[MiddlewareChain.BASE]
     .fund_requirements;
 
-const modiusFundRequirements = SERVICE_TEMPLATES.find(
-  (template) => template.agentType === AgentType.Modius,
-)?.configurations[MiddlewareChain.MODE].fund_requirements;
+const modiusFundRequirements =
+  MODIUS_BASE_TEMPLATE?.configurations[MiddlewareChain.MODE].fund_requirements;
 
 export const AGENT_CONFIG: {
   [key in AgentType]: AgentConfig;
@@ -51,16 +44,10 @@
         [WalletType.Safe]: {
           [TokenSymbol.XDAI]: Number(
             formatEther(
-<<<<<<< HEAD
-              `${traderFundRequirements.agent + traderFundRequirements.safe}`,
-=======
               `${
-                (traderFundRequirements?.[ethers.constants.AddressZero]
-                  ?.agent ?? 0) +
-                (traderFundRequirements?.[ethers.constants.AddressZero]?.safe ??
-                  0)
+                traderFundRequirements?.[ethers.constants.AddressZero].agent +
+                traderFundRequirements?.[ethers.constants.AddressZero].safe
               }`,
->>>>>>> f3b2becf
             ),
           ),
         },
@@ -83,15 +70,12 @@
     serviceApi: PredictTraderService,
     displayName: 'Prediction agent',
     description: 'Participates in prediction markets.',
-<<<<<<< HEAD
     eoaFunding: {
       [EvmChainId.Gnosis]: {
         chainConfig: CHAIN_CONFIG[EvmChainId.Gnosis],
       },
     },
-=======
     isAgentEnabled: true,
->>>>>>> f3b2becf
   },
   [AgentType.Memeooorr]: {
     name: 'Agents.fun agent',
@@ -125,13 +109,11 @@
     displayName: 'Agents.fun agent',
     description:
       'Autonomously post to Twitter, create and trade memecoins, and interact with other agents.',
-<<<<<<< HEAD
     eoaFunding: {
       [EvmChainId.Base]: {
         chainConfig: CHAIN_CONFIG[EvmChainId.Base],
       },
     },
-=======
     isAgentEnabled: true,
   },
   [AgentType.Modius]: {
@@ -139,9 +121,6 @@
     evmHomeChainId: EvmChainId.Mode,
     middlewareHomeChainId: MiddlewareChain.MODE,
     requiresAgentSafesOn: [EvmChainId.Mode],
-    agentSafeFundingRequirements: {
-      [EvmChainId.Mode]: 0.0005,
-    },
     additionalRequirements: {
       [EvmChainId.Mode]: {
         [TokenSymbol.USDC]: Number(
@@ -177,7 +156,11 @@
     displayName: 'Modius agent',
     description:
       'Invests crypto assets on your behalf and grows your portfolio.',
+    eoaFunding: {
+      [EvmChainId.Mode]: {
+        chainConfig: CHAIN_CONFIG[EvmChainId.Mode],
+      },
+    },
     isAgentEnabled: false,
->>>>>>> f3b2becf
   },
 };