import { useContext, useMemo } from 'react';

<<<<<<< HEAD
import { MiddlewareServiceResponse } from '@/client';
=======
import type {
  DeploymentStatus,
  Service,
  ServiceHash,
  ServiceTemplate,
  MiddlewareServiceResponse,
} from '@/client';
import { CHAIN_CONFIG } from '@/config/chains';
>>>>>>> 37f6f758
import { ServicesContext } from '@/context/ServicesProvider';
import { ChainId } from '@/enums/Chain';

// const checkServiceIsFundedOnChain = async ({
//   service,
//   chainId,
// }: {
//   service: MiddlewareServiceResponse;
//   chainId: ChainId;
// }) => {
//   if (!service.chain_configs[chainId].chain_data.instances) return false;
//   if (!service.chain_configs[chainId].chain_data.multisig) return false;

//   const instances: Address[] =
//     service.chain_configs[chainId].chain_data.instances;

//   const multisig: Address = service.chain_configs[chainId].chain_data.multisig;

//   const addresses = [...instances, multisig];

//   const balances = await MulticallService.getEthBalances(addresses, chainId);

//   if (!balances) return false;

//   const fundRequirements: AddressBooleanRecord = addresses.reduce(
//     (acc: AddressBooleanRecord, address: Address) =>
//       Object.assign(acc, {
//         [address]: instances.includes(address)
//           ? balances[address] > stakingProgram
//           : balances[address] >
//             serviceTemplate.configurations[chainId].fund_requirements.safe,
//       }),
//     {},
//   );

//   return Object.values(fundRequirements).every((f) => f);
// };

// const checkServiceIsFunded = async (
//   service: MiddlewareServiceResponse,
//   stakingProgramFundingRequirements:
// ): Promise<boolean> => {
//   // get all the chainIds from the service
//   const chainIds: ChainId[] = Object.keys(service.chain_configs).map(
//     (chainId) => +chainId,
//   );

//   // loop over the chainIds and check if the service is funded
//   const instanceAddresses = chainIds.map(
//     (chainId) => service.chain_configs[chainId].chain_data.instances,
//   );

//   if (!instances || !multisig) return false;

//   const addresses = [...instances, multisig];

<<<<<<< HEAD
//   const balances = await MulticallService.getEthBalances(addresses);

//   if (!balances) return false;

//   const fundRequirements: AddressBooleanRecord = addresses.reduce(
//     (acc: AddressBooleanRecord, address: Address) =>
//       Object.assign(acc, {
//         [address]: instances.includes(address)
//           ? balances[address] >
//             serviceTemplate.configurations[CHAIN_CONFIG.OPTIMISM.chainId]
//               .fund_requirements.agent
//           : balances[address] >
//             serviceTemplate.configurations[CHAIN_CONFIG.OPTIMISM.chainId]
//               .fund_requirements.safe,
//       }),
//     {},
//   );

//   return Object.values(fundRequirements).every((f) => f);
// };

export const useServices = () => {
  const {
    services,
    isFetched: isLoaded,
    paused,
    setPaused: setPaused,
    selectedService,
    selectService,
    refetch,
  } = useContext(ServicesContext);

  const servicesByChain = useMemo(() => {
    if (!isLoaded) return;
    if (!services) return;
    return Object.keys(ChainId).reduce(
      (
        acc: Record<number, MiddlewareServiceResponse[]>,
        chainIdKey: string,
      ) => {
        const chainIdNumber = +chainIdKey;
        acc[chainIdNumber] = services.filter(
          (service: MiddlewareServiceResponse) =>
            service.chain_configs[chainIdNumber],
        );
        return acc;
      },
      {},
    );
  }, [isLoaded, services]);
=======
  const serviceId =
    services?.[0]?.chain_configs[CHAIN_CONFIG.OPTIMISM.chainId].chain_data
      ?.token;

  // STATE METHODS
  const getServiceFromState = (
    serviceUuid: ServiceHash,
  ): MiddlewareServiceResponse | undefined => {
    if (!hasInitialLoaded) return;
    if (!services) return;
    return services.find(
      (service) => service.service_config_id === serviceUuid,
    );
  };
>>>>>>> 37f6f758

  return {
    services,
<<<<<<< HEAD
    servicesByChain,
    isLoaded,
    setPaused,
    paused,
    selectedService,
    selectService,
    refetch,
=======
    serviceId,
    serviceStatus,
    isServiceNotRunning,
    setServiceStatus,
    getServiceFromState,
    getServicesFromState,
    checkServiceIsFunded,
    updateServicesState,
    updateServiceState,
    updateServiceStatus,
    deleteServiceState,
    hasInitialLoaded,
    setIsServicePollingPaused: setIsPaused,
>>>>>>> 37f6f758
  };
};<|MERGE_RESOLUTION|>--- conflicted
+++ resolved
@@ -1,17 +1,7 @@
+import { useContext, useMemo } from 'react';
 import { useContext, useMemo } from 'react';
 
-<<<<<<< HEAD
 import { MiddlewareServiceResponse } from '@/client';
-=======
-import type {
-  DeploymentStatus,
-  Service,
-  ServiceHash,
-  ServiceTemplate,
-  MiddlewareServiceResponse,
-} from '@/client';
-import { CHAIN_CONFIG } from '@/config/chains';
->>>>>>> 37f6f758
 import { ServicesContext } from '@/context/ServicesProvider';
 import { ChainId } from '@/enums/Chain';
 
@@ -68,7 +58,6 @@
 
 //   const addresses = [...instances, multisig];
 
-<<<<<<< HEAD
 //   const balances = await MulticallService.getEthBalances(addresses);
 
 //   if (!balances) return false;
@@ -119,26 +108,9 @@
       {},
     );
   }, [isLoaded, services]);
-=======
-  const serviceId =
-    services?.[0]?.chain_configs[CHAIN_CONFIG.OPTIMISM.chainId].chain_data
-      ?.token;
-
-  // STATE METHODS
-  const getServiceFromState = (
-    serviceUuid: ServiceHash,
-  ): MiddlewareServiceResponse | undefined => {
-    if (!hasInitialLoaded) return;
-    if (!services) return;
-    return services.find(
-      (service) => service.service_config_id === serviceUuid,
-    );
-  };
->>>>>>> 37f6f758
 
   return {
     services,
-<<<<<<< HEAD
     servicesByChain,
     isLoaded,
     setPaused,
@@ -146,20 +118,5 @@
     selectedService,
     selectService,
     refetch,
-=======
-    serviceId,
-    serviceStatus,
-    isServiceNotRunning,
-    setServiceStatus,
-    getServiceFromState,
-    getServicesFromState,
-    checkServiceIsFunded,
-    updateServicesState,
-    updateServiceState,
-    updateServiceStatus,
-    deleteServiceState,
-    hasInitialLoaded,
-    setIsServicePollingPaused: setIsPaused,
->>>>>>> 37f6f758
   };
 };