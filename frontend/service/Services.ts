--- conflicted
+++ resolved
@@ -2,18 +2,16 @@
   Deployment,
   MiddlewareChain,
   MiddlewareServiceResponse,
+  ServiceHash,
   ServiceTemplate,
 } from '@/client';
 import { CHAIN_CONFIG } from '@/config/chains';
 import { CONTENT_TYPE_JSON_UTF8 } from '@/constants/headers';
-import { BACKEND_URL_V2 } from '@/constants/urls';
+import { BACKEND_URL, BACKEND_URL_V2 } from '@/constants/urls';
 import { EvmChainId } from '@/enums/Chain';
 import { StakingProgramId } from '@/enums/StakingProgram';
+import { Address } from '@/types/Address';
 import { asEvmChainId } from '@/utils/middlewareHelpers';
-<<<<<<< HEAD
-import { Address } from '@/types/Address';
-=======
->>>>>>> 95fbbe87
 
 /**
  * Get a single service from the backend
@@ -214,9 +212,6 @@
   createService,
   updateService,
   stopDeployment,
-<<<<<<< HEAD
   // deleteDeployment,
   withdrawBalance,
-=======
->>>>>>> 95fbbe87
 };