--- conflicted
+++ resolved
@@ -16,9 +16,8 @@
   }
 `;
 
-<<<<<<< HEAD
 const DisplayRewards = () => {
-  const { availableRewardsForEpochEther, isEligibleForRewards } = useReward();
+  const { availableRewardsForEpochEth, isEligibleForRewards } = useReward();
   const { isBalanceLoaded, totalOlasStakedBalance } = useBalance();
 
   // 20 OLAS is the minimum amount to stake
@@ -32,7 +31,7 @@
           {isBalanceLoaded ? (
             <>
               <Text strong style={{ fontSize: 20 }}>
-                {balanceFormat(availableRewardsForEpochEther, 2)} OLAS
+                {balanceFormat(availableRewardsForEpochEth, 2)} OLAS
               </Text>
               {isEligibleForRewards ? (
                 <Tag color="success">Earned</Tag>
@@ -65,21 +64,6 @@
               <Skeleton.Button active size="small" style={{ width: 92 }} />
             </Flex>
           )}
-=======
-export const MainRewards = () => {
-  const { availableRewardsForEpochEth, isEligibleForRewards } = useReward();
-  const { isBalanceLoaded } = useBalance();
-
-  return (
-    <CardSection gap={5} vertical>
-      <Text>Staking rewards today </Text>
-      {isBalanceLoaded ? (
-        <Flex gap={10}>
-          <Text strong>
-            {balanceFormat(availableRewardsForEpochEth, 2)} OLAS
-          </Text>
-          <RewardsEarned isEligibleForRewards={isEligibleForRewards} />
->>>>>>> dc409bce
         </Flex>
       </Col>
     </RewardsRow>
