import { InfoCircleOutlined } from '@ant-design/icons';
import { Button, Flex, Skeleton, Tooltip, Typography } from 'antd';
import { useMemo } from 'react';
import styled from 'styled-components';

import { Alert } from '@/components/Alert';
import { COLOR } from '@/constants/colors';
import { UNICODE_SYMBOLS } from '@/constants/symbols';
import { LOW_BALANCE } from '@/constants/thresholds';
import { useBalance } from '@/hooks/useBalance';
import { useElectronApi } from '@/hooks/useElectronApi';
import { useReward } from '@/hooks/useReward';
import { useStore } from '@/hooks/useStore';
import { balanceFormat } from '@/utils/numberFormatters';

import { CardSection } from '../styled/CardSection';

const { Text, Title } = Typography;
const Balance = styled.span`
  letter-spacing: -2px;
  margin-right: 4px;
`;
const BalanceBreakdown = styled.div`
  padding: 4px;
`;
const BalanceBreakdownLine = styled.div`
  position: relative;
  display: flex;
  align-items: center;
  justify-content: space-between;
  font-size: 14px;
  color: ${COLOR.TEXT};

  > span {
    background: ${COLOR.WHITE};
    z-index: 1;
    &:first-child {
      padding-right: 6px;
    }
    &:last-child {
      padding-left: 6px;
    }
  }

  &:before {
    content: '';
    position: absolute;
    bottom: 6px;
    width: 100%;
    border-bottom: 2px dotted ${COLOR.BORDER_GRAY};
  }

  &:not(:last-child) {
    margin-bottom: 8px;
  }
`;
const OVERLAY_STYLE = { maxWidth: '300px', width: '300px' };

const CurrentBalance = () => {
  const { totalOlasBalance, totalOlasStakedBalance } = useBalance();
  const { accruedServiceStakingRewards } = useReward();

  const balances = useMemo(() => {
    return [
      {
        title: 'Staked amount',
        value: balanceFormat(totalOlasStakedBalance ?? 0, 2),
      },
      {
        title: 'Unclaimed rewards',
        value: balanceFormat(accruedServiceStakingRewards ?? 0, 2),
      },
      {
        // Unused funds should only be ‘free-floating’ OLAS that is neither unclaimed nor staked.
        title: 'Unused funds',
        value: balanceFormat(
          (totalOlasBalance ?? 0) -
            (totalOlasStakedBalance ?? 0) -
            (accruedServiceStakingRewards ?? 0),
          2,
        ),
      },
    ];
  }, [accruedServiceStakingRewards, totalOlasBalance, totalOlasStakedBalance]);

  return (
    <Text type="secondary">
      Current balance&nbsp;
      <Tooltip
        arrow={false}
        placement="bottom"
        overlayStyle={OVERLAY_STYLE}
        title={
          <BalanceBreakdown>
            {balances.map((item, index) => (
              <BalanceBreakdownLine key={index}>
                <span>{item.title}</span>
                <span className="font-weight-600">{item.value} OLAS</span>
              </BalanceBreakdownLine>
            ))}
          </BalanceBreakdown>
        }
      >
        <InfoCircleOutlined />
      </Tooltip>
    </Text>
  );
};

<<<<<<< HEAD
const LowTradingBalanceAlertContainer = styled.div`
  .ant-alert {
=======
const AvoidSuspensionAlertContainer = styled.div`
  .ant-alert-info {
>>>>>>> f60616cf
    margin-bottom: 8px;
    .anticon.ant-alert-icon {
      height: 20px;
      width: 20px;
      svg {
        width: 100%;
        height: 100%;
      }
    }
  }
`;

<<<<<<< HEAD
const LowTradingBalanceAlert = () => {
  const { isBalanceLoaded, safeBalance } = useBalance();

  if (!isBalanceLoaded) return null;
  if (!safeBalance) return null;
  if (safeBalance.ETH >= LOW_BALANCE) return null;

  return (
    <LowTradingBalanceAlertContainer>
      <Alert
        fullWidth
        type="error"
=======
const AvoidSuspensionAlert = () => {
  const { store } = useElectronApi();

  return (
    <AvoidSuspensionAlertContainer>
      <Alert
        fullWidth
        type="info"
>>>>>>> f60616cf
        showIcon
        message={
          <Flex vertical gap={8} align="flex-start">
            <Title level={5} style={{ margin: 0 }}>
<<<<<<< HEAD
              Trading balance is too low
            </Title>
            <Text>
              {`To run your agent, add at least $${LOW_BALANCE} XDAI to your account.`}
            </Text>
            <Text>
              Do it quickly to avoid your agent missing its targets and getting
              suspended!
            </Text>
          </Flex>
        }
      />
    </LowTradingBalanceAlertContainer>
=======
              Avoid suspension!
            </Title>
            <Text>
              Run your agent for at least half an hour a day to make sure it
              hits its targets. If it misses its targets 2 days in a row, it’ll
              be suspended. You won’t be able to run it or earn rewards for
              several days.
            </Text>
            <Button
              type="primary"
              ghost
              onClick={() => store?.set?.('agentEvictionAlertShown', true)}
              style={{ marginTop: 4 }}
            >
              Understood
            </Button>
          </Flex>
        }
      />
    </AvoidSuspensionAlertContainer>
>>>>>>> f60616cf
  );
};

export const MainOlasBalance = () => {
  const { storeState } = useStore();
  const { isBalanceLoaded, totalOlasBalance } = useBalance();

  // If first reward notification is shown BUT
  // agent eviction alert is NOT yet shown, show this alert.
  const canShowAvoidSuspensionAlert = useMemo(() => {
    if (!storeState) return false;

    return (
      storeState.firstRewardNotificationShown &&
      !storeState.agentEvictionAlertShown
    );
  }, [storeState]);

  const balance = useMemo(() => {
    if (totalOlasBalance === undefined) return '--';
    return balanceFormat(totalOlasBalance, 2);
  }, [totalOlasBalance]);

  return (
    <CardSection vertical gap={8} bordertop="true" borderbottom="true">
<<<<<<< HEAD
      <LowTradingBalanceAlert />
=======
      {canShowAvoidSuspensionAlert ? <AvoidSuspensionAlert /> : null}
>>>>>>> f60616cf
      {isBalanceLoaded ? (
        <>
          <CurrentBalance />
          <Flex align="end">
            <span className="balance-symbol">{UNICODE_SYMBOLS.OLAS}</span>
            <Balance className="balance">{balance}</Balance>
            <span className="balance-currency">OLAS</span>
          </Flex>
        </>
      ) : (
        <Skeleton.Input active size="large" style={{ margin: '4px 0' }} />
      )}
    </CardSection>
  );
};<|MERGE_RESOLUTION|>--- conflicted
+++ resolved
@@ -107,13 +107,8 @@
   );
 };
 
-<<<<<<< HEAD
-const LowTradingBalanceAlertContainer = styled.div`
+const MainOlasBalanceAlert = styled.div`
   .ant-alert {
-=======
-const AvoidSuspensionAlertContainer = styled.div`
-  .ant-alert-info {
->>>>>>> f60616cf
     margin-bottom: 8px;
     .anticon.ant-alert-icon {
       height: 20px;
@@ -126,7 +121,6 @@
   }
 `;
 
-<<<<<<< HEAD
 const LowTradingBalanceAlert = () => {
   const { isBalanceLoaded, safeBalance } = useBalance();
 
@@ -135,25 +129,14 @@
   if (safeBalance.ETH >= LOW_BALANCE) return null;
 
   return (
-    <LowTradingBalanceAlertContainer>
+    <MainOlasBalanceAlert>
       <Alert
         fullWidth
         type="error"
-=======
-const AvoidSuspensionAlert = () => {
-  const { store } = useElectronApi();
-
-  return (
-    <AvoidSuspensionAlertContainer>
-      <Alert
-        fullWidth
-        type="info"
->>>>>>> f60616cf
         showIcon
         message={
           <Flex vertical gap={8} align="flex-start">
             <Title level={5} style={{ margin: 0 }}>
-<<<<<<< HEAD
               Trading balance is too low
             </Title>
             <Text>
@@ -166,8 +149,22 @@
           </Flex>
         }
       />
-    </LowTradingBalanceAlertContainer>
-=======
+    </MainOlasBalanceAlert>
+  );
+};
+
+const AvoidSuspensionAlert = () => {
+  const { store } = useElectronApi();
+
+  return (
+    <MainOlasBalanceAlert>
+      <Alert
+        fullWidth
+        type="info"
+        showIcon
+        message={
+          <Flex vertical gap={8} align="flex-start">
+            <Title level={5} style={{ margin: 0 }}>
               Avoid suspension!
             </Title>
             <Text>
@@ -187,8 +184,7 @@
           </Flex>
         }
       />
-    </AvoidSuspensionAlertContainer>
->>>>>>> f60616cf
+    </MainOlasBalanceAlert>
   );
 };
 
@@ -214,11 +210,8 @@
 
   return (
     <CardSection vertical gap={8} bordertop="true" borderbottom="true">
-<<<<<<< HEAD
+      {canShowAvoidSuspensionAlert ? <AvoidSuspensionAlert /> : null}
       <LowTradingBalanceAlert />
-=======
-      {canShowAvoidSuspensionAlert ? <AvoidSuspensionAlert /> : null}
->>>>>>> f60616cf
       {isBalanceLoaded ? (
         <>
           <CurrentBalance />
