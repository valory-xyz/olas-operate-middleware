--- conflicted
+++ resolved
@@ -35,222 +35,6 @@
 
   useSetupTrayIcon();
 
-<<<<<<< HEAD
-  const safeOlasBalanceWithStaked = useMemo(() => {
-    if (safeBalance?.OLAS === undefined) return;
-    if (totalOlasStakedBalance === undefined) return;
-    return totalOlasStakedBalance + safeBalance.OLAS;
-  }, [safeBalance?.OLAS, totalOlasStakedBalance]);
-
-  const [serviceButtonState, setServiceButtonState] =
-    useState<ServiceButtonLoadingState>(ServiceButtonLoadingState.NotLoading);
-
-  const serviceTemplate = useMemo(
-    () => getServiceTemplates()[0],
-    [getServiceTemplates],
-  );
-
-  const agentHead = useMemo(() => {
-    if (
-      serviceButtonState === ServiceButtonLoadingState.Starting ||
-      serviceButtonState === ServiceButtonLoadingState.Pausing
-    )
-      return (
-        <Badge status="processing" color="orange" dot offset={[-5, 32.5]}>
-          <Image
-            src="/happy-robot.svg"
-            alt="Happy Robot"
-            width={40}
-            height={40}
-          />
-        </Badge>
-      );
-    if (serviceStatus === DeploymentStatus.DEPLOYED)
-      return (
-        <Badge status="processing" color="green" dot offset={[-5, 32.5]}>
-          <Image
-            src="/happy-robot.svg"
-            alt="Happy Robot"
-            width={40}
-            height={40}
-          />
-        </Badge>
-      );
-    return (
-      <Badge dot offset={[-5, 32.5]}>
-        <Image src="/sad-robot.svg" alt="Sad Robot" width={40} height={40} />
-      </Badge>
-    );
-  }, [serviceButtonState, serviceStatus]);
-
-  const handleStart = useCallback(async () => {
-    if (!wallets?.[0]) return;
-
-    setServiceButtonState(ServiceButtonLoadingState.Starting);
-    setIsBalancePollingPaused(true);
-
-    try {
-      if (!masterSafeAddress) {
-        await WalletService.createSafe(Chain.GNOSIS);
-      }
-      // TODO: Replace with proper upload logic
-      // if (services.length > 0) {
-      //   return ServicesService.startDeployment(services[0].hash).then(() => {
-      //     setServiceStatus(DeploymentStatus.DEPLOYED);
-      //     setIsBalancePollingPaused(false);
-      //     setServiceButtonState({ isLoading: false });
-      //   });
-      // }
-
-      const serviceExists = !!services?.[0];
-
-      // For now POST /api/services will take care of creating, starting and updating the service
-      return ServicesService.createService({
-        serviceTemplate,
-        deploy: true,
-      })
-        .then(() => {
-          setServiceStatus(DeploymentStatus.DEPLOYED);
-          if (serviceExists) {
-            showNotification?.('Your agent is now running!');
-          } else {
-            const minimumStakedAmountRequired =
-              getMinimumStakedAmountRequired(serviceTemplate);
-
-            showNotification?.(
-              `Your agent is running and you've staked ${minimumStakedAmountRequired} OLAS!`,
-            );
-            setIsModalOpen(true);
-          }
-        })
-        .finally(() => {
-          setIsBalancePollingPaused(false);
-          setServiceButtonState(ServiceButtonLoadingState.NotLoading);
-        });
-    } catch (error) {
-      setIsBalancePollingPaused(false);
-      setServiceButtonState(ServiceButtonLoadingState.NotLoading);
-    }
-  }, [
-    masterSafeAddress,
-    serviceTemplate,
-    services,
-    setIsBalancePollingPaused,
-    setServiceStatus,
-    showNotification,
-    wallets,
-  ]);
-
-  const handlePause = useCallback(() => {
-    if (!services) return;
-    if (services.length === 0) return;
-    setServiceButtonState(ServiceButtonLoadingState.Pausing);
-    ServicesService.stopDeployment(services[0].hash).then(() => {
-      setServiceStatus(DeploymentStatus.STOPPED);
-      setServiceButtonState(ServiceButtonLoadingState.NotLoading);
-    });
-  }, [services, setServiceStatus]);
-
-  const serviceToggleButton = useMemo(() => {
-    if (serviceButtonState === ServiceButtonLoadingState.Pausing) {
-      return (
-        <Button type="default" size="large" ghost disabled loading>
-          Stopping...
-        </Button>
-      );
-    }
-
-    if (serviceButtonState === ServiceButtonLoadingState.Starting) {
-      return <StartingButtonPopover />;
-    }
-
-    if (serviceStatus === DeploymentStatus.DEPLOYED) {
-      return (
-        <Flex gap={10} align="center">
-          <Button type="default" size="large" onClick={handlePause}>
-            Pause
-          </Button>
-          <Typography.Text
-            type="secondary"
-            className="text-sm loading-ellipses"
-          >
-            Agent is working
-          </Typography.Text>
-        </Flex>
-      );
-    }
-
-    if (!isEligibleForStakingAction) return <CannotStartAgent />;
-
-    if (!isBalanceLoaded) {
-      return (
-        <Button type="primary" size="large" disabled>
-          Start agent
-        </Button>
-      );
-    }
-
-    const isDeployable = (() => {
-      // case where required values are undefined (not fetched from the server)
-      if (totalEthBalance === undefined) return false;
-      if (safeOlasBalanceWithStaked === undefined) return false;
-      if (!services) return false;
-
-      // if the agent is NOT running and the balance is too low,
-      // user should not be able to start the agent
-      if (
-        serviceButtonState === ServiceButtonLoadingState.NotLoading &&
-        safeBalance &&
-        safeBalance.ETH < LOW_BALANCE
-      ) {
-        return false;
-      }
-
-      // deployment statuses where agent should not be deployed
-      // if (serviceStatus === DeploymentStatus.DEPLOYED) return false; // condition already checked above
-      if (serviceStatus === DeploymentStatus.DEPLOYING) return false;
-      if (serviceStatus === DeploymentStatus.STOPPING) return false;
-
-      // case where service exists & user has initial funded
-      if (services[0] && storeState?.isInitialFunded)
-        return safeOlasBalanceWithStaked >= requiredOlas; // at present agent will always require staked/bonded OLAS (or the ability to stake/bond)
-
-      // case if agent is evicted and user has met the staking criteria
-      if (canStartEvictedAgent) return true;
-
-      return (
-        safeOlasBalanceWithStaked >= requiredOlas &&
-        totalEthBalance > requiredGas
-      );
-    })();
-    const serviceExists = !!services?.[0];
-
-    const buttonProps: ButtonProps = {
-      type: 'primary',
-      size: 'large',
-      disabled: !isDeployable,
-      onClick: isDeployable ? handleStart : undefined,
-    };
-    const buttonText = `Start agent ${serviceExists ? '' : '& stake'}`;
-
-    return <Button {...buttonProps}>{buttonText}</Button>;
-  }, [
-    handlePause,
-    handleStart,
-    isBalanceLoaded,
-    safeOlasBalanceWithStaked,
-    serviceButtonState,
-    serviceStatus,
-    services,
-    storeState?.isInitialFunded,
-    totalEthBalance,
-    isEligibleForStakingAction,
-    canStartEvictedAgent,
-    safeBalance,
-  ]);
-
-=======
->>>>>>> 98e55a65
   return (
     <Flex justify="start" align="center" gap={10}>
       <AgentHead />
