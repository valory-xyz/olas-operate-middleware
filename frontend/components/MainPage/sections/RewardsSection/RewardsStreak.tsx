import { RightOutlined } from '@ant-design/icons';
import { Flex, Skeleton, Typography } from 'antd';
import styled from 'styled-components';

import { FireNoStreak } from '@/components/custom-icons/FireNoStreak';
import { FireStreak } from '@/components/custom-icons/FireStreak';
<<<<<<< HEAD
import { Pages } from '@/enums/Pages';
=======
import { COLOR } from '@/constants/colors';
import { NA } from '@/constants/symbols';
import { Pages } from '@/enums/PageState';
import { useBalance } from '@/hooks/useBalance';
>>>>>>> 24190fd8
import { usePageState } from '@/hooks/usePageState';
import { useReward } from '@/hooks/useReward';
import { useRewardsHistory } from '@/hooks/useRewardsHistory';

const { Text } = Typography;

const RewardsStreakFlex = styled(Flex)`
  padding: 8px 16px;
  height: 40px;
  background: ${COLOR.GRAY_1};
  border-radius: 6px;
`;

const Streak = () => {
  const { isBalanceLoaded } = useBalance();
  const { isEligibleForRewards } = useReward();
  const {
    latestRewardStreak: streak,
    isLoading,
    isFetching,
    isError,
  } = useRewardsHistory();

  if (isLoading || isFetching || !isBalanceLoaded) {
    return <Skeleton.Input active size="small" />;
  }

  if (isError) {
    return NA;
  }

  // Graph does not account for the current day,
  // so we need to add 1 to the streak, if the user is eligible for rewards
  const optimisticStreak = isEligibleForRewards ? streak + 1 : streak;

  return (
    <Flex gap={6}>
      {optimisticStreak > 0 ? (
        <>
          <FireStreak /> {optimisticStreak} day streak
        </>
      ) : (
        <>
          <FireNoStreak /> No streak
        </>
      )}
    </Flex>
  );
};

export const RewardsStreak = () => {
  const { goto } = usePageState();

  return (
    <RewardsStreakFlex align="center" justify="space-between">
      <Streak />

      <Text
        type="secondary"
        className="text-sm pointer hover-underline"
        onClick={() => goto(Pages.RewardsHistory)}
      >
        See rewards history
        <RightOutlined style={{ fontSize: 12, paddingLeft: 6 }} />
      </Text>
    </RewardsStreakFlex>
  );
};<|MERGE_RESOLUTION|>--- conflicted
+++ resolved
@@ -4,14 +4,10 @@
 
 import { FireNoStreak } from '@/components/custom-icons/FireNoStreak';
 import { FireStreak } from '@/components/custom-icons/FireStreak';
-<<<<<<< HEAD
-import { Pages } from '@/enums/Pages';
-=======
 import { COLOR } from '@/constants/colors';
 import { NA } from '@/constants/symbols';
 import { Pages } from '@/enums/PageState';
 import { useBalance } from '@/hooks/useBalance';
->>>>>>> 24190fd8
 import { usePageState } from '@/hooks/usePageState';
 import { useReward } from '@/hooks/useReward';
 import { useRewardsHistory } from '@/hooks/useRewardsHistory';
