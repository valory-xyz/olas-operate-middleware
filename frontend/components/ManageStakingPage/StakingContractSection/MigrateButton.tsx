import { Button, Popover } from 'antd';
import { isNil } from 'lodash';
import { useMemo } from 'react';

import { MiddlewareDeploymentStatus } from '@/client';
import { ChainId } from '@/enums/Chain';
import { Pages } from '@/enums/Pages';
import { StakingProgramId } from '@/enums/StakingProgram';
import { useBalance } from '@/hooks/useBalance';
import { useModals } from '@/hooks/useModals';
import { usePageState } from '@/hooks/usePageState';
import { useService } from '@/hooks/useService';
import { useServices } from '@/hooks/useServices';
import { useServiceTemplates } from '@/hooks/useServiceTemplates';
import {
  useActiveStakingContractInfo,
  useStakingContractInfo,
} from '@/hooks/useStakingContractInfo';
import { useStakingProgram } from '@/hooks/useStakingProgram';
import { ServicesService } from '@/service/Services';

import { CountdownUntilMigration } from './CountdownUntilMigration';
import { CantMigrateReason, useMigrate } from './useMigrate';

type MigrateButtonProps = {
  stakingProgramId: StakingProgramId;
};
export const MigrateButton = ({
  stakingProgramId: stakingProgramIdToMigrateTo,
}: MigrateButtonProps) => {
  const { goto } = usePageState();
  const { serviceTemplate } = useServiceTemplates();
  const {
    setPaused: setIsServicePollingPaused,
    isLoaded: isServicesLoaded,
    selectedService,
  } = useServices();

<<<<<<< HEAD
  const { setDeploymentStatus } = useService({
    serviceConfigId:
      isServicesLoaded && selectedService
        ? selectedService.service_config_id
        : '',
  });

  const { setIsPaused: setIsBalancePollingPaused } = useBalance();
  const { updateActiveStakingProgramId: updateStakingProgram } =
=======
  const { defaultStakingProgramId, setDefaultStakingProgramId } =
>>>>>>> 37f6f758
    useStakingProgram();

  const { setIsPaused: setIsBalancePollingPaused } = useBalance();
  const { updateActiveStakingProgramId } = useStakingProgram();

  const { activeStakingContractInfo, isActiveStakingContractInfoLoaded } =
    useActiveStakingContractInfo();
  const { stakingContractInfo: defaultStakingContractInfo } =
    useStakingContractInfo(defaultStakingProgramId);

  const currentStakingContractInfo = useMemo(() => {
    if (!isActiveStakingContractInfoLoaded) return;
    if (activeStakingContractInfo) return activeStakingContractInfo;
    return defaultStakingContractInfo;
  }, [
    activeStakingContractInfo,
    defaultStakingContractInfo,
    isActiveStakingContractInfoLoaded,
  ]);

  const { setMigrationModalOpen } = useModals();

  const { migrateValidation, firstDeployValidation } = useMigrate(
    stakingProgramIdToMigrateTo,
  );

  // if false, user is migrating, not running for first time
  const isFirstDeploy = useMemo(() => {
    if (!isServicesLoaded) return false;
<<<<<<< HEAD
    if (selectedService) return false;

=======
    if (service) return false;
>>>>>>> 37f6f758
    return true;
  }, [isServicesLoaded, selectedService]);

  const validation = isFirstDeploy ? firstDeployValidation : migrateValidation;

  const popoverContent = useMemo(() => {
    if (validation.canMigrate) return null;

    if (
      validation.reason === CantMigrateReason.NotStakedForMinimumDuration &&
      !isNil(currentStakingContractInfo)
    ) {
      return (
        <CountdownUntilMigration
          currentStakingContractInfo={currentStakingContractInfo}
        />
      );
    }

    return validation.reason;
  }, [currentStakingContractInfo, validation]);

  return (
    <Popover content={popoverContent}>
      <Button
        type="primary"
        size="large"
        disabled={!validation.canMigrate}
        onClick={async () => {
          setIsServicePollingPaused(true);
          setIsBalancePollingPaused(true);
          setDefaultStakingProgramId(stakingProgramId);

          try {
            setDeploymentStatus(MiddlewareDeploymentStatus.DEPLOYING);
            goto(Pages.Main);

<<<<<<< HEAD
            // TODO: create type for this response, we need the service_config_id to update the relevant service
            // eslint-disable-next-line @typescript-eslint/no-unused-vars
            const createServiceResponse = await ServicesService.createService({
              stakingProgramId: stakingProgramIdToMigrateTo,
=======
            // update service
            await ServicesService.updateService({
              stakingProgramId,
>>>>>>> 37f6f758
              serviceTemplate,
              serviceUuid: serviceTemplate.service_config_id,
              deploy: true,
              useMechMarketplace:
                stakingProgramId === StakingProgramId.BetaMechMarketplace,
            });

<<<<<<< HEAD
            await updateStakingProgram(); // TODO: refactor to support single staking program & multi staking programs, this on longer works
=======
            // start service after updating
            await ServicesService.startService(
              serviceTemplate.service_config_id,
            );

            await updateActiveStakingProgramId();
>>>>>>> 37f6f758

            setMigrationModalOpen(true);
          } catch (error) {
            console.error(error);
          } finally {
            setIsServicePollingPaused(false);
            setIsBalancePollingPaused(false);
            // updateServiceStatus(); // TODO: update service status
          }
        }}
      >
        Switch and run agent
      </Button>
    </Popover>
  );
};<|MERGE_RESOLUTION|>--- conflicted
+++ resolved
@@ -36,20 +36,12 @@
     selectedService,
   } = useServices();
 
-<<<<<<< HEAD
   const { setDeploymentStatus } = useService({
     serviceConfigId:
       isServicesLoaded && selectedService
         ? selectedService.service_config_id
         : '',
   });
-
-  const { setIsPaused: setIsBalancePollingPaused } = useBalance();
-  const { updateActiveStakingProgramId: updateStakingProgram } =
-=======
-  const { defaultStakingProgramId, setDefaultStakingProgramId } =
->>>>>>> 37f6f758
-    useStakingProgram();
 
   const { setIsPaused: setIsBalancePollingPaused } = useBalance();
   const { updateActiveStakingProgramId } = useStakingProgram();
@@ -78,12 +70,8 @@
   // if false, user is migrating, not running for first time
   const isFirstDeploy = useMemo(() => {
     if (!isServicesLoaded) return false;
-<<<<<<< HEAD
     if (selectedService) return false;
 
-=======
-    if (service) return false;
->>>>>>> 37f6f758
     return true;
   }, [isServicesLoaded, selectedService]);
 
@@ -121,16 +109,9 @@
             setDeploymentStatus(MiddlewareDeploymentStatus.DEPLOYING);
             goto(Pages.Main);
 
-<<<<<<< HEAD
-            // TODO: create type for this response, we need the service_config_id to update the relevant service
-            // eslint-disable-next-line @typescript-eslint/no-unused-vars
-            const createServiceResponse = await ServicesService.createService({
-              stakingProgramId: stakingProgramIdToMigrateTo,
-=======
             // update service
             await ServicesService.updateService({
               stakingProgramId,
->>>>>>> 37f6f758
               serviceTemplate,
               serviceUuid: serviceTemplate.service_config_id,
               deploy: true,
@@ -138,16 +119,12 @@
                 stakingProgramId === StakingProgramId.BetaMechMarketplace,
             });
 
-<<<<<<< HEAD
-            await updateStakingProgram(); // TODO: refactor to support single staking program & multi staking programs, this on longer works
-=======
             // start service after updating
             await ServicesService.startService(
               serviceTemplate.service_config_id,
             );
 
-            await updateActiveStakingProgramId();
->>>>>>> 37f6f758
+            await updateStakingProgram(); // TODO: refactor to support single staking program & multi staking programs, this on longer works
 
             setMigrationModalOpen(true);
           } catch (error) {
