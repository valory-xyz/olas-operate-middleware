--- conflicted
+++ resolved
@@ -108,20 +108,16 @@
               serviceTemplate,
               serviceUuid: serviceTemplate.service_config_id,
               deploy: true,
-              useMechMarketplace: false,
-              chainId: ChainId.Gnosis, // TODO: Add support for other chains
+              useMechMarketplace:
+                stakingProgramId === StakingProgramId.BetaMechMarketplace,
             });
 
-<<<<<<< HEAD
             // start service after updating
             await ServicesService.startService(
               serviceTemplate.service_config_id,
             );
 
-            await updateStakingProgram();
-=======
             await updateActiveStakingProgramId();
->>>>>>> 24190fd8
 
             setMigrationModalOpen(true);
           } catch (error) {
