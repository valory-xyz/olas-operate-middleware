--- conflicted
+++ resolved
@@ -18,20 +18,11 @@
     <Card>
       <SetupCreateHeader prev={SetupScreen.SetupPassword} disabled={true} />
       <Typography.Title level={3}>Back up seed phrase</Typography.Title>
-<<<<<<< HEAD
-      <Flex gap={10} vertical>
-=======
       <Flex gap={16} vertical>
->>>>>>> 63f6810f
         <Typography.Text>
           Seed phrase is needed to regain access to your account if you forget
           the password.
         </Typography.Text>
-<<<<<<< HEAD
-        <Flex gap={10} wrap="wrap">
-          {mnemonic.map((word: string) => (
-            <Tag key={word}>{word}</Tag>
-=======
         <Flex gap={10} wrap="wrap" style={{ marginBottom: 8 }}>
           {mnemonic.map((word: string) => (
             <Tag
@@ -40,7 +31,6 @@
             >
               {word}
             </Tag>
->>>>>>> 63f6810f
           ))}
         </Flex>
         <Flex gap={10}>
