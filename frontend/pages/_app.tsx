--- conflicted
+++ resolved
@@ -34,27 +34,17 @@
           <RewardProvider>
             <BalanceProvider>
               <SetupProvider>
-<<<<<<< HEAD
-                {isMounted ? (
-                  <ConfigProvider theme={mainTheme}>
-                    <ElectronApiProvider>
-                      <Layout>
-                        <Component {...pageProps} />
-                      </Layout>
-                    </ElectronApiProvider>
-                  </ConfigProvider>
-                ) : null}
-=======
                 <SettingsProvider>
                   {isMounted ? (
                     <ConfigProvider theme={mainTheme}>
-                      <Layout>
-                        <Component {...pageProps} />
-                      </Layout>
+                      <ElectronApiProvider>
+                        <Layout>
+                          <Component {...pageProps} />
+                        </Layout>
+                      </ElectronApiProvider>
                     </ConfigProvider>
                   ) : null}
                 </SettingsProvider>
->>>>>>> b7166425
               </SetupProvider>
             </BalanceProvider>
           </RewardProvider>
