import { StakingProgramId } from '@/enums/StakingProgram';
import { Address } from '@/types/Address';

<<<<<<< HEAD
import {
  MiddlewareChain,
  MiddlewareDeploymentStatus,
  MiddlewareLedger,
} from './enums';
=======
import { DeploymentStatus, Ledger, MiddlewareChain, EnvProvisionType } from './enums';
>>>>>>> f32cbbe9

export type ServiceHash = string;

export type ServiceKeys = {
  address: Address;
  private_key: string;
  ledger: MiddlewareChain;
};

export type LedgerConfig = {
  rpc: string;
  type: MiddlewareLedger;
  chain: MiddlewareChain;
};

export type ChainData = {
  instances?: Address[];
  token?: number;
  multisig?: Address;
  on_chain_state: number;
  staked: boolean;
  user_params: {
    agent_id: number;
    cost_of_bond: number;
    fund_requirements: {
      agent: number;
      safe: number;
    };
    nft: string;
    staking_program_id: StakingProgramId;
    threshold: number;
    use_mech_marketplace: true;
    use_staking: true;
  };
};

export type MiddlewareServiceResponse = {
  description: string;
  hash: string;
  hash_history: {
    [block: string]: string;
  };
  home_chain_id: number;
  keys: ServiceKeys[];
  name: string;
  service_path?: string;
  service_config_id: string;
  version: string;
  chain_configs: {
    [chainId: number]: {
      ledger_config: LedgerConfig;
      chain_data: ChainData;
    };
  };
};


export type ServiceEnvVariable = {
  name: string;
  env_variable_name: string;
  description: string;
  value: string;
  provision_type: EnvProvisionType;
}

export type ServiceTemplate = {
  name: string;
  hash: string;
  description: string;
  image: string;
  service_version: string;
  home_chain_id: string;
  configurations: { [key: string]: ConfigurationTemplate };
  service_env_variables: { [key: string]: ServiceEnvVariable };
  deploy?: boolean;
  service_env_variables?: {
    [key: string]: {
      name: string;
      env_variable_name: string;
      description: string;
      value: string;
      provision_type: string;
    };
  };
};

export type ConfigurationTemplate = {
  staking_program_id?: StakingProgramId; // added on deployment
  nft: string;
  rpc?: string; // added on deployment
  agent_id: number;
  threshold: number;
  use_staking: boolean;
  use_mech_marketplace: boolean;
  cost_of_bond: number;
  monthly_gas_estimate: number;
  fund_requirements: FundRequirementsTemplate;
};

export type FundRequirementsTemplate = {
  agent: number;
  safe: number;
};

export type DeployedNodes = {
  agent: string[];
  tendermint: string[];
};

export type Deployment = {
  status: MiddlewareDeploymentStatus;
  nodes: DeployedNodes;
};

export type AppInfo = {
  account?: {
    key: Address;
  };
};

export type WalletResponse = {
  address: Address;
  safe_chains: MiddlewareChain[];
  ledger_type: MiddlewareLedger;
  safes: {
    [middlewareChainId in (typeof MiddlewareChain)[keyof typeof MiddlewareChain]]: Address;
  };
  safe_nonce: number;
};

export type Wallet = WalletResponse & {
  ethBalance?: number;
  olasBalance?: number;
  usdcBalance?: number;
};<|MERGE_RESOLUTION|>--- conflicted
+++ resolved
@@ -1,15 +1,12 @@
 import { StakingProgramId } from '@/enums/StakingProgram';
 import { Address } from '@/types/Address';
 
-<<<<<<< HEAD
 import {
+  EnvProvisionType,
   MiddlewareChain,
   MiddlewareDeploymentStatus,
   MiddlewareLedger,
 } from './enums';
-=======
-import { DeploymentStatus, Ledger, MiddlewareChain, EnvProvisionType } from './enums';
->>>>>>> f32cbbe9
 
 export type ServiceHash = string;
 
@@ -66,14 +63,13 @@
   };
 };
 
-
 export type ServiceEnvVariable = {
   name: string;
   env_variable_name: string;
   description: string;
   value: string;
   provision_type: EnvProvisionType;
-}
+};
 
 export type ServiceTemplate = {
   name: string;
@@ -85,15 +81,6 @@
   configurations: { [key: string]: ConfigurationTemplate };
   service_env_variables: { [key: string]: ServiceEnvVariable };
   deploy?: boolean;
-  service_env_variables?: {
-    [key: string]: {
-      name: string;
-      env_variable_name: string;
-      description: string;
-      value: string;
-      provision_type: string;
-    };
-  };
 };
 
 export type ConfigurationTemplate = {
