--- conflicted
+++ resolved
@@ -1,10 +1,6 @@
 [tool.poetry]
 name = "olas-operate-middleware"
-<<<<<<< HEAD
-version = "0.2.0-rc99"
-=======
-version = "0.2.0-rc100"
->>>>>>> 04b264ea
+version = "0.2.0-rc101"
 description = ""
 authors = ["David Vilela <dvilelaf@gmail.com>", "Viraj Patel <vptl185@gmail.com>"]
 readme = "README.md"
