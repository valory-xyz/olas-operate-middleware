[tool.poetry]
name = "olas-operate-middleware"
version = "0.10.20"
description = ""
authors = ["David Vilela <dvilelaf@gmail.com>", "Viraj Patel <vptl185@gmail.com>"]
readme = "README.md"
packages = [
    { include = "operate" }
]
include = [
    "operate/data/acn/*",
    "operate/data/contracts/*",
    "operate/data/contracts/staking_token/*",
    "operate/data/contracts/staking_token/build/*",
]

[tool.poetry.scripts]
operate = "operate.cli:main"

[tool.poetry.dependencies]
python = "<3.12,>=3.9"
open-autonomy = "^0.20.2"
open-aea-ledger-cosmos = "==1.65.0"
open-aea-ledger-ethereum = "==1.65.0"
open-aea-ledger-ethereum-flashbots = "==1.65.0"
open-aea-cli-ipfs = "==1.65.0"
clea = "==0.1.0rc4"
cytoolz = "==0.12.3"
docker = "6.1.2"
fastapi = "0.110.3"
eth-hash = "==0.7.0"
eth-account = "==0.8.0"
eth-keyfile = "==0.6.1"
eth-keys = "==0.4.0"
eth-rlp = "==0.3.0"
eth-typing = "==3.5.2"
eth-utils = "==2.2.0"
eth-abi = "==4.0.0"
frozenlist = "==1.4.1"
hexbytes = "==0.3.1"
ipfshttpclient = "==0.8.0a2"
jsonschema = "==4.3.3"
multidict = "==6.0.5"
requests-toolbelt = "1.0.0"
starlette = "0.37.2"
uvicorn = "==0.27.0"
web3 = "6.20.4"
psutil = "^5.9.8"
pyinstaller = "^6.8.0"
aiohttp = "3.9.5"
deepdiff = "^8.6.1"
twikit = "==2.2.0"
halo = "==0.0.31"
argon2-cffi = "==23.1.0"
<<<<<<< HEAD
requests-mock = "^1.12.1"
=======
multiaddr = "==0.0.9"
>>>>>>> eeab6ccf

[tool.poetry.group.development.dependencies]
tomte = {version = "0.2.17", extras = ["cli"]}
build = "1.2.2.post1"

[build-system]
requires = ["poetry-core"]
build-backend = "poetry.core.masonry.api"<|MERGE_RESOLUTION|>--- conflicted
+++ resolved
@@ -52,11 +52,8 @@
 twikit = "==2.2.0"
 halo = "==0.0.31"
 argon2-cffi = "==23.1.0"
-<<<<<<< HEAD
 requests-mock = "^1.12.1"
-=======
 multiaddr = "==0.0.9"
->>>>>>> eeab6ccf
 
 [tool.poetry.group.development.dependencies]
 tomte = {version = "0.2.17", extras = ["cli"]}
