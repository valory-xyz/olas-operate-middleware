--- conflicted
+++ resolved
@@ -1,10 +1,6 @@
 [tool.poetry]
 name = "olas-operate-middleware"
-<<<<<<< HEAD
-version = "0.11.0"
-=======
-version = "0.12.2"
->>>>>>> d5affcf8
+version = "0.12.3"
 description = ""
 authors = ["David Vilela <dvilelaf@gmail.com>", "Viraj Patel <vptl185@gmail.com>"]
 readme = "README.md"
