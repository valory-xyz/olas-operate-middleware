--- conflicted
+++ resolved
@@ -30,11 +30,8 @@
 from web3 import Account
 
 from operate.cli import OperateApp
-<<<<<<< HEAD
 from operate.constants import ZERO_ADDRESS
 from operate.ledger import get_default_rpc
-=======
->>>>>>> 123131f3
 from operate.operate_types import Chain, LedgerType
 from operate.utils.gnosis import add_owner, remove_owner, swap_owner
 from operate.wallet.master import MasterWalletManager
@@ -44,27 +41,13 @@
     WalletRecoveryError,
 )
 
-<<<<<<< HEAD
 from tests.conftest import random_string
 from tests.constants import OPERATE_TEST, TESTNET_RPCS
-=======
-
-load_dotenv()
-
-# TODO operate.ledger must be loaded after load_dotenv() due to RPC env vars.
-from tests.conftest import (  # noqa: E402
-    OPERATE_TEST,
-    RUNNING_IN_CI,
-    random_string,
-    tenderly_add_balance,
-)
->>>>>>> 123131f3
 
 
 LEDGER_TO_CHAINS = {LedgerType.ETHEREUM: [Chain.GNOSIS, Chain.BASE]}
 
 
-<<<<<<< HEAD
 def tenderly_add_balance(
     chain: Chain,
     recipient: str,
@@ -102,9 +85,7 @@
         )
 
 
-=======
 # TODO decide if use KeysManager method instead.
->>>>>>> 123131f3
 def create_crypto(ledger_type: LedgerType, private_key: str) -> Crypto:
     """create_crypto"""
     with tempfile.NamedTemporaryFile(mode="w", delete=True) as tmp_file:
