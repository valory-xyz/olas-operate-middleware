# -*- coding: utf-8 -*-
# ------------------------------------------------------------------------------
#
#   Copyright 2025 Valory AG
#
#   Licensed under the Apache License, Version 2.0 (the "License");
#   you may not use this file except in compliance with the License.
#   You may obtain a copy of the License at
#
#       http://www.apache.org/licenses/LICENSE-2.0
#
#   Unless required by applicable law or agreed to in writing, software
#   distributed under the License is distributed on an "AS IS" BASIS,
#   WITHOUT WARRANTIES OR CONDITIONS OF ANY KIND, either express or implied.
#   See the License for the specific language governing permissions and
#   limitations under the License.
#
# ------------------------------------------------------------------------------

"""Tests for operate.cli module."""

import hashlib
import json
import shutil
from pathlib import Path
from typing import Optional
from unittest.mock import patch
from uuid import uuid4

import argon2
import pytest
from web3 import Web3

from operate.cli import OperateApp
from operate.constants import (
<<<<<<< HEAD
=======
    AGENT_RUNNER_PREFIX,
    DEPLOYMENT_DIR,
>>>>>>> b49aca97
    MSG_INVALID_MNEMONIC,
    MSG_INVALID_PASSWORD,
    MSG_NEW_PASSWORD_MISSING,
    OPERATE,
<<<<<<< HEAD
    USER_JSON,
)
from operate.operate_types import LedgerType
=======
    SERVICES_DIR,
    USER_JSON,
    VERSION_FILE,
)
from operate.operate_types import LedgerType, Version
from operate.services.service import SERVICE_CONFIG_PREFIX
>>>>>>> b49aca97

from tests.conftest import random_string


def random_mnemonic(num_words: int = 12) -> str:
    """Generate a random BIP-39 mnemonic"""
    w3 = Web3()
    w3.eth.account.enable_unaudited_hdwallet_features()
    _, mnemonic = w3.eth.account.create_with_mnemonic(num_words=num_words)
    return mnemonic


class TestOperateApp:
    """Tests for operate.cli.OperateApp class."""

    def test_update_password(
        self,
        tmp_path: Path,
    ) -> None:
        """Test operate.update_password() and operate.update_password_with_mnemonic()"""

        operate = OperateApp(
            home=tmp_path / OPERATE,
        )
        operate.setup()
        password1 = random_string()
        operate.create_user_account(password=password1)
        operate.password = password1
        wallet_manager = operate.wallet_manager
        _, mnemonic_list = wallet_manager.create(LedgerType.ETHEREUM)
        num_words = len(mnemonic_list)
        mnemonic = " ".join(mnemonic_list)

        password2 = random_string()
        password3 = "!@#Test$%^"

        operate.update_password(password1, password1)
        assert operate.user_account.is_valid(password1)
        assert operate.wallet_manager.is_password_valid(password1)

        operate.update_password(password1, password2)
        assert not operate.user_account.is_valid(password1)
        assert not operate.wallet_manager.is_password_valid(password1)
        assert operate.user_account.is_valid(password2)
        assert operate.wallet_manager.is_password_valid(password2)

        operate.update_password(password2, password3)
        assert not operate.user_account.is_valid(password2)
        assert not operate.wallet_manager.is_password_valid(password2)
        assert operate.user_account.is_valid(password3)
        assert operate.wallet_manager.is_password_valid(password3)

        operate.update_password(password3, password1)
        assert not operate.user_account.is_valid(password3)
        assert not operate.wallet_manager.is_password_valid(password3)
        assert operate.user_account.is_valid(password1)
        assert operate.wallet_manager.is_password_valid(password1)

        with pytest.raises(ValueError, match=rf"^{MSG_NEW_PASSWORD_MISSING}"):
            operate.update_password(password1, "")

        with pytest.raises(ValueError, match=rf"^{MSG_INVALID_PASSWORD}"):
            operate.update_password("", password2)

        wrong_password = random_string(length=9)
        with pytest.raises(ValueError, match=rf"^{MSG_INVALID_PASSWORD}"):
            operate.update_password(wrong_password, password2)

        operate.update_password_with_mnemonic(mnemonic, password1)
        assert operate.user_account.is_valid(password1)
        assert operate.wallet_manager.is_password_valid(password1)
        assert not operate.user_account.is_valid(password2)
        assert not operate.wallet_manager.is_password_valid(password2)

        operate.update_password_with_mnemonic(mnemonic, password2)
        assert not operate.user_account.is_valid(password1)
        assert not operate.wallet_manager.is_password_valid(password1)
        assert operate.user_account.is_valid(password2)
        assert operate.wallet_manager.is_password_valid(password2)

        operate.update_password_with_mnemonic(mnemonic, password1)
        assert operate.user_account.is_valid(password1)
        assert operate.wallet_manager.is_password_valid(password1)
        assert not operate.user_account.is_valid(password2)
        assert not operate.wallet_manager.is_password_valid(password2)

        with pytest.raises(ValueError, match=rf"^{MSG_NEW_PASSWORD_MISSING}"):
            operate.update_password_with_mnemonic(mnemonic, "")

        with pytest.raises(ValueError, match=rf"^{MSG_INVALID_MNEMONIC}"):
            operate.update_password_with_mnemonic("", password2)

        invalid_mnemonic = random_mnemonic(num_words=num_words)
        with pytest.raises(ValueError, match=rf"^{MSG_INVALID_MNEMONIC}"):
            operate.update_password_with_mnemonic(invalid_mnemonic, password2)

        invalid_mnemonic = random_mnemonic(num_words=15)
        with pytest.raises(ValueError, match=rf"^{MSG_INVALID_MNEMONIC}"):
            operate.update_password_with_mnemonic(invalid_mnemonic, password2)

    def test_migrate_account(
        self,
        tmp_path: Path,
        password: str,
    ) -> None:
        """Test operate.user_account.is_valid(password) and MigrationManager.migrate_user_account()"""

        operate_home_path = tmp_path / OPERATE
        operate = OperateApp(
            home=operate_home_path,
        )

        # Artificially create an old-format user.json
        sha256 = hashlib.sha256()
        sha256.update(password.encode())
        password_sha = sha256.hexdigest()
        data = {"password_sha": password_sha}
        user_json_path = operate_home_path / USER_JSON
        user_json_path.write_text(json.dumps(data, indent=2), encoding="utf-8")

        operate = OperateApp(
            home=operate_home_path,
        )

        data = json.loads(user_json_path.read_text(encoding="utf-8"))

        assert operate.user_account
        assert "password_hash" in data
        assert "password_sha" not in data
        assert password_sha == data["password_hash"]
        ph = argon2.PasswordHasher()
        with pytest.raises(argon2.exceptions.InvalidHashError):
            ph.verify(data["password_hash"], password)

        operate.user_account.is_valid(password)
        data = json.loads(user_json_path.read_text(encoding="utf-8"))

        assert operate.user_account
        assert operate.user_account.is_valid(password)
        assert "password_hash" in data
        assert "password_sha" not in data
        assert password_sha != data["password_hash"]
        ph = argon2.PasswordHasher()
        assert ph.verify(data["password_hash"], password)

    @pytest.mark.parametrize("found_version", [None, "0.1.0", "0.5.0", "1.0.0"])
    @pytest.mark.parametrize("current_version", ["0.1.0", "0.5.0", "1.0.0"])
    def test_backup_operate_if_new_version(
        self, tmp_path: Path, found_version: Optional[str], current_version: str
    ) -> None:
        """Test operate.backup_operate_if_new_version()"""

        # prepare existing .operate directory (and backup if found_version is not None)
        found_operate = tmp_path / OPERATE
        found_operate.mkdir(parents=True, exist_ok=True)
        found_service = (
            found_operate / SERVICES_DIR / f"{SERVICE_CONFIG_PREFIX}{uuid4()}"
        )
        found_service.mkdir(parents=True, exist_ok=True)
        if found_version is not None:
            (found_operate / VERSION_FILE).write_text(found_version)
            found_backup_path = tmp_path / f"{OPERATE}_v0.0.0_bak"
            shutil.copytree(found_operate, found_backup_path)

        (found_service / DEPLOYMENT_DIR).mkdir(parents=True, exist_ok=True)
        (found_service / f"{AGENT_RUNNER_PREFIX}_{uuid4()}").touch()

        if found_version is None:
            assert not Path(tmp_path / OPERATE / VERSION_FILE).exists()
            assert len(list(Path(tmp_path).glob(f"{OPERATE}_v*_bak"))) == 0
        else:
            assert Path(tmp_path / OPERATE / VERSION_FILE).read_text() == found_version
            assert len(list(Path(tmp_path).glob(f"{OPERATE}_v*_bak"))) == 1

        with patch("operate.cli.__version__", current_version):
            OperateApp(home=tmp_path / OPERATE)

        backup_paths = sorted(list(Path(tmp_path).glob(f"{OPERATE}_v*_bak")))
        if found_version is None:
            # when no backup existed before, current .operate should be backed up
            assert len(backup_paths) == 1
            assert not (backup_paths[0] / VERSION_FILE).exists()
            assert (
                Path(tmp_path / OPERATE / VERSION_FILE).read_text() == current_version
            )
        elif Version(current_version) > Version(found_version):
            # when a newer version is detected, a new backup should be created
            assert len(backup_paths) == 2
            assert (backup_paths[0] / VERSION_FILE).read_text() == found_version
            assert (backup_paths[1] / VERSION_FILE).read_text() == found_version
            assert (
                Path(tmp_path / OPERATE / VERSION_FILE).read_text() == current_version
            )
        else:
            # when the version is the same or older, no new backup should be created
            assert len(backup_paths) == 1
            assert (backup_paths[0] / VERSION_FILE).read_text() == found_version
            assert Path(tmp_path / OPERATE / VERSION_FILE).read_text() == found_version

        for backup_path in backup_paths:
            # recoverable files should be removed from the backup
            service_dir = backup_path / SERVICES_DIR
            for service_path in service_dir.iterdir():
                deployment_dir = service_path / DEPLOYMENT_DIR
                assert not deployment_dir.exists()

                for agent_runner_path in service_path.glob(f"{AGENT_RUNNER_PREFIX}_*"):
                    assert not agent_runner_path.exists()<|MERGE_RESOLUTION|>--- conflicted
+++ resolved
@@ -33,27 +33,18 @@
 
 from operate.cli import OperateApp
 from operate.constants import (
-<<<<<<< HEAD
-=======
     AGENT_RUNNER_PREFIX,
     DEPLOYMENT_DIR,
->>>>>>> b49aca97
     MSG_INVALID_MNEMONIC,
     MSG_INVALID_PASSWORD,
     MSG_NEW_PASSWORD_MISSING,
     OPERATE,
-<<<<<<< HEAD
-    USER_JSON,
-)
-from operate.operate_types import LedgerType
-=======
     SERVICES_DIR,
     USER_JSON,
     VERSION_FILE,
 )
 from operate.operate_types import LedgerType, Version
 from operate.services.service import SERVICE_CONFIG_PREFIX
->>>>>>> b49aca97
 
 from tests.conftest import random_string
 
