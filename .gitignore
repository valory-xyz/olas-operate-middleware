--- conflicted
+++ resolved
@@ -26,9 +26,5 @@
 .operate/
 data/
 __pycache__/
-<<<<<<< HEAD
 backend/tmp/
-=======
-tmp/
-temp/
->>>>>>> 62830030
+backend/temp/
